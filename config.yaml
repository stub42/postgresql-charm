--- conflicted
+++ resolved
@@ -313,13 +313,11 @@
         An advisory lock key used internally by the charm. You do not need
         to change it unless it happens to conflict with an advisory lock key
         being used by your applications.
-<<<<<<< HEAD
   storage_mount_point:
     default: "/mnt/storage"
     type: string
     description: |
         The location where the storage is going to be mounted.
-=======
 
   # Swift backups and PITR via SwiftWAL
   swiftwal_container_prefix:
@@ -376,5 +374,4 @@
   os_tenant_name:
     type: string
     default: ""
-    description: EXPERIMENTAL. OpenStack Swift tenant name.
->>>>>>> 30ad33f3
+    description: EXPERIMENTAL. OpenStack Swift tenant name.