--- conflicted
+++ resolved
@@ -198,7 +198,6 @@
     default: "128MB"
     type: string
     description: Effective cache size
-<<<<<<< HEAD
   #------------------------------------------------------------------------
   # Volume management
   #   volume-map, volume-dev_regexp are only used 
@@ -228,7 +227,6 @@
     description: >
       Block device for attached volumes as seen by the VM, will be "scanned"
       for an unused device when "volume-map" is valid for the unit.
-=======
   backup_schedule:
     default: "13 4 * * *"
     type: string
@@ -236,5 +234,4 @@
   backup_retension_count:
     default: 7
     type: int
-    description: Number of recent backups to retain.
->>>>>>> 726eab44
+    description: Number of recent backups to retain.