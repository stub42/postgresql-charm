<<<<<<< HEAD
"options":
  "extra_packages":
    "description": "Space separated list of extra deb packages to install.\n"
    "type": "string"
    "default": ""
  "package_status":
    "default": "install"
    "type": "string"
    "description": "The status of service-affecting packages will be set to this value\
      \ in the dpkg database. Valid values are \"install\" and \"hold\".\n"
  "install_sources":
    "description": "List of extra apt sources, per charm-helpers standard format (a\
      \ yaml list of strings encoded as a string). Each source may be either a line\
      \ that can be added directly to sources.list(5), or in the form ppa:<user>/<ppa-name>\
      \ for adding Personal Package Archives, or a distribution component to enable.\n"
    "type": "string"
    "default": ""
  "install_keys":
    "description": "List of signing keys for install_sources package sources, per\
      \ charmhelpers standard format (a yaml list of strings encoded as a string).\
      \ The keys should be the full ASCII armoured GPG public keys. While GPG key\
      \ ids are also supported and looked up on a keyserver, operators should be aware\
      \ that this mechanism is insecure. null can be used if a standard package signing\
      \ key is used that will already be installed on the machine, and for PPA sources\
      \ where the package signing key is securely retrieved from Launchpad.\n"
    "type": "string"
    "default": ""
  "snap_proxy":
    "description": "HTTP/HTTPS web proxy for Snappy to use when accessing the snap\
      \ store.\n"
    "type": "string"
    "default": ""
  "admin_addresses":
    "default": ""
    "type": "string"
    "description": "A comma-separated list of IP Addresses (or single IP) admin tools\
      \ like pgAdmin3 will connect from. The IP addresses added here will be included\
      \ in the pg_hba.conf file allowing ip connections to all databases on the server\
      \ from the given IP addresses using md5 password encryption. IP address ranges\
      \ are also supported, using the standard format described in the PostgreSQL\
      \ reference guide.\n"
  "locale":
    "default": "C"
    "type": "string"
    "description": "Locale of service, defining language, default collation order,\
      \ and default formatting of numbers, currency, dates & times. Can only be set\
      \ when deploying the first unit of a service.\n"
  "encoding":
    "default": "UTF-8"
    "type": "string"
    "description": "Default encoding used to store text in this service. Can only\
      \ be set when deploying the first unit of a service.\n"
  "relation_database_privileges":
    "default": "ALL"
    "type": "string"
    "description": "A comma-separated list of database privileges to grant to relation\
      \ users on their databases. The defaults allow to connect to the database (CONNECT),\
      \ create objects such as tables (CREATE), and create temporary tables (TEMPORARY).\
      \ Client charms that create objects in the database are responsible to granting\
      \ suitable access on those objects to other roles and users (or PUBLIC) using\
      \ standard GRANT statements.\n"
  "version":
    "default": ""
    "type": "string"
    "description": "Version of PostgreSQL that we want to install. Supported versions\
      \ are \"9.3\", \"9.4\", \"9.5\", and \"9.6\". The default version for the deployed\
      \ Ubuntu release is used when the version is unspecified. Version \"10\" is\
      \ also available for testing.\n"
  "extra_pg_conf":
    "default": |
      # Additional service specific postgresql.conf settings.
      listen_addresses='*'
      ssl=true
      # log_timezone=UTC  Bug #1580331
      log_checkpoints=true
      log_connections=true
      log_disconnections=true
      log_autovacuum_min_duration=-1
      log_line_prefix='%t [%p]: [%l-1] db=%d,user=%u '
      archive_mode=on
      archive_command='/bin/true'
      hot_standby=true
      max_wal_senders=10
      # max_wal_senders=num_units * 2 + 5
      # wal_level=hot_standby (<9.4) or logical (>=9.4)
      # shared_buffers=total_ram*0.25
      # effective_cache_size=total_ram*0.75
      default_statistics_target=250
      from_collapse_limit=16
      join_collapse_limit=16
      wal_buffers=-1
      checkpoint_completion_target=0.9
      # password_encryption=true
      max_connections=100
      autovacuum_freeze_max_age=2000000000
      vacuum_freeze_table_age=1600000000
    "type": "string"
    "description": "postgresql.conf settings, one per line in standard key=value PostgreSQL\
      \ format. These settings will generally override any values selected by the\
      \ charm. The charm however will attempt to ensure minimum requirements for the\
      \ charm's operation are met.\n"
  "extra_pg_auth":
    "type": "string"
    "default": ""
    "description": "A extra pg_hba.conf auth rules. This will be included as-is into\
      \ the pg_hba.conf file. Note that this should not be needed as db relations\
      \ already create those rules the right way. Use this feature to allow clients\
      \ to connect from outside the environment, or to configure replication between\
      \ unrelated PostgreSQL services using the manual_replication option.\n"
  "idle_reap_secs":
    "type": "int"
    "default": !!int "900"
    "description": "Terminate transactions that have been idle more than this many\
      \ seconds. While this may seem harsh, in most environments it is preferable\
      \ to allowing them to create database bloat and hold locks needed by well behaved\
      \ transactions. Set to 0 to disable.\n"
  "performance_tuning":
    "default": "Mixed"
    "type": "string"
    "description": "DEPRECATED AND IGNORED. The pgtune project has been abandoned\
      \ and the packages dropped from Debian and Ubuntu. The charm still performs\
      \ some basic tuning, which users can tweak using extra_pg_config.\n"
  "manual_replication":
    "type": "boolean"
    "default": !!bool "false"
    "description": "Enable or disable charm managed replication. When manual_replication\
      \ is True, the operator is responsible for maintaining recovery.conf and performing\
      \ any necessary database mirroring. The charm will still advertise the unit\
      \ as standalone, master or hot standby to relations based on whether the system\
      \ is in recovery mode or not. Note that this option makes it possible to create\
      \ a PostgreSQL service with multiple master units, which is a very silly thing\
      \ to do unless you are also using multi-master software like BDR.\n"
  "backup_schedule":
    "default": "13 4 * * *"
    "type": "string"
    "description": "Cron-formatted schedule for regular database backups."
  "backup_retention_count":
    "default": !!int "7"
    "type": "int"
    "description": "Number of backups to retain."
  "backup_dir":
    "default": "/var/lib/postgresql/backups"
    "type": "string"
    "description": "Directory to place backups in.\n"
  "nagios_context":
    "default": "juju"
    "type": "string"
    "description": "Used by the nrpe subordinate charms. A string that will be prepended\
      \ to instance name to set the host name in nagios. So for instance the hostname\
      \ would be something like:\n    juju-postgresql-0\nIf you're running multiple\
      \ environments with the same services in them this allows you to differentiate\
      \ between them.\n"
  "nagios_servicegroups":
    "default": ""
    "type": "string"
    "description": "A comma-separated list of nagios servicegroups. If left empty,\
      \ the nagios_context will be used as the servicegroup\n"
  "pgdg":
    "description": "Enable the PostgreSQL Global Development Group APT repository\
      \ (https://wiki.postgresql.org/wiki/Apt). This package source provides official\
      \ PostgreSQL packages for Ubuntu LTS releases beyond those provided by the main\
      \ Ubuntu archive.\n"
    "type": "boolean"
    "default": !!bool "false"
  "wal_e_storage_uri":
    "type": "string"
    "default": ""
    "description": |
=======
options:
  admin_addresses:
    default: ""
    type: string
    description: >
      A comma-separated list of IP Addresses (or single IP) admin tools
      like pgAdmin3 will connect from. The IP addresses added here will
      be included in the pg_hba.conf file allowing ip connections to all
      databases on the server from the given IP addresses using md5
      password encryption. IP address ranges are also supported, using
      the standard format described in the PostgreSQL reference guide.
  locale:
    default: "C"
    type: string
    description: >
      Locale of service, defining language, default collation order,
      and default formatting of numbers, currency, dates & times. Can only be
      set when deploying the first unit of a service.
  encoding:
    default: "UTF-8"
    type: string
    description: >
      Default encoding used to store text in this service. Can only be
      set when deploying the first unit of a service.
  relation_database_privileges:
    default: "ALL"
    type: string
    description: >
      A comma-separated list of database privileges to grant to relation
      users on their databases. The defaults allow to connect to the
      database (CONNECT), create objects such as tables (CREATE), and
      create temporary tables (TEMPORARY). Client charms that create
      objects in the database are responsible to granting suitable
      access on those objects to other roles and users (or PUBLIC) using
      standard GRANT statements.
  version:
    default: ""
    type: string
    description: >
        Version of PostgreSQL that we want to install. Supported versions
        are "9.3", "9.4", "9.5", "9.6" & "10". The default version for the
        deployed Ubuntu release is used when the version is unspecified.
  extra_pg_conf:
      # The defaults here match the defaults chosen by the charm,
      # so removing them will not change them. They are listed
      # as documentation. The charm actually loads the non-calculated
      # defaults from this config.yaml file to make it unlikely it will
      # get out of sync with reality.
      default: |
        # Additional service specific postgresql.conf settings.
        listen_addresses='*'
        ssl=true
        # log_timezone=UTC  Bug #1580331
        log_checkpoints=true
        log_connections=true
        log_disconnections=true
        log_autovacuum_min_duration=-1
        log_line_prefix='%t [%p]: [%l-1] db=%d,user=%u '
        archive_mode=on
        archive_command='/bin/true'
        hot_standby=true
        max_wal_senders=10
        # max_wal_senders=num_units * 2 + 5
        # wal_level=hot_standby (<9.4) or logical (>=9.4)
        # shared_buffers=total_ram*0.25
        # effective_cache_size=total_ram*0.75
        default_statistics_target=250
        from_collapse_limit=16
        join_collapse_limit=16
        wal_buffers=-1
        checkpoint_completion_target=0.9
        # password_encryption=true
        max_connections=100
        autovacuum_freeze_max_age=2000000000
        vacuum_freeze_table_age=1600000000
      type: string
      description: >
          postgresql.conf settings, one per line in standard key=value
          PostgreSQL format. These settings will generally override
          any values selected by the charm. The charm however will
          attempt to ensure minimum requirements for the charm's
          operation are met.
  extra_pg_auth:
    type: string
    default: ""
    description: >
        A extra pg_hba.conf auth rules. This will be included as-is
        into the pg_hba.conf file. Note that this should not be needed
        as db relations already create those rules the right way. Use
        this feature to allow clients to connect from outside the
        environment, or to configure replication between unrelated
        PostgreSQL services using the manual_replication option.
  idle_reap_secs:
    type: int
    default: 900
    description: >
        Terminate transactions that have been idle more than this many
        seconds. While this may seem harsh, in most environments it is
        preferable to allowing them to create database bloat and hold
        locks needed by well behaved transactions. Set to 0 to disable.
  performance_tuning:
    default: "Mixed"
    type: string
    description: >
        DEPRECATED AND IGNORED. The pgtune project has been abandoned
        and the packages dropped from Debian and Ubuntu. The charm
        still performs some basic tuning, which users can tweak using
        extra_pg_config.
  manual_replication:
    type: boolean
    default: False
    description: >
        Enable or disable charm managed replication. When manual_replication
        is True, the operator is responsible for maintaining recovery.conf
        and performing any necessary database mirroring. The charm will
        still advertise the unit as standalone, master or hot standby to
        relations based on whether the system is in recovery mode or not.
        Note that this option makes it possible to create a PostgreSQL
        service with multiple master units, which is a very silly thing
        to do unless you are also using multi-master software like BDR.
  backup_schedule:
    default: "13 4 * * *"
    type: string
    description: Cron-formatted schedule for regular database backups.
  backup_retention_count:
    default: 7
    type: int
    description: Number of backups to retain.
  backup_dir:
    default: "/var/lib/postgresql/backups"
    type: string
    description: >
        Directory to place backups in.
  pgdg:
    description: >
        Enable the PostgreSQL Global Development Group APT repository
        (https://wiki.postgresql.org/wiki/Apt). This package source provides
        official PostgreSQL packages for Ubuntu LTS releases beyond those
        provided by the main Ubuntu archive.
    type: boolean
    default: false
  wal_e_storage_uri:
    type: string
    default: ""
    description: |
>>>>>>> 6dd12a2a
      Specify storage to be used by WAL-E. Every PostgreSQL service must use
      a unique URI. Backups will be unrecoverable if it is not unique. The
      URI's scheme must be one of 'swift' (OpenStack Swift), 's3' (Amazon AWS)
      or 'wabs' (Windows Azure). For example:
        'swift://some-container/directory/or/whatever'
        's3://some-bucket/directory/or/whatever'
        'wabs://some-bucket/directory/or/whatever'
      Setting the wal_e_storage_uri enables regular WAL-E filesystem level
      backups (per wal_e_backup_schedule), and log shipping to the configured
      storage. Point-in-time recovery becomes possible, as is disabling the
      streaming_replication configuration item and relying solely on
      log shipping for replication.
  "wal_e_backup_schedule":
    "type": "string"
    "default": "13 0 * * *"
    "description": "Cron-formatted schedule for WAL-E database backups. If wal_e_backup_schedule\
      \ is unset, WAL files will never be removed from WAL-E storage.\n"
  "wal_e_backup_retention":
    "type": "int"
    "default": !!int "2"
    "description": "Number of recent base backups and WAL files to retain. You need\
      \ enough space for this many backups plus one more, as an old backup will only\
      \ be removed after a new one has been successfully made to replace it.\n"
  "streaming_replication":
    "type": "boolean"
    "default": !!bool "true"
    "description": "Enable streaming replication. Normally, streaming replication\
      \ is always used, and any log shipping configured is used as a fallback. Turning\
      \ this off without configuring log shipping is an error.\n"
  "os_username":
    "type": "string"
    "default": ""
    "description": "OpenStack Swift username."
  "os_password":
    "type": "string"
    "default": ""
    "description": "OpenStack Swift password."
  "os_auth_url":
    "type": "string"
    "default": ""
    "description": "OpenStack Swift authentication URL."
  "os_tenant_name":
    "type": "string"
    "default": ""
    "description": "OpenStack Swift tenant name."
  "aws_access_key_id":
    "type": "string"
    "default": ""
    "description": "EXPERIMENTAL. Amazon AWS access key id."
  "aws_secret_access_key":
    "type": "string"
    "default": ""
    "description": "EXPERIMENTAL. Amazon AWS secret access key."
  "aws_region":
    "type": "string"
    "default": ""
    "description": "EXPERIMENTAL. Amazon AWS region (eg. us-east-1)"
  "wabs_account_name":
    "type": "string"
    "default": ""
    "description": "EXPERIMENTAL. Windows Azure account name."
  "wabs_access_key":
    "type": "string"
    "default": ""
    "description": "EXPERIMENTAL. Windows Azure access key."
  "metrics_target":
    "default": ""
    "type": "string"
    "description": "Destination for statsd-format metrics, format \"host:port\". If\
      \ not present and valid, metrics disabled.\n"
  "metrics_prefix":
    "default": "dev.$UNIT.postgresql"
    "type": "string"
    "description": "Prefix for metrics. Special value $UNIT can be used to include\
      \ the name of the unit in the prefix.\n"
  "metrics_sample_interval":
    "default": !!int "5"
    "type": "int"
    "description": "Period for metrics cron job to run in minutes"
  "advisory_lock_restart_key":
    "default": !!int "765"
    "type": "int"
    "description": "DEPRECATED and ignored."
  "extra-packages":
    "default": ""
    "type": "string"
    "description": "DEPRECATED. Use extra_packages."
  "listen_port":
    "default": !!int "-1"
    "type": "int"
    "description": "DEPRECATED. Use extra_pg_conf."
  "max_connections":
    "default": !!int "100"
    "type": "int"
    "description": "DEPRECATED. Use extra_pg_conf."
  "max_prepared_transactions":
    "default": !!int "0"
    "type": "int"
    "description": "DEPRECATED. Use extra_pg_conf."
  "ssl":
    "default": "True"
    "type": "string"
    "description": "DEPRECATED. Use extra_pg_conf."
  "log_min_duration_statement":
    "default": !!int "-1"
    "type": "int"
    "description": "DEPRECATED. Use extra_pg_conf."
  "log_checkpoints":
    "default": !!bool "false"
    "type": "boolean"
    "description": "DEPRECATED. Use extra_pg_conf."
  "log_connections":
    "default": !!bool "false"
    "type": "boolean"
    "description": "DEPRECATED. Use extra_pg_conf."
  "log_disconnections":
    "default": !!bool "false"
    "type": "boolean"
    "description": "DEPRECATED. Use extra_pg_conf."
  "log_temp_files":
    "default": "-1"
    "type": "string"
    "description": "DEPRECATED. Use extra_pg_conf."
  "log_line_prefix":
    "default": "%t [%p]: [%l-1] db=%d,user=%u "
    "type": "string"
    "description": "DEPRECATED. Use extra_pg_conf."
  "log_lock_waits":
    "default": !!bool "false"
    "type": "boolean"
    "description": "DEPRECATED. Use extra_pg_conf."
  "log_timezone":
    "default": "UTC"
    "type": "string"
    "description": "DEPRECATED. Use extra_pg_conf."
  "autovacuum":
    "default": !!bool "true"
    "type": "boolean"
    "description": "DEPRECATED. Use extra_pg_conf."
  "log_autovacuum_min_duration":
    "default": !!int "-1"
    "type": "int"
    "description": "DEPRECATED. Use extra_pg_conf."
  "autovacuum_analyze_threshold":
    "default": !!int "50"
    "type": "int"
    "description": "DEPRECATED. Use extra_pg_conf."
  "autovacuum_vacuum_scale_factor":
    "default": !!float "0.2"
    "type": "float"
    "description": "DEPRECATED. Use extra_pg_conf."
  "autovacuum_analyze_scale_factor":
    "default": !!float "0.1"
    "type": "float"
    "description": "DEPRECATED. Use extra_pg_conf."
  "autovacuum_vacuum_cost_delay":
    "default": "20ms"
    "type": "string"
    "description": "DEPRECATED. Use extra_pg_conf."
  "search_path":
    "default": "\"$user\",public"
    "type": "string"
    "description": "DEPRECATED. Use extra_pg_conf."
  "standard_conforming_strings":
    "default": !!bool "true"
    "type": "boolean"
    "description": "DEPRECATED. Use extra_pg_conf."
  "hot_standby":
    "default": !!bool "false"
    "type": "boolean"
    "description": "DEPRECATED. Use extra_pg_conf."
  "hot_standby_feedback":
    "default": !!bool "false"
    "type": "boolean"
    "description": "DEPRECATED. Use extra_pg_conf."
  "wal_level":
    "default": "minimal"
    "type": "string"
    "description": "DEPRECATED. Use extra_pg_conf."
  "max_wal_senders":
    "default": !!int "0"
    "type": "int"
    "description": "DEPRECATED. Use extra_pg_conf."
  "wal_keep_segments":
    "default": !!int "0"
    "type": "int"
    "description": "DEPRECATED. Use extra_pg_conf."
  "replicated_wal_keep_segments":
    "default": !!int "500"
    "type": "int"
    "description": "DEPRECATED. Use extra_pg_conf."
  "archive_mode":
    "default": !!bool "false"
    "type": "boolean"
    "description": "DEPRECATED. Use extra_pg_conf."
  "archive_command":
    "default": ""
    "type": "string"
    "description": "DEPRECATED. Use extra_pg_conf."
  "work_mem":
    "default": "1MB"
    "type": "string"
    "description": "DEPRECATED. Use extra_pg_conf."
  "maintenance_work_mem":
    "default": "1MB"
    "type": "string"
    "description": "DEPRECATED. Use extra_pg_conf."
  "kernel_shmall":
    "default": !!int "0"
    "type": "int"
    "description": "DEPRECATED and ignored."
  "kernel_shmmax":
    "default": !!int "0"
    "type": "int"
    "description": "DEPRECATED and ignored."
  "shared_buffers":
    "default": ""
    "type": "string"
    "description": "DEPRECATED. Use extra_pg_conf."
  "effective_cache_size":
    "default": ""
    "type": "string"
    "description": "DEPRECATED. Use extra_pg_conf."
  "default_statistics_target":
    "default": !!int "-1"
    "type": "int"
    "description": "DEPRECATED. Use extra_pg_conf."
  "collapse_limit":
    "default": !!int "-1"
    "type": "int"
    "description": "DEPRECATED. Use extra_pg_conf."
  "temp_buffers":
    "default": "1MB"
    "type": "string"
    "description": "DEPRECATED. Use extra_pg_conf."
  "wal_buffers":
    "default": "-1"
    "type": "string"
    "description": "DEPRECATED. Use extra_pg_conf."
  "checkpoint_segments":
    "default": !!int "10"
    "type": "int"
    "description": "DEPRECATED. Use extra_pg_conf."
  "checkpoint_completion_target":
    "default": !!float "0.9"
    "type": "float"
    "description": "DEPRECATED. Use extra_pg_conf."
  "checkpoint_timeout":
    "default": ""
    "type": "string"
    "description": "DEPRECATED. Use extra_pg_conf."
  "fsync":
    "type": "boolean"
    "default": !!bool "true"
    "description": "DEPRECATED. Use extra_pg_conf."
  "synchronous_commit":
    "type": "boolean"
    "default": !!bool "true"
    "description": "DEPRECATED. Use extra_pg_conf."
  "full_page_writes":
    "type": "boolean"
    "default": !!bool "true"
    "description": "DEPRECATED. Use extra_pg_conf."
  "random_page_cost":
    "default": !!float "4.0"
    "type": "float"
    "description": "DEPRECATED. Use extra_pg_conf."<|MERGE_RESOLUTION|>--- conflicted
+++ resolved
@@ -1,4 +1,3 @@
-<<<<<<< HEAD
 "options":
   "extra_packages":
     "description": "Space separated list of extra deb packages to install.\n"
@@ -31,6 +30,22 @@
       \ store.\n"
     "type": "string"
     "default": ""
+  "nagios_context":
+    "default": "juju"
+    "type": "string"
+    "description": |
+      Used by the nrpe subordinate charms.
+      A string that will be prepended to instance name to set the host name
+      in nagios. So for instance the hostname would be something like:
+          juju-myservice-0
+      If you're running multiple environments with the same services in them
+      this allows you to differentiate between them.
+  "nagios_servicegroups":
+    "default": ""
+    "type": "string"
+    "description": |
+      A comma-separated list of nagios servicegroups.
+      If left empty, the nagios_context will be used as the servicegroup
   "admin_addresses":
     "default": ""
     "type": "string"
@@ -64,9 +79,8 @@
     "default": ""
     "type": "string"
     "description": "Version of PostgreSQL that we want to install. Supported versions\
-      \ are \"9.3\", \"9.4\", \"9.5\", and \"9.6\". The default version for the deployed\
-      \ Ubuntu release is used when the version is unspecified. Version \"10\" is\
-      \ also available for testing.\n"
+      \ are \"9.3\", \"9.4\", \"9.5\", \"9.6\" & \"10\". The default version for the\
+      \ deployed Ubuntu release is used when the version is unspecified.\n"
   "extra_pg_conf":
     "default": |
       # Additional service specific postgresql.conf settings.
@@ -143,19 +157,6 @@
     "default": "/var/lib/postgresql/backups"
     "type": "string"
     "description": "Directory to place backups in.\n"
-  "nagios_context":
-    "default": "juju"
-    "type": "string"
-    "description": "Used by the nrpe subordinate charms. A string that will be prepended\
-      \ to instance name to set the host name in nagios. So for instance the hostname\
-      \ would be something like:\n    juju-postgresql-0\nIf you're running multiple\
-      \ environments with the same services in them this allows you to differentiate\
-      \ between them.\n"
-  "nagios_servicegroups":
-    "default": ""
-    "type": "string"
-    "description": "A comma-separated list of nagios servicegroups. If left empty,\
-      \ the nagios_context will be used as the servicegroup\n"
   "pgdg":
     "description": "Enable the PostgreSQL Global Development Group APT repository\
       \ (https://wiki.postgresql.org/wiki/Apt). This package source provides official\
@@ -167,153 +168,6 @@
     "type": "string"
     "default": ""
     "description": |
-=======
-options:
-  admin_addresses:
-    default: ""
-    type: string
-    description: >
-      A comma-separated list of IP Addresses (or single IP) admin tools
-      like pgAdmin3 will connect from. The IP addresses added here will
-      be included in the pg_hba.conf file allowing ip connections to all
-      databases on the server from the given IP addresses using md5
-      password encryption. IP address ranges are also supported, using
-      the standard format described in the PostgreSQL reference guide.
-  locale:
-    default: "C"
-    type: string
-    description: >
-      Locale of service, defining language, default collation order,
-      and default formatting of numbers, currency, dates & times. Can only be
-      set when deploying the first unit of a service.
-  encoding:
-    default: "UTF-8"
-    type: string
-    description: >
-      Default encoding used to store text in this service. Can only be
-      set when deploying the first unit of a service.
-  relation_database_privileges:
-    default: "ALL"
-    type: string
-    description: >
-      A comma-separated list of database privileges to grant to relation
-      users on their databases. The defaults allow to connect to the
-      database (CONNECT), create objects such as tables (CREATE), and
-      create temporary tables (TEMPORARY). Client charms that create
-      objects in the database are responsible to granting suitable
-      access on those objects to other roles and users (or PUBLIC) using
-      standard GRANT statements.
-  version:
-    default: ""
-    type: string
-    description: >
-        Version of PostgreSQL that we want to install. Supported versions
-        are "9.3", "9.4", "9.5", "9.6" & "10". The default version for the
-        deployed Ubuntu release is used when the version is unspecified.
-  extra_pg_conf:
-      # The defaults here match the defaults chosen by the charm,
-      # so removing them will not change them. They are listed
-      # as documentation. The charm actually loads the non-calculated
-      # defaults from this config.yaml file to make it unlikely it will
-      # get out of sync with reality.
-      default: |
-        # Additional service specific postgresql.conf settings.
-        listen_addresses='*'
-        ssl=true
-        # log_timezone=UTC  Bug #1580331
-        log_checkpoints=true
-        log_connections=true
-        log_disconnections=true
-        log_autovacuum_min_duration=-1
-        log_line_prefix='%t [%p]: [%l-1] db=%d,user=%u '
-        archive_mode=on
-        archive_command='/bin/true'
-        hot_standby=true
-        max_wal_senders=10
-        # max_wal_senders=num_units * 2 + 5
-        # wal_level=hot_standby (<9.4) or logical (>=9.4)
-        # shared_buffers=total_ram*0.25
-        # effective_cache_size=total_ram*0.75
-        default_statistics_target=250
-        from_collapse_limit=16
-        join_collapse_limit=16
-        wal_buffers=-1
-        checkpoint_completion_target=0.9
-        # password_encryption=true
-        max_connections=100
-        autovacuum_freeze_max_age=2000000000
-        vacuum_freeze_table_age=1600000000
-      type: string
-      description: >
-          postgresql.conf settings, one per line in standard key=value
-          PostgreSQL format. These settings will generally override
-          any values selected by the charm. The charm however will
-          attempt to ensure minimum requirements for the charm's
-          operation are met.
-  extra_pg_auth:
-    type: string
-    default: ""
-    description: >
-        A extra pg_hba.conf auth rules. This will be included as-is
-        into the pg_hba.conf file. Note that this should not be needed
-        as db relations already create those rules the right way. Use
-        this feature to allow clients to connect from outside the
-        environment, or to configure replication between unrelated
-        PostgreSQL services using the manual_replication option.
-  idle_reap_secs:
-    type: int
-    default: 900
-    description: >
-        Terminate transactions that have been idle more than this many
-        seconds. While this may seem harsh, in most environments it is
-        preferable to allowing them to create database bloat and hold
-        locks needed by well behaved transactions. Set to 0 to disable.
-  performance_tuning:
-    default: "Mixed"
-    type: string
-    description: >
-        DEPRECATED AND IGNORED. The pgtune project has been abandoned
-        and the packages dropped from Debian and Ubuntu. The charm
-        still performs some basic tuning, which users can tweak using
-        extra_pg_config.
-  manual_replication:
-    type: boolean
-    default: False
-    description: >
-        Enable or disable charm managed replication. When manual_replication
-        is True, the operator is responsible for maintaining recovery.conf
-        and performing any necessary database mirroring. The charm will
-        still advertise the unit as standalone, master or hot standby to
-        relations based on whether the system is in recovery mode or not.
-        Note that this option makes it possible to create a PostgreSQL
-        service with multiple master units, which is a very silly thing
-        to do unless you are also using multi-master software like BDR.
-  backup_schedule:
-    default: "13 4 * * *"
-    type: string
-    description: Cron-formatted schedule for regular database backups.
-  backup_retention_count:
-    default: 7
-    type: int
-    description: Number of backups to retain.
-  backup_dir:
-    default: "/var/lib/postgresql/backups"
-    type: string
-    description: >
-        Directory to place backups in.
-  pgdg:
-    description: >
-        Enable the PostgreSQL Global Development Group APT repository
-        (https://wiki.postgresql.org/wiki/Apt). This package source provides
-        official PostgreSQL packages for Ubuntu LTS releases beyond those
-        provided by the main Ubuntu archive.
-    type: boolean
-    default: false
-  wal_e_storage_uri:
-    type: string
-    default: ""
-    description: |
->>>>>>> 6dd12a2a
       Specify storage to be used by WAL-E. Every PostgreSQL service must use
       a unique URI. Backups will be unrecoverable if it is not unique. The
       URI's scheme must be one of 'swift' (OpenStack Swift), 's3' (Amazon AWS)
