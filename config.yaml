--- conflicted
+++ resolved
@@ -122,16 +122,12 @@
   backup_retention_count:
     default: 7
     type: int
-<<<<<<< HEAD
-    description: Number of daily backups to retain.
+    description: Number of backups to retain.
   backup_dir:
     default: "/var/lib/postgresql/backups"
     type: string
     description: >
         Directory to place backups in.
-=======
-    description: Number of backups to retain.
->>>>>>> fd5f5d89
   nagios_context:
     default: "juju"
     type: string
