<<<<<<< HEAD
"options":
  "extra_packages":
    "description": "Space separated list of extra deb packages to install.\n"
    "type": "string"
    "default": ""
  "package_status":
    "default": "install"
    "type": "string"
    "description": "The status of service-affecting packages will be set to this value\
      \ in the dpkg database. Valid values are \"install\" and \"hold\".\n"
  "install_sources":
    "description": "List of extra apt sources, per charm-helpers standard format (a\
      \ yaml list of strings encoded as a string). Each source may be either a line\
      \ that can be added directly to sources.list(5), or in the form ppa:<user>/<ppa-name>\
      \ for adding Personal Package Archives, or a distribution component to enable.\n"
    "type": "string"
    "default": ""
  "install_keys":
    "description": "List of signing keys for install_sources package sources, per\
      \ charmhelpers standard format (a yaml list of strings encoded as a string).\
      \ The keys should be the full ASCII armoured GPG public keys. While GPG key\
      \ ids are also supported and looked up on a keyserver, operators should be aware\
      \ that this mechanism is insecure. null can be used if a standard package signing\
      \ key is used that will already be installed on the machine, and for PPA sources\
      \ where the package signing key is securely retrieved from Launchpad.\n"
    "type": "string"
    "default": ""
  "admin_addresses":
    "default": ""
    "type": "string"
    "description": "A comma-separated list of IP Addresses (or single IP) admin tools\
      \ like pgAdmin3 will connect from. The IP addresses added here will be included\
      \ in the pg_hba.conf file allowing ip connections to all databases on the server\
      \ from the given IP addresses using md5 password encryption. IP address ranges\
      \ are also supported, using the standard format described in the PostgreSQL\
      \ reference guide.\n"
  "locale":
    "default": "C"
    "type": "string"
    "description": "Locale of service, defining language, default collation order,\
      \ and default formatting of numbers, currency, dates & times. Can only be set\
      \ when deploying the first unit of a service.\n"
  "encoding":
    "default": "UTF-8"
    "type": "string"
    "description": "Default encoding used to store text in this service. Can only\
      \ be set when deploying the first unit of a service.\n"
  "relation_database_privileges":
    "default": "ALL"
    "type": "string"
    "description": "A comma-separated list of database privileges to grant to relation\
      \ users on their databases. The defaults allow to connect to the database (CONNECT),\
      \ create objects such as tables (CREATE), and create temporary tables (TEMPORARY).\
      \ Client charms that create objects in the database are responsible to granting\
      \ suitable access on those objects to other roles and users (or PUBLIC) using\
      \ standard GRANT statements.\n"
  "version":
    "default": ""
    "type": "string"
    "description": "Version of PostgreSQL that we want to install. Supported versions\
      \ are \"9.1\", \"9.2\", \"9.3\", \"9.4\" & \"9.5\". The default version for\
      \ the deployed Ubuntu release is used when the version is unspecified.\n"
  "extra_pg_conf":
    "default": |
      # Additional service specific postgresql.conf settings.
      listen_addresses='*'
      ssl=true
      # log_timezone=UTC  Bug #1580331
      log_checkpoints=true
      log_connections=true
      log_disconnections=true
      log_autovacuum_min_duration=-1
      log_line_prefix='%t [%p]: [%l-1] db=%d,user=%u '
      archive_mode=on
      archive_command='/bin/true'
      hot_standby=true
      max_wal_senders=10
      # max_wal_senders=num_units * 2 + 5
      # wal_level=hot_standby (<9.4) or logical (>=9.4)
      # shared_buffers=total_ram*0.25
      # effective_cache_size=total_ram*0.75
      default_statistics_target=250
      from_collapse_limit=16
      join_collapse_limit=16
      wal_buffers=-1
      checkpoint_completion_target=0.9
      password_encryption=true
      max_connections=100
      autovacuum_freeze_max_age=2000000000
      vacuum_freeze_table_age=1600000000
    "type": "string"
    "description": "postgresql.conf settings, one per line in standard key=value PostgreSQL\
      \ format. These settings will generally override any values selected by the\
      \ charm. The charm however will attempt to ensure minimum requirements for the\
      \ charm's operation are met.\n"
  "extra_pg_auth":
    "type": "string"
    "default": ""
    "description": "A extra pg_hba.conf auth rules. This will be included as-is into\
      \ the pg_hba.conf file. Note that this should not be needed as db relations\
      \ already create those rules the right way. Use this feature to allow clients\
      \ to connect from outside the environment, or to configure replication between\
      \ unrelated PostgreSQL services using the manual_replication option.\n"
  "idle_reap_secs":
    "type": "int"
    "default": !!int "900"
    "description": "Terminate transactions that have been idle more than this many\
      \ seconds. While this may seem harsh, in most environments it is preferable\
      \ to allowing them to create database bloat and hold locks needed by well behaved\
      \ transactions. Set to 0 to disable.\n"
  "performance_tuning":
    "default": "Mixed"
    "type": "string"
    "description": "DEPRECATED AND IGNORED. The pgtune project has been abandoned\
      \ and the packages dropped from Debian and Ubuntu. The charm still performs\
      \ some basic tuning, which users can tweak using extra_pg_config.\n"
  "manual_replication":
    "type": "boolean"
    "default": !!bool "false"
    "description": "Enable or disable charm managed replication. When manual_replication\
      \ is True, the operator is responsible for maintaining recovery.conf and performing\
      \ any necessary database mirroring. The charm will still advertise the unit\
      \ as standalone, master or hot standby to relations based on whether the system\
      \ is in recovery mode or not. Note that this option makes it possible to create\
      \ a PostgreSQL service with multiple master units, which is a very silly thing\
      \ to do unless you are also using multi-master software like BDR.\n"
  "backup_schedule":
    "default": "13 4 * * *"
    "type": "string"
    "description": "Cron-formatted schedule for regular database backups."
  "backup_retention_count":
    "default": !!int "7"
    "type": "int"
    "description": "Number of backups to retain."
  "backup_dir":
    "default": "/var/lib/postgresql/backups"
    "type": "string"
    "description": "Directory to place backups in.\n"
  "nagios_context":
    "default": "juju"
    "type": "string"
    "description": "Used by the nrpe subordinate charms. A string that will be prepended\
      \ to instance name to set the host name in nagios. So for instance the hostname\
      \ would be something like:\n    juju-postgresql-0\nIf you're running multiple\
      \ environments with the same services in them this allows you to differentiate\
      \ between them.\n"
  "nagios_servicegroups":
    "default": ""
    "type": "string"
    "description": "A comma-separated list of nagios servicegroups. If left empty,\
      \ the nagios_context will be used as the servicegroup\n"
  "pgdg":
    "description": "Enable the PostgreSQL Global Development Group APT repository\
      \ (https://wiki.postgresql.org/wiki/Apt). This package source provides official\
      \ PostgreSQL packages for Ubuntu LTS releases beyond those provided by the main\
      \ Ubuntu archive.\n"
    "type": "boolean"
    "default": !!bool "false"
  "wal_e_storage_uri":
    "type": "string"
    "default": ""
    "description": |
=======
options:
  admin_addresses:
    default: ""
    type: string
    description: >
      A comma-separated list of IP Addresses (or single IP) admin tools
      like pgAdmin3 will connect from. The IP addresses added here will
      be included in the pg_hba.conf file allowing ip connections to all
      databases on the server from the given IP addresses using md5
      password encryption. IP address ranges are also supported, using
      the standard format described in the PostgreSQL reference guide.
  locale:
    default: "C"
    type: string
    description: >
      Locale of service, defining language, default collation order,
      and default formatting of numbers, currency, dates & times. Can only be
      set when deploying the first unit of a service.
  encoding:
    default: "UTF-8"
    type: string
    description: >
      Default encoding used to store text in this service. Can only be
      set when deploying the first unit of a service.
  relation_database_privileges:
    default: "ALL"
    type: string
    description: >
      A comma-separated list of database privileges to grant to relation
      users on their databases. The defaults allow to connect to the
      database (CONNECT), create objects such as tables (CREATE), and
      create temporary tables (TEMPORARY). Client charms that create
      objects in the database are responsible to granting suitable
      access on those objects to other roles and users (or PUBLIC) using
      standard GRANT statements.
  version:
    default: ""
    type: string
    description: >
        Version of PostgreSQL that we want to install. Supported versions
        are "9.1", "9.2", "9.3", "9.4" & "9.5". The default version for the
        deployed Ubuntu release is used when the version is unspecified.
  extra_pg_conf:
      # The defaults here match the defaults chosen by the charm,
      # so removing them will not change them. They are listed
      # as documentation. The charm actually loads the non-calculated
      # defaults from this config.yaml file to make it unlikely it will
      # get out of sync with reality.
      default: |
        # Additional service specific postgresql.conf settings.
        listen_addresses='*'
        ssl=true
        # log_timezone=UTC  Bug #1580331
        log_checkpoints=true
        log_connections=true
        log_disconnections=true
        log_autovacuum_min_duration=-1
        log_line_prefix='%t [%p]: [%l-1] db=%d,user=%u '
        archive_mode=on
        archive_command='/bin/true'
        hot_standby=true
        max_wal_senders=10
        # max_wal_senders=num_units * 2 + 5
        # wal_level=hot_standby (<9.4) or logical (>=9.4)
        # shared_buffers=total_ram*0.25
        # effective_cache_size=total_ram*0.75
        default_statistics_target=250
        from_collapse_limit=16
        join_collapse_limit=16
        wal_buffers=-1
        checkpoint_completion_target=0.9
        password_encryption=true
        max_connections=100
        autovacuum_freeze_max_age=2000000000
        vacuum_freeze_table_age=1600000000
      type: string
      description: >
          postgresql.conf settings, one per line in standard key=value
          PostgreSQL format. These settings will generally override
          any values selected by the charm. The charm however will
          attempt to ensure minimum requirements for the charm's
          operation are met.
  extra_pg_auth:
    type: string
    default: ""
    description: >
        A extra pg_hba.conf auth rules. This will be included as-is
        into the pg_hba.conf file. Note that this should not be needed
        as db relations already create those rules the right way. Use
        this feature to allow clients to connect from outside the
        environment, or to configure replication between unrelated
        PostgreSQL services using the manual_replication option.
  idle_reap_secs:
    type: int
    default: 900
    description: >
        Terminate transactions that have been idle more than this many
        seconds. While this may seem harsh, in most environments it is
        preferable to allowing them to create database bloat and hold
        locks needed by well behaved transactions. Set to 0 to disable.
  performance_tuning:
    default: "Mixed"
    type: string
    description: >
        DEPRECATED AND IGNORED. The pgtune project has been abandoned
        and the packages dropped from Debian and Ubuntu. The charm
        still performs some basic tuning, which users can tweak using
        extra_pg_config.
  manual_replication:
    type: boolean
    default: False
    description: >
        Enable or disable charm managed replication. When manual_replication
        is True, the operator is responsible for maintaining recovery.conf
        and performing any necessary database mirroring. The charm will
        still advertise the unit as standalone, master or hot standby to
        relations based on whether the system is in recovery mode or not.
        Note that this option makes it possible to create a PostgreSQL
        service with multiple master units, which is a very silly thing
        to do unless you are also using multi-master software like BDR.
  backup_schedule:
    default: "13 4 * * *"
    type: string
    description: Cron-formatted schedule for regular database backups.
  backup_retention_count:
    default: 7
    type: int
    description: Number of backups to retain.
  backup_dir:
    default: "/var/lib/postgresql/backups"
    type: string
    description: >
        Directory to place backups in.
  nagios_context:
    default: "juju"
    type: string
    description: >
        Used by the nrpe subordinate charms.
        A string that will be prepended to instance name to set the host name
        in nagios. So for instance the hostname would be something like:
            juju-postgresql-0
        If you're running multiple environments with the same services in them
        this allows you to differentiate between them.
  nagios_servicegroups:
    default: ""
    type: string
    description: >
        A comma-separated list of nagios servicegroups.
        If left empty, the nagios_context will be used as the servicegroup
  install_sources:
    default: |
      - ppa:postgresql-charmers/charm
  install_keys:
    default: |
      - null
  pgdg:
    description: >
        Enable the PostgreSQL Global Development Group APT repository
        (https://wiki.postgresql.org/wiki/Apt). This package source provides
        official PostgreSQL packages for Ubuntu LTS releases beyond those
        provided by the main Ubuntu archive.
    type: boolean
    default: false
  wal_e_storage_uri:
    type: string
    default: ""
    description: |
>>>>>>> d715cd14
      EXPERIMENTAL.
      Specify storage to be used by WAL-E. Every PostgreSQL service must use
      a unique URI. Backups will be unrecoverable if it is not unique. The
      URI's scheme must be one of 'swift' (OpenStack Swift), 's3' (Amazon AWS)
      or 'wabs' (Windows Azure). For example:
        'swift://some-container/directory/or/whatever'
        's3://some-bucket/directory/or/whatever'
        'wabs://some-bucket/directory/or/whatever'
      Setting the wal_e_storage_uri enables regular WAL-E filesystem level
      backups (per wal_e_backup_schedule), and log shipping to the configured
      storage. Point-in-time recovery becomes possible, as is disabling the
      streaming_replication configuration item and relying solely on
      log shipping for replication.
<<<<<<< HEAD
  "wal_e_backup_schedule":
    "type": "string"
    "default": "13 0 * * *"
    "description": "EXPERIMENTAL. Cron-formatted schedule for WAL-E database backups.\
      \ If wal_e_backup_schedule is unset, WAL files will never be removed from WAL-E\
      \ storage.\n"
  "wal_e_backup_retention":
    "type": "int"
    "default": !!int "2"
    "description": "EXPERIMENTAL. Number of recent base backups and WAL files to retain.\
      \ You need enough space for this many backups plus one more, as an old backup\
      \ will only be removed after a new one has been successfully made to replace\
      \ it.\n"
  "streaming_replication":
    "type": "boolean"
    "default": !!bool "true"
    "description": "Enable streaming replication. Normally, streaming replication\
      \ is always used, and any log shipping configured is used as a fallback. Turning\
      \ this off without configuring log shipping is an error.\n"
  "os_username":
    "type": "string"
    "default": ""
    "description": "EXPERIMENTAL. OpenStack Swift username."
  "os_password":
    "type": "string"
    "default": ""
    "description": "EXPERIMENTAL. OpenStack Swift password."
  "os_auth_url":
    "type": "string"
    "default": ""
    "description": "EXPERIMENTAL. OpenStack Swift authentication URL."
  "os_tenant_name":
    "type": "string"
    "default": ""
    "description": "EXPERIMENTAL. OpenStack Swift tenant name."
  "aws_access_key_id":
    "type": "string"
    "default": ""
    "description": "EXPERIMENTAL. Amazon AWS access key id."
  "aws_secret_access_key":
    "type": "string"
    "default": ""
    "description": "EXPERIMENTAL. Amazon AWS secret access key."
  "wabs_account_name":
    "type": "string"
    "default": ""
    "description": "EXPERIMENTAL. Windows Azure account name."
  "wabs_access_key":
    "type": "string"
    "default": ""
    "description": "EXPERIMENTAL. Windows Azure access key."
  "metrics_target":
    "default": ""
    "type": "string"
    "description": "Destination for statsd-format metrics, format \"host:port\". If\
      \ not present and valid, metrics disabled.\n"
  "metrics_prefix":
    "default": "dev.$UNIT.postgresql"
    "type": "string"
    "description": "Prefix for metrics. Special value $UNIT can be used to include\
      \ the name of the unit in the prefix.\n"
  "metrics_sample_interval":
    "default": !!int "5"
    "type": "int"
    "description": "Period for metrics cron job to run in minutes"
  "advisory_lock_restart_key":
    "default": !!int "765"
    "type": "int"
    "description": "DEPRECATED AND IGNORED. An advisory lock key used internally by\
      \ the charm. You do not need to change it unless it happens to conflict with\
      \ an advisory lock key being used by your applications.\n"
  "extra-packages":
    "default": ""
    "type": "string"
    "description": "DEPRECATED. Use extra_packages."
  "listen_port":
    "default": !!int "-1"
    "type": "int"
    "description": "DEPRECATED. Use extra_pg_conf. Port to listen on. Default is automatically\
      \ assigned.\n"
  "max_connections":
    "default": !!int "100"
    "type": "int"
    "description": "DEPRECATED. Use extra_pg_conf. Maximum number of connections to\
      \ allow to the PG database\n"
  "max_prepared_transactions":
    "default": !!int "0"
    "type": "int"
    "description": "DEPRECATED. Use extra_pg_conf. Maximum number of prepared two\
      \ phase commit transactions, waiting to be committed. Defaults to 0. as using\
      \ two phase commit without a process to monitor and resolve lost transactions\
      \ is dangerous.\n"
  "ssl":
    "default": "True"
    "type": "string"
    "description": "DEPRECATED. Use extra_pg_conf. Whether PostgreSQL should talk\
      \ SSL\n"
  "log_min_duration_statement":
    "default": !!int "-1"
    "type": "int"
    "description": "DEPRECATED. Use extra_pg_conf. -1 is disabled, 0 logs all statements\
      \ and their durations, > 0 logs only statements running at least this number\
      \ of milliseconds\n"
  "log_checkpoints":
    "default": !!bool "false"
    "type": "boolean"
    "description": "DEPRECATED. Use extra_pg_conf.\n"
  "log_connections":
    "default": !!bool "false"
    "type": "boolean"
    "description": "DEPRECATED. Use extra_pg_conf."
  "log_disconnections":
    "default": !!bool "false"
    "type": "boolean"
    "description": "DEPRECATED. Use extra_pg_conf."
  "log_temp_files":
    "default": "-1"
    "type": "string"
    "description": "DEPRECATED. Use extra_pg_conf. Log creation of temporary files\
      \ larger than the threshold. -1 disables the feature, 0 logs all temporary files,\
      \ or specify the threshold size with an optional unit (eg. \"512KB\", default\
      \ unit is kilobytes).\n"
  "log_line_prefix":
    "default": "%t [%p]: [%l-1] db=%d,user=%u "
    "type": "string"
    "description": |
      DEPRECATED. Use extra_pg_conf.
      special values:
        %a = application name
        %u = user name
        %d = database name
        %r = remote host and port
        %h = remote host
        %p = process ID
        %t = timestamp without milliseconds
        %m = timestamp with milliseconds
        %i = command tag
        %e = SQL state
        %c = session ID
        %l = session line number
        %s = session start timestamp
        %v = virtual transaction ID
        %x = transaction ID (0 if none)
        %q = stop here in non-session processes
        %% = '%'
      e.g. '<%u%%%d> '
  "log_lock_waits":
    "default": !!bool "false"
    "type": "boolean"
    "description": "DEPRECATED. Use extra_pg_conf."
  "log_timezone":
    "default": "UTC"
    "type": "string"
    "description": "DEPRECATED. Use extra_pg_conf."
  "autovacuum":
    "default": !!bool "true"
    "type": "boolean"
    "description": "DEPRECATED. Use extra_pg_conf. Autovacuum should almost always\
      \ be running. If you want to turn this off, you are probably following out of\
      \ date documentation.\n"
  "log_autovacuum_min_duration":
    "default": !!int "-1"
    "type": "int"
    "description": "DEPRECATED. Use extra_pg_conf. -1 disables, 0 logs all actions\
      \ and their durations, > 0 logs only actions running at least this number of\
      \ milliseconds.\n"
  "autovacuum_analyze_threshold":
    "default": !!int "50"
    "type": "int"
    "description": "DEPRECATED. Use extra_pg_conf. min number of row updates before\
      \ analyze\n"
  "autovacuum_vacuum_scale_factor":
    "default": !!float "0.2"
    "type": "float"
    "description": "DEPRECATED. Use extra_pg_conf. Fraction of table size before vacuum\n"
  "autovacuum_analyze_scale_factor":
    "default": !!float "0.1"
    "type": "float"
    "description": "DEPRECATED. Use extra_pg_conf. Fraction of table size before analyze\n"
  "autovacuum_vacuum_cost_delay":
    "default": "20ms"
    "type": "string"
    "description": "DEPRECATED. Use extra_pg_conf. Default vacuum cost delay for autovacuum,\
      \ in milliseconds; -1 means use vacuum_cost_delay\n"
  "search_path":
    "default": "\"$user\",public"
    "type": "string"
    "description": "DEPRECATED. Use extra_pg_conf. Comma separated list of schema\
      \ names for the default SQL search path.\n"
  "standard_conforming_strings":
    "default": !!bool "true"
    "type": "boolean"
    "description": "DEPRECATED. Use extra_pg_conf. Standard conforming strings\n"
  "hot_standby":
    "default": !!bool "false"
    "type": "boolean"
    "description": "DEPRECATED. Use extra_pg_conf. Hot standby or warm standby. When\
      \ True, queries can be run against the database when in recovery or standby\
      \ mode (ie. replicated). Overridden when service contains multiple units.\n"
  "hot_standby_feedback":
    "default": !!bool "false"
    "type": "boolean"
    "description": "DEPRECATED. Use extra_pg_conf. Hot standby feedback, informing\
      \ a master about in progress transactions on a streaming hot standby and allowing\
      \ the master to defer cleanup and avoid query cancelations on the hot standby.\n"
  "wal_level":
    "default": "minimal"
    "type": "string"
    "description": "DEPRECATED. Use extra_pg_conf. 'minimal', 'archive', 'hot_standby'\
      \ or 'logical'. Defines how much information is written to the WAL. Set to 'minimal'\
      \ for stand alone databases and 'hot_standby' for replicated setups. Overridden\
      \ by juju when replication is used.\n"
  "max_wal_senders":
    "default": !!int "0"
    "type": "int"
    "description": "DEPRECATED. Use extra_pg_conf. Maximum number of hot standbys\
      \ that can connect using streaming replication. Set this to the expected maximum\
      \ number of hot standby units to avoid unnecessary blocking and database restarts.\
      \ Overridden by juju if necessary.\n"
  "wal_keep_segments":
    "default": !!int "0"
    "type": "int"
    "description": "DEPRECATED. Use extra_pg_conf. Number of old WAL files to keep,\
      \ providing a larger buffer for streaming hot standbys to catch up from when\
      \ lagged. Each WAL file is 16MB in size. The WAL files are the buffer of how\
      \ far a hot standby can lag behind the master, and replication fails if this\
      \ buffer is overrun. When this service is replicated, the larger value of wal_keep_segments\
      \ and replicated_wal_keep_segments is used.\n"
  "replicated_wal_keep_segments":
    "default": !!int "5000"
    "type": "int"
    "description": "DEPRECATED. Use extra_pg_conf. Value of wal_keep_segments used\
      \ when this service is replicated. This setting only exists to provide a sane\
      \ default when replication is requested (so it doesn't fail) and nobody bothered\
      \ to change the wal_keep_segments setting.\n"
  "archive_mode":
    "default": !!bool "false"
    "type": "boolean"
    "description": "DEPRECATED. Use extra_pg_conf. Enable archiving of WAL files using\
      \ the command specified by archive_command. If archive_mode is enabled and archive_command\
      \ not set, then archiving is deferred until archive_command is set and the WAL\
      \ files will accumulate.\n"
  "archive_command":
    "default": ""
    "type": "string"
    "description": "DEPRECATED. Use extra_pg_conf. Command used to archive WAL files\
      \ when archive_mode is set and wal_level > minimal.\n"
  "work_mem":
    "default": "1MB"
    "type": "string"
    "description": "DEPRECATED. Use extra_pg_conf. Working Memory. Ignored unless\
      \ 'performance_tuning' is set to 'manual'.\n"
  "maintenance_work_mem":
    "default": "1MB"
    "type": "string"
    "description": "DEPRECATED. Use extra_pg_conf. Maintenance working memory. Ignored\
      \ unless 'performance_tuning' is set to 'manual'.\n"
  "kernel_shmall":
    "default": !!int "0"
    "type": "int"
    "description": "DEPRECATED and ignored.  Total amount of shared memory available,\
      \ in bytes.\n"
  "kernel_shmmax":
    "default": !!int "0"
    "type": "int"
    "description": "DEPRECATED and ignored. The maximum size, in bytes, of a shared\
      \ memory segment.\n"
  "shared_buffers":
    "default": ""
    "type": "string"
    "description": "DEPRECATED. Use extra_pg_conf. The amount of memory the database\
      \ server uses for shared memory buffers. This string should be of the format\
      \ '###MB'. Ignored unless 'performance_tuning' is set to 'manual'.\n"
  "effective_cache_size":
    "default": ""
    "type": "string"
    "description": "DEPRECATED. Use extra_pg_conf. Effective cache size is an estimate\
      \ of how much memory is available for disk caching within the database. (50%\
      \ to 75% of system memory). This string should be of the format '###MB'. Ignored\
      \ unless 'performance_tuning' is set to 'manual'.\n"
  "default_statistics_target":
    "default": !!int "-1"
    "type": "int"
    "description": "DEPRECATED. Use extra_pg_conf. Sets the default statistics target\
      \ for table columns without a column-specific target set via ALTER TABLE SET\
      \ STATISTICS. Leave unchanged to use the server default, which in recent releases\
      \ is 100. Ignored unless 'performance_tuning' is 'manual'. Larger values increase\
      \ the time needed to do ANALYZE, but might improve the quality of the planner's\
      \ estimates.\n"
  "collapse_limit":
    "default": !!int "-1"
    "type": "int"
    "description": "DEPRECATED. Use extra_pg_conf. Sets the from_collapse_limit and\
      \ join_collapse_limit query planner options, controlling the maximum number\
      \ of tables that can be joined before the turns off the table collapse query\
      \ optimization.\n"
  "temp_buffers":
    "default": "1MB"
    "type": "string"
    "description": "DEPRECATED. Use extra_pg_conf. The maximum number of temporary\
      \ buffers used by each database session.\n"
  "wal_buffers":
    "default": "-1"
    "type": "string"
    "description": "DEPRECATED. Use extra_pg_conf. min 32kB, -1 sets based on shared_buffers\
      \ (change requires restart). Ignored unless 'performance_tuning' is set to 'manual'.\n"
  "checkpoint_segments":
    "default": !!int "10"
    "type": "int"
    "description": "DEPRECATED. Use extra_pg_conf. in logfile segments, min 1, 16MB\
      \ each. Ignored unless 'performance_tuning' is set to 'manual'.\n"
  "checkpoint_completion_target":
    "default": !!float "0.9"
    "type": "float"
    "description": "DEPRECATED. Use extra_pg_conf. checkpoint target duration time,\
      \ as a fraction of checkpoint_timeout. Range [0.0, 1.0].\n"
  "checkpoint_timeout":
    "default": ""
    "type": "string"
    "description": "DEPRECATED. Use extra_pg_conf. Maximum time between automatic\
      \ WAL checkpoints. range '30s-1h'. If left empty, the default postgresql value\
      \ will be used.\n"
  "fsync":
    "type": "boolean"
    "default": !!bool "true"
    "description": "DEPRECATED. Use extra_pg_conf. Turns forced synchronization on/off.\
      \ If fsync is turned off, database failures are likely to involve database corruption\
      \ and require recreating the unit\n"
  "synchronous_commit":
    "type": "boolean"
    "default": !!bool "true"
    "description": "DEPRECATED. Use extra_pg_conf. Immediate fsync after commit.\n"
  "full_page_writes":
    "type": "boolean"
    "default": !!bool "true"
    "description": "DEPRECATED. Use extra_pg_conf. Recover from partial page writes.\n"
  "random_page_cost":
    "default": !!float "4.0"
    "type": "float"
    "description": "DEPRECATED. Use extra_pg_conf. Random page cost\n"
=======
  wal_e_backup_schedule:
    type: string
    default: "13 0 * * *"
    description: >
      EXPERIMENTAL.
      Cron-formatted schedule for WAL-E database backups. If
      wal_e_backup_schedule is unset, WAL files will never be removed from
      WAL-E storage.
  wal_e_backup_retention:
    type: int
    default: 2
    description: >
      EXPERIMENTAL.
      Number of recent base backups and WAL files to retain.
      You need enough space for this many backups plus one more, as
      an old backup will only be removed after a new one has been
      successfully made to replace it.
  streaming_replication:
    type: boolean
    default: true
    description: >
      Enable streaming replication. Normally, streaming replication is
      always used, and any log shipping configured is used as a fallback.
      Turning this off without configuring log shipping is an error.
  os_username:
    type: string
    default: ""
    description: EXPERIMENTAL. OpenStack Swift username.
  os_password:
    type: string
    default: ""
    description: EXPERIMENTAL. OpenStack Swift password.
  os_auth_url:
    type: string
    default: ""
    description: EXPERIMENTAL. OpenStack Swift authentication URL.
  os_tenant_name:
    type: string
    default: ""
    description: EXPERIMENTAL. OpenStack Swift tenant name.
  aws_access_key_id:
    type: string
    default: ""
    description: EXPERIMENTAL. Amazon AWS access key id.
  aws_secret_access_key:
    type: string
    default: ""
    description: EXPERIMENTAL. Amazon AWS secret access key.
  wabs_account_name:
    type: string
    default: ""
    description: EXPERIMENTAL. Windows Azure account name.
  wabs_access_key:
    type: string
    default: ""
    description: EXPERIMENTAL. Windows Azure access key.
  # statsd-compatible metrics
  metrics_target:
    default: ""
    type: string
    description: >
        Destination for statsd-format metrics, format "host:port". If
        not present and valid, metrics disabled.
  metrics_prefix:
    default: "dev.$UNIT.postgresql"
    type: string
    description: >
        Prefix for metrics. Special value $UNIT can be used to include the
        name of the unit in the prefix.
  metrics_sample_interval:
    default: 5
    type: int
    description: Period for metrics cron job to run in minutes


  # DEPRECATED SETTINGS.
  # Remove them one day. They remain here to avoid making existing
  # configurations fail.
  advisory_lock_restart_key:
    default: 765
    type: int
    description: DEPRECATED and ignored.
  extra-packages:
    default: ""
    type: string
    description: DEPRECATED. Use extra_packages.
  listen_port:
    default: -1
    type: int
    description: DEPRECATED. Use extra_pg_conf.
  max_connections:
    default: 100
    type: int
    description: DEPRECATED. Use extra_pg_conf.
  max_prepared_transactions:
    default: 0
    type: int
    description: DEPRECATED. Use extra_pg_conf.
  ssl:
    default: "True"
    type: string
    description: DEPRECATED. Use extra_pg_conf.
  log_min_duration_statement:
    default: -1
    type: int
    description: DEPRECATED. Use extra_pg_conf.
  log_checkpoints:
    default: False
    type: boolean
    description: DEPRECATED. Use extra_pg_conf.
  log_connections:
    default: False
    type: boolean
    description: DEPRECATED. Use extra_pg_conf.
  log_disconnections:
    default: False
    type: boolean
    description: DEPRECATED. Use extra_pg_conf.
  log_temp_files:
    default: "-1"
    type: string
    description: DEPRECATED. Use extra_pg_conf.
  log_line_prefix:
    default: "%t [%p]: [%l-1] db=%d,user=%u "
    type: string
    description: DEPRECATED. Use extra_pg_conf.
  log_lock_waits:
    default: False
    type: boolean
    description: DEPRECATED. Use extra_pg_conf.
  log_timezone:
    default: "UTC"
    type: string
    description: DEPRECATED. Use extra_pg_conf.
  autovacuum:
    default: True
    type: boolean
    description: DEPRECATED. Use extra_pg_conf.
  log_autovacuum_min_duration:
    default: -1
    type: int
    description: DEPRECATED. Use extra_pg_conf.
  autovacuum_analyze_threshold:
    default: 50
    type: int
    description: DEPRECATED. Use extra_pg_conf.
  autovacuum_vacuum_scale_factor:
    default: 0.2
    type: float
    description: DEPRECATED. Use extra_pg_conf.
  autovacuum_analyze_scale_factor:
    default: 0.1  
    type: float
    description: DEPRECATED. Use extra_pg_conf.
  autovacuum_vacuum_cost_delay:
    default: "20ms"
    type: string
    description: DEPRECATED. Use extra_pg_conf.
  search_path:
    default: "\"$user\",public"
    type: string
    description: DEPRECATED. Use extra_pg_conf.
  standard_conforming_strings:
    default: True
    type: boolean
    description: DEPRECATED. Use extra_pg_conf.
  hot_standby:
    default: False
    type: boolean
    description: DEPRECATED. Use extra_pg_conf.
  hot_standby_feedback:
    default: False
    type: boolean
    description: DEPRECATED. Use extra_pg_conf.
  wal_level:
    default: minimal
    type: string
    description: DEPRECATED. Use extra_pg_conf.
  max_wal_senders:
    default: 0
    type: int
    description: DEPRECATED. Use extra_pg_conf.
  wal_keep_segments:
    default: 0
    type: int
    description: DEPRECATED. Use extra_pg_conf.
  replicated_wal_keep_segments:
    default: 5000
    type: int
    description: DEPRECATED. Use extra_pg_conf.
  archive_mode:
    default: False
    type: boolean
    description: DEPRECATED. Use extra_pg_conf.
  archive_command:
    default: ""
    type: string
    description: DEPRECATED. Use extra_pg_conf.
  work_mem:
    default: "1MB"
    type: string
    description: DEPRECATED. Use extra_pg_conf.
  maintenance_work_mem:
    default: "1MB"
    type: string
    description: DEPRECATED. Use extra_pg_conf.
  kernel_shmall:
    default: 0
    type: int
    description: DEPRECATED and ignored. 
  kernel_shmmax:
    default: 0
    type: int
    description: DEPRECATED and ignored.
  shared_buffers:
    default: ""
    type: string
    description: DEPRECATED. Use extra_pg_conf.
  effective_cache_size:
    default: ""
    type: string
    description: DEPRECATED. Use extra_pg_conf.
  default_statistics_target:
    default: -1
    type: int
    description: DEPRECATED. Use extra_pg_conf.
  collapse_limit:
    default: -1 
    type: int
    description: DEPRECATED. Use extra_pg_conf.
  temp_buffers:
    default: "1MB"
    type: string
    description: DEPRECATED. Use extra_pg_conf.
  wal_buffers:
    default: "-1"
    type: string
    description: DEPRECATED. Use extra_pg_conf.
  checkpoint_segments:
    default: 10 
    type: int
    description: DEPRECATED. Use extra_pg_conf.
  checkpoint_completion_target:
    default: 0.9
    type: float
    description: DEPRECATED. Use extra_pg_conf.
  checkpoint_timeout:
    default: ""
    type: string
    description: DEPRECATED. Use extra_pg_conf.
  fsync:
    type: boolean
    default: True
    description: DEPRECATED. Use extra_pg_conf.
  synchronous_commit:
    type: boolean
    default: True
    description: DEPRECATED. Use extra_pg_conf.
  full_page_writes:
    type: boolean
    default: True
    description: DEPRECATED. Use extra_pg_conf.
  random_page_cost:
    default: 4.0
    type: float
    description: DEPRECATED. Use extra_pg_conf.
>>>>>>> d715cd14
<|MERGE_RESOLUTION|>--- conflicted
+++ resolved
@@ -1,4 +1,3 @@
-<<<<<<< HEAD
 "options":
   "extra_packages":
     "description": "Space separated list of extra deb packages to install.\n"
@@ -15,7 +14,8 @@
       \ that can be added directly to sources.list(5), or in the form ppa:<user>/<ppa-name>\
       \ for adding Personal Package Archives, or a distribution component to enable.\n"
     "type": "string"
-    "default": ""
+    "default": |
+      - ppa:postgresql-charmers/charm
   "install_keys":
     "description": "List of signing keys for install_sources package sources, per\
       \ charmhelpers standard format (a yaml list of strings encoded as a string).\
@@ -25,7 +25,8 @@
       \ key is used that will already be installed on the machine, and for PPA sources\
       \ where the package signing key is securely retrieved from Launchpad.\n"
     "type": "string"
-    "default": ""
+    "default": |
+      - null
   "admin_addresses":
     "default": ""
     "type": "string"
@@ -161,175 +162,6 @@
     "type": "string"
     "default": ""
     "description": |
-=======
-options:
-  admin_addresses:
-    default: ""
-    type: string
-    description: >
-      A comma-separated list of IP Addresses (or single IP) admin tools
-      like pgAdmin3 will connect from. The IP addresses added here will
-      be included in the pg_hba.conf file allowing ip connections to all
-      databases on the server from the given IP addresses using md5
-      password encryption. IP address ranges are also supported, using
-      the standard format described in the PostgreSQL reference guide.
-  locale:
-    default: "C"
-    type: string
-    description: >
-      Locale of service, defining language, default collation order,
-      and default formatting of numbers, currency, dates & times. Can only be
-      set when deploying the first unit of a service.
-  encoding:
-    default: "UTF-8"
-    type: string
-    description: >
-      Default encoding used to store text in this service. Can only be
-      set when deploying the first unit of a service.
-  relation_database_privileges:
-    default: "ALL"
-    type: string
-    description: >
-      A comma-separated list of database privileges to grant to relation
-      users on their databases. The defaults allow to connect to the
-      database (CONNECT), create objects such as tables (CREATE), and
-      create temporary tables (TEMPORARY). Client charms that create
-      objects in the database are responsible to granting suitable
-      access on those objects to other roles and users (or PUBLIC) using
-      standard GRANT statements.
-  version:
-    default: ""
-    type: string
-    description: >
-        Version of PostgreSQL that we want to install. Supported versions
-        are "9.1", "9.2", "9.3", "9.4" & "9.5". The default version for the
-        deployed Ubuntu release is used when the version is unspecified.
-  extra_pg_conf:
-      # The defaults here match the defaults chosen by the charm,
-      # so removing them will not change them. They are listed
-      # as documentation. The charm actually loads the non-calculated
-      # defaults from this config.yaml file to make it unlikely it will
-      # get out of sync with reality.
-      default: |
-        # Additional service specific postgresql.conf settings.
-        listen_addresses='*'
-        ssl=true
-        # log_timezone=UTC  Bug #1580331
-        log_checkpoints=true
-        log_connections=true
-        log_disconnections=true
-        log_autovacuum_min_duration=-1
-        log_line_prefix='%t [%p]: [%l-1] db=%d,user=%u '
-        archive_mode=on
-        archive_command='/bin/true'
-        hot_standby=true
-        max_wal_senders=10
-        # max_wal_senders=num_units * 2 + 5
-        # wal_level=hot_standby (<9.4) or logical (>=9.4)
-        # shared_buffers=total_ram*0.25
-        # effective_cache_size=total_ram*0.75
-        default_statistics_target=250
-        from_collapse_limit=16
-        join_collapse_limit=16
-        wal_buffers=-1
-        checkpoint_completion_target=0.9
-        password_encryption=true
-        max_connections=100
-        autovacuum_freeze_max_age=2000000000
-        vacuum_freeze_table_age=1600000000
-      type: string
-      description: >
-          postgresql.conf settings, one per line in standard key=value
-          PostgreSQL format. These settings will generally override
-          any values selected by the charm. The charm however will
-          attempt to ensure minimum requirements for the charm's
-          operation are met.
-  extra_pg_auth:
-    type: string
-    default: ""
-    description: >
-        A extra pg_hba.conf auth rules. This will be included as-is
-        into the pg_hba.conf file. Note that this should not be needed
-        as db relations already create those rules the right way. Use
-        this feature to allow clients to connect from outside the
-        environment, or to configure replication between unrelated
-        PostgreSQL services using the manual_replication option.
-  idle_reap_secs:
-    type: int
-    default: 900
-    description: >
-        Terminate transactions that have been idle more than this many
-        seconds. While this may seem harsh, in most environments it is
-        preferable to allowing them to create database bloat and hold
-        locks needed by well behaved transactions. Set to 0 to disable.
-  performance_tuning:
-    default: "Mixed"
-    type: string
-    description: >
-        DEPRECATED AND IGNORED. The pgtune project has been abandoned
-        and the packages dropped from Debian and Ubuntu. The charm
-        still performs some basic tuning, which users can tweak using
-        extra_pg_config.
-  manual_replication:
-    type: boolean
-    default: False
-    description: >
-        Enable or disable charm managed replication. When manual_replication
-        is True, the operator is responsible for maintaining recovery.conf
-        and performing any necessary database mirroring. The charm will
-        still advertise the unit as standalone, master or hot standby to
-        relations based on whether the system is in recovery mode or not.
-        Note that this option makes it possible to create a PostgreSQL
-        service with multiple master units, which is a very silly thing
-        to do unless you are also using multi-master software like BDR.
-  backup_schedule:
-    default: "13 4 * * *"
-    type: string
-    description: Cron-formatted schedule for regular database backups.
-  backup_retention_count:
-    default: 7
-    type: int
-    description: Number of backups to retain.
-  backup_dir:
-    default: "/var/lib/postgresql/backups"
-    type: string
-    description: >
-        Directory to place backups in.
-  nagios_context:
-    default: "juju"
-    type: string
-    description: >
-        Used by the nrpe subordinate charms.
-        A string that will be prepended to instance name to set the host name
-        in nagios. So for instance the hostname would be something like:
-            juju-postgresql-0
-        If you're running multiple environments with the same services in them
-        this allows you to differentiate between them.
-  nagios_servicegroups:
-    default: ""
-    type: string
-    description: >
-        A comma-separated list of nagios servicegroups.
-        If left empty, the nagios_context will be used as the servicegroup
-  install_sources:
-    default: |
-      - ppa:postgresql-charmers/charm
-  install_keys:
-    default: |
-      - null
-  pgdg:
-    description: >
-        Enable the PostgreSQL Global Development Group APT repository
-        (https://wiki.postgresql.org/wiki/Apt). This package source provides
-        official PostgreSQL packages for Ubuntu LTS releases beyond those
-        provided by the main Ubuntu archive.
-    type: boolean
-    default: false
-  wal_e_storage_uri:
-    type: string
-    default: ""
-    description: |
->>>>>>> d715cd14
       EXPERIMENTAL.
       Specify storage to be used by WAL-E. Every PostgreSQL service must use
       a unique URI. Backups will be unrecoverable if it is not unique. The
@@ -343,7 +175,6 @@
       storage. Point-in-time recovery becomes possible, as is disabling the
       streaming_replication configuration item and relying solely on
       log shipping for replication.
-<<<<<<< HEAD
   "wal_e_backup_schedule":
     "type": "string"
     "default": "13 0 * * *"
@@ -412,9 +243,7 @@
   "advisory_lock_restart_key":
     "default": !!int "765"
     "type": "int"
-    "description": "DEPRECATED AND IGNORED. An advisory lock key used internally by\
-      \ the charm. You do not need to change it unless it happens to conflict with\
-      \ an advisory lock key being used by your applications.\n"
+    "description": "DEPRECATED and ignored."
   "extra-packages":
     "default": ""
     "type": "string"
@@ -422,35 +251,27 @@
   "listen_port":
     "default": !!int "-1"
     "type": "int"
-    "description": "DEPRECATED. Use extra_pg_conf. Port to listen on. Default is automatically\
-      \ assigned.\n"
+    "description": "DEPRECATED. Use extra_pg_conf."
   "max_connections":
     "default": !!int "100"
     "type": "int"
-    "description": "DEPRECATED. Use extra_pg_conf. Maximum number of connections to\
-      \ allow to the PG database\n"
+    "description": "DEPRECATED. Use extra_pg_conf."
   "max_prepared_transactions":
     "default": !!int "0"
     "type": "int"
-    "description": "DEPRECATED. Use extra_pg_conf. Maximum number of prepared two\
-      \ phase commit transactions, waiting to be committed. Defaults to 0. as using\
-      \ two phase commit without a process to monitor and resolve lost transactions\
-      \ is dangerous.\n"
+    "description": "DEPRECATED. Use extra_pg_conf."
   "ssl":
     "default": "True"
     "type": "string"
-    "description": "DEPRECATED. Use extra_pg_conf. Whether PostgreSQL should talk\
-      \ SSL\n"
+    "description": "DEPRECATED. Use extra_pg_conf."
   "log_min_duration_statement":
     "default": !!int "-1"
     "type": "int"
-    "description": "DEPRECATED. Use extra_pg_conf. -1 is disabled, 0 logs all statements\
-      \ and their durations, > 0 logs only statements running at least this number\
-      \ of milliseconds\n"
+    "description": "DEPRECATED. Use extra_pg_conf."
   "log_checkpoints":
     "default": !!bool "false"
     "type": "boolean"
-    "description": "DEPRECATED. Use extra_pg_conf.\n"
+    "description": "DEPRECATED. Use extra_pg_conf."
   "log_connections":
     "default": !!bool "false"
     "type": "boolean"
@@ -462,34 +283,11 @@
   "log_temp_files":
     "default": "-1"
     "type": "string"
-    "description": "DEPRECATED. Use extra_pg_conf. Log creation of temporary files\
-      \ larger than the threshold. -1 disables the feature, 0 logs all temporary files,\
-      \ or specify the threshold size with an optional unit (eg. \"512KB\", default\
-      \ unit is kilobytes).\n"
+    "description": "DEPRECATED. Use extra_pg_conf."
   "log_line_prefix":
     "default": "%t [%p]: [%l-1] db=%d,user=%u "
     "type": "string"
-    "description": |
-      DEPRECATED. Use extra_pg_conf.
-      special values:
-        %a = application name
-        %u = user name
-        %d = database name
-        %r = remote host and port
-        %h = remote host
-        %p = process ID
-        %t = timestamp without milliseconds
-        %m = timestamp with milliseconds
-        %i = command tag
-        %e = SQL state
-        %c = session ID
-        %l = session line number
-        %s = session start timestamp
-        %v = virtual transaction ID
-        %x = transaction ID (0 if none)
-        %q = stop here in non-session processes
-        %% = '%'
-      e.g. '<%u%%%d> '
+    "description": "DEPRECATED. Use extra_pg_conf."
   "log_lock_waits":
     "default": !!bool "false"
     "type": "boolean"
@@ -501,454 +299,132 @@
   "autovacuum":
     "default": !!bool "true"
     "type": "boolean"
-    "description": "DEPRECATED. Use extra_pg_conf. Autovacuum should almost always\
-      \ be running. If you want to turn this off, you are probably following out of\
-      \ date documentation.\n"
+    "description": "DEPRECATED. Use extra_pg_conf."
   "log_autovacuum_min_duration":
     "default": !!int "-1"
     "type": "int"
-    "description": "DEPRECATED. Use extra_pg_conf. -1 disables, 0 logs all actions\
-      \ and their durations, > 0 logs only actions running at least this number of\
-      \ milliseconds.\n"
+    "description": "DEPRECATED. Use extra_pg_conf."
   "autovacuum_analyze_threshold":
     "default": !!int "50"
     "type": "int"
-    "description": "DEPRECATED. Use extra_pg_conf. min number of row updates before\
-      \ analyze\n"
+    "description": "DEPRECATED. Use extra_pg_conf."
   "autovacuum_vacuum_scale_factor":
     "default": !!float "0.2"
     "type": "float"
-    "description": "DEPRECATED. Use extra_pg_conf. Fraction of table size before vacuum\n"
+    "description": "DEPRECATED. Use extra_pg_conf."
   "autovacuum_analyze_scale_factor":
     "default": !!float "0.1"
     "type": "float"
-    "description": "DEPRECATED. Use extra_pg_conf. Fraction of table size before analyze\n"
+    "description": "DEPRECATED. Use extra_pg_conf."
   "autovacuum_vacuum_cost_delay":
     "default": "20ms"
     "type": "string"
-    "description": "DEPRECATED. Use extra_pg_conf. Default vacuum cost delay for autovacuum,\
-      \ in milliseconds; -1 means use vacuum_cost_delay\n"
+    "description": "DEPRECATED. Use extra_pg_conf."
   "search_path":
     "default": "\"$user\",public"
     "type": "string"
-    "description": "DEPRECATED. Use extra_pg_conf. Comma separated list of schema\
-      \ names for the default SQL search path.\n"
+    "description": "DEPRECATED. Use extra_pg_conf."
   "standard_conforming_strings":
     "default": !!bool "true"
     "type": "boolean"
-    "description": "DEPRECATED. Use extra_pg_conf. Standard conforming strings\n"
+    "description": "DEPRECATED. Use extra_pg_conf."
   "hot_standby":
     "default": !!bool "false"
     "type": "boolean"
-    "description": "DEPRECATED. Use extra_pg_conf. Hot standby or warm standby. When\
-      \ True, queries can be run against the database when in recovery or standby\
-      \ mode (ie. replicated). Overridden when service contains multiple units.\n"
+    "description": "DEPRECATED. Use extra_pg_conf."
   "hot_standby_feedback":
     "default": !!bool "false"
     "type": "boolean"
-    "description": "DEPRECATED. Use extra_pg_conf. Hot standby feedback, informing\
-      \ a master about in progress transactions on a streaming hot standby and allowing\
-      \ the master to defer cleanup and avoid query cancelations on the hot standby.\n"
+    "description": "DEPRECATED. Use extra_pg_conf."
   "wal_level":
     "default": "minimal"
     "type": "string"
-    "description": "DEPRECATED. Use extra_pg_conf. 'minimal', 'archive', 'hot_standby'\
-      \ or 'logical'. Defines how much information is written to the WAL. Set to 'minimal'\
-      \ for stand alone databases and 'hot_standby' for replicated setups. Overridden\
-      \ by juju when replication is used.\n"
+    "description": "DEPRECATED. Use extra_pg_conf."
   "max_wal_senders":
     "default": !!int "0"
     "type": "int"
-    "description": "DEPRECATED. Use extra_pg_conf. Maximum number of hot standbys\
-      \ that can connect using streaming replication. Set this to the expected maximum\
-      \ number of hot standby units to avoid unnecessary blocking and database restarts.\
-      \ Overridden by juju if necessary.\n"
+    "description": "DEPRECATED. Use extra_pg_conf."
   "wal_keep_segments":
     "default": !!int "0"
     "type": "int"
-    "description": "DEPRECATED. Use extra_pg_conf. Number of old WAL files to keep,\
-      \ providing a larger buffer for streaming hot standbys to catch up from when\
-      \ lagged. Each WAL file is 16MB in size. The WAL files are the buffer of how\
-      \ far a hot standby can lag behind the master, and replication fails if this\
-      \ buffer is overrun. When this service is replicated, the larger value of wal_keep_segments\
-      \ and replicated_wal_keep_segments is used.\n"
+    "description": "DEPRECATED. Use extra_pg_conf."
   "replicated_wal_keep_segments":
     "default": !!int "5000"
     "type": "int"
-    "description": "DEPRECATED. Use extra_pg_conf. Value of wal_keep_segments used\
-      \ when this service is replicated. This setting only exists to provide a sane\
-      \ default when replication is requested (so it doesn't fail) and nobody bothered\
-      \ to change the wal_keep_segments setting.\n"
+    "description": "DEPRECATED. Use extra_pg_conf."
   "archive_mode":
     "default": !!bool "false"
     "type": "boolean"
-    "description": "DEPRECATED. Use extra_pg_conf. Enable archiving of WAL files using\
-      \ the command specified by archive_command. If archive_mode is enabled and archive_command\
-      \ not set, then archiving is deferred until archive_command is set and the WAL\
-      \ files will accumulate.\n"
+    "description": "DEPRECATED. Use extra_pg_conf."
   "archive_command":
     "default": ""
     "type": "string"
-    "description": "DEPRECATED. Use extra_pg_conf. Command used to archive WAL files\
-      \ when archive_mode is set and wal_level > minimal.\n"
+    "description": "DEPRECATED. Use extra_pg_conf."
   "work_mem":
     "default": "1MB"
     "type": "string"
-    "description": "DEPRECATED. Use extra_pg_conf. Working Memory. Ignored unless\
-      \ 'performance_tuning' is set to 'manual'.\n"
+    "description": "DEPRECATED. Use extra_pg_conf."
   "maintenance_work_mem":
     "default": "1MB"
     "type": "string"
-    "description": "DEPRECATED. Use extra_pg_conf. Maintenance working memory. Ignored\
-      \ unless 'performance_tuning' is set to 'manual'.\n"
+    "description": "DEPRECATED. Use extra_pg_conf."
   "kernel_shmall":
     "default": !!int "0"
     "type": "int"
-    "description": "DEPRECATED and ignored.  Total amount of shared memory available,\
-      \ in bytes.\n"
+    "description": "DEPRECATED and ignored."
   "kernel_shmmax":
     "default": !!int "0"
     "type": "int"
-    "description": "DEPRECATED and ignored. The maximum size, in bytes, of a shared\
-      \ memory segment.\n"
+    "description": "DEPRECATED and ignored."
   "shared_buffers":
     "default": ""
     "type": "string"
-    "description": "DEPRECATED. Use extra_pg_conf. The amount of memory the database\
-      \ server uses for shared memory buffers. This string should be of the format\
-      \ '###MB'. Ignored unless 'performance_tuning' is set to 'manual'.\n"
+    "description": "DEPRECATED. Use extra_pg_conf."
   "effective_cache_size":
     "default": ""
     "type": "string"
-    "description": "DEPRECATED. Use extra_pg_conf. Effective cache size is an estimate\
-      \ of how much memory is available for disk caching within the database. (50%\
-      \ to 75% of system memory). This string should be of the format '###MB'. Ignored\
-      \ unless 'performance_tuning' is set to 'manual'.\n"
+    "description": "DEPRECATED. Use extra_pg_conf."
   "default_statistics_target":
     "default": !!int "-1"
     "type": "int"
-    "description": "DEPRECATED. Use extra_pg_conf. Sets the default statistics target\
-      \ for table columns without a column-specific target set via ALTER TABLE SET\
-      \ STATISTICS. Leave unchanged to use the server default, which in recent releases\
-      \ is 100. Ignored unless 'performance_tuning' is 'manual'. Larger values increase\
-      \ the time needed to do ANALYZE, but might improve the quality of the planner's\
-      \ estimates.\n"
+    "description": "DEPRECATED. Use extra_pg_conf."
   "collapse_limit":
     "default": !!int "-1"
     "type": "int"
-    "description": "DEPRECATED. Use extra_pg_conf. Sets the from_collapse_limit and\
-      \ join_collapse_limit query planner options, controlling the maximum number\
-      \ of tables that can be joined before the turns off the table collapse query\
-      \ optimization.\n"
+    "description": "DEPRECATED. Use extra_pg_conf."
   "temp_buffers":
     "default": "1MB"
     "type": "string"
-    "description": "DEPRECATED. Use extra_pg_conf. The maximum number of temporary\
-      \ buffers used by each database session.\n"
+    "description": "DEPRECATED. Use extra_pg_conf."
   "wal_buffers":
     "default": "-1"
     "type": "string"
-    "description": "DEPRECATED. Use extra_pg_conf. min 32kB, -1 sets based on shared_buffers\
-      \ (change requires restart). Ignored unless 'performance_tuning' is set to 'manual'.\n"
+    "description": "DEPRECATED. Use extra_pg_conf."
   "checkpoint_segments":
     "default": !!int "10"
     "type": "int"
-    "description": "DEPRECATED. Use extra_pg_conf. in logfile segments, min 1, 16MB\
-      \ each. Ignored unless 'performance_tuning' is set to 'manual'.\n"
+    "description": "DEPRECATED. Use extra_pg_conf."
   "checkpoint_completion_target":
     "default": !!float "0.9"
     "type": "float"
-    "description": "DEPRECATED. Use extra_pg_conf. checkpoint target duration time,\
-      \ as a fraction of checkpoint_timeout. Range [0.0, 1.0].\n"
+    "description": "DEPRECATED. Use extra_pg_conf."
   "checkpoint_timeout":
     "default": ""
     "type": "string"
-    "description": "DEPRECATED. Use extra_pg_conf. Maximum time between automatic\
-      \ WAL checkpoints. range '30s-1h'. If left empty, the default postgresql value\
-      \ will be used.\n"
+    "description": "DEPRECATED. Use extra_pg_conf."
   "fsync":
     "type": "boolean"
     "default": !!bool "true"
-    "description": "DEPRECATED. Use extra_pg_conf. Turns forced synchronization on/off.\
-      \ If fsync is turned off, database failures are likely to involve database corruption\
-      \ and require recreating the unit\n"
+    "description": "DEPRECATED. Use extra_pg_conf."
   "synchronous_commit":
     "type": "boolean"
     "default": !!bool "true"
-    "description": "DEPRECATED. Use extra_pg_conf. Immediate fsync after commit.\n"
+    "description": "DEPRECATED. Use extra_pg_conf."
   "full_page_writes":
     "type": "boolean"
     "default": !!bool "true"
-    "description": "DEPRECATED. Use extra_pg_conf. Recover from partial page writes.\n"
+    "description": "DEPRECATED. Use extra_pg_conf."
   "random_page_cost":
     "default": !!float "4.0"
     "type": "float"
-    "description": "DEPRECATED. Use extra_pg_conf. Random page cost\n"
-=======
-  wal_e_backup_schedule:
-    type: string
-    default: "13 0 * * *"
-    description: >
-      EXPERIMENTAL.
-      Cron-formatted schedule for WAL-E database backups. If
-      wal_e_backup_schedule is unset, WAL files will never be removed from
-      WAL-E storage.
-  wal_e_backup_retention:
-    type: int
-    default: 2
-    description: >
-      EXPERIMENTAL.
-      Number of recent base backups and WAL files to retain.
-      You need enough space for this many backups plus one more, as
-      an old backup will only be removed after a new one has been
-      successfully made to replace it.
-  streaming_replication:
-    type: boolean
-    default: true
-    description: >
-      Enable streaming replication. Normally, streaming replication is
-      always used, and any log shipping configured is used as a fallback.
-      Turning this off without configuring log shipping is an error.
-  os_username:
-    type: string
-    default: ""
-    description: EXPERIMENTAL. OpenStack Swift username.
-  os_password:
-    type: string
-    default: ""
-    description: EXPERIMENTAL. OpenStack Swift password.
-  os_auth_url:
-    type: string
-    default: ""
-    description: EXPERIMENTAL. OpenStack Swift authentication URL.
-  os_tenant_name:
-    type: string
-    default: ""
-    description: EXPERIMENTAL. OpenStack Swift tenant name.
-  aws_access_key_id:
-    type: string
-    default: ""
-    description: EXPERIMENTAL. Amazon AWS access key id.
-  aws_secret_access_key:
-    type: string
-    default: ""
-    description: EXPERIMENTAL. Amazon AWS secret access key.
-  wabs_account_name:
-    type: string
-    default: ""
-    description: EXPERIMENTAL. Windows Azure account name.
-  wabs_access_key:
-    type: string
-    default: ""
-    description: EXPERIMENTAL. Windows Azure access key.
-  # statsd-compatible metrics
-  metrics_target:
-    default: ""
-    type: string
-    description: >
-        Destination for statsd-format metrics, format "host:port". If
-        not present and valid, metrics disabled.
-  metrics_prefix:
-    default: "dev.$UNIT.postgresql"
-    type: string
-    description: >
-        Prefix for metrics. Special value $UNIT can be used to include the
-        name of the unit in the prefix.
-  metrics_sample_interval:
-    default: 5
-    type: int
-    description: Period for metrics cron job to run in minutes
-
-
-  # DEPRECATED SETTINGS.
-  # Remove them one day. They remain here to avoid making existing
-  # configurations fail.
-  advisory_lock_restart_key:
-    default: 765
-    type: int
-    description: DEPRECATED and ignored.
-  extra-packages:
-    default: ""
-    type: string
-    description: DEPRECATED. Use extra_packages.
-  listen_port:
-    default: -1
-    type: int
-    description: DEPRECATED. Use extra_pg_conf.
-  max_connections:
-    default: 100
-    type: int
-    description: DEPRECATED. Use extra_pg_conf.
-  max_prepared_transactions:
-    default: 0
-    type: int
-    description: DEPRECATED. Use extra_pg_conf.
-  ssl:
-    default: "True"
-    type: string
-    description: DEPRECATED. Use extra_pg_conf.
-  log_min_duration_statement:
-    default: -1
-    type: int
-    description: DEPRECATED. Use extra_pg_conf.
-  log_checkpoints:
-    default: False
-    type: boolean
-    description: DEPRECATED. Use extra_pg_conf.
-  log_connections:
-    default: False
-    type: boolean
-    description: DEPRECATED. Use extra_pg_conf.
-  log_disconnections:
-    default: False
-    type: boolean
-    description: DEPRECATED. Use extra_pg_conf.
-  log_temp_files:
-    default: "-1"
-    type: string
-    description: DEPRECATED. Use extra_pg_conf.
-  log_line_prefix:
-    default: "%t [%p]: [%l-1] db=%d,user=%u "
-    type: string
-    description: DEPRECATED. Use extra_pg_conf.
-  log_lock_waits:
-    default: False
-    type: boolean
-    description: DEPRECATED. Use extra_pg_conf.
-  log_timezone:
-    default: "UTC"
-    type: string
-    description: DEPRECATED. Use extra_pg_conf.
-  autovacuum:
-    default: True
-    type: boolean
-    description: DEPRECATED. Use extra_pg_conf.
-  log_autovacuum_min_duration:
-    default: -1
-    type: int
-    description: DEPRECATED. Use extra_pg_conf.
-  autovacuum_analyze_threshold:
-    default: 50
-    type: int
-    description: DEPRECATED. Use extra_pg_conf.
-  autovacuum_vacuum_scale_factor:
-    default: 0.2
-    type: float
-    description: DEPRECATED. Use extra_pg_conf.
-  autovacuum_analyze_scale_factor:
-    default: 0.1  
-    type: float
-    description: DEPRECATED. Use extra_pg_conf.
-  autovacuum_vacuum_cost_delay:
-    default: "20ms"
-    type: string
-    description: DEPRECATED. Use extra_pg_conf.
-  search_path:
-    default: "\"$user\",public"
-    type: string
-    description: DEPRECATED. Use extra_pg_conf.
-  standard_conforming_strings:
-    default: True
-    type: boolean
-    description: DEPRECATED. Use extra_pg_conf.
-  hot_standby:
-    default: False
-    type: boolean
-    description: DEPRECATED. Use extra_pg_conf.
-  hot_standby_feedback:
-    default: False
-    type: boolean
-    description: DEPRECATED. Use extra_pg_conf.
-  wal_level:
-    default: minimal
-    type: string
-    description: DEPRECATED. Use extra_pg_conf.
-  max_wal_senders:
-    default: 0
-    type: int
-    description: DEPRECATED. Use extra_pg_conf.
-  wal_keep_segments:
-    default: 0
-    type: int
-    description: DEPRECATED. Use extra_pg_conf.
-  replicated_wal_keep_segments:
-    default: 5000
-    type: int
-    description: DEPRECATED. Use extra_pg_conf.
-  archive_mode:
-    default: False
-    type: boolean
-    description: DEPRECATED. Use extra_pg_conf.
-  archive_command:
-    default: ""
-    type: string
-    description: DEPRECATED. Use extra_pg_conf.
-  work_mem:
-    default: "1MB"
-    type: string
-    description: DEPRECATED. Use extra_pg_conf.
-  maintenance_work_mem:
-    default: "1MB"
-    type: string
-    description: DEPRECATED. Use extra_pg_conf.
-  kernel_shmall:
-    default: 0
-    type: int
-    description: DEPRECATED and ignored. 
-  kernel_shmmax:
-    default: 0
-    type: int
-    description: DEPRECATED and ignored.
-  shared_buffers:
-    default: ""
-    type: string
-    description: DEPRECATED. Use extra_pg_conf.
-  effective_cache_size:
-    default: ""
-    type: string
-    description: DEPRECATED. Use extra_pg_conf.
-  default_statistics_target:
-    default: -1
-    type: int
-    description: DEPRECATED. Use extra_pg_conf.
-  collapse_limit:
-    default: -1 
-    type: int
-    description: DEPRECATED. Use extra_pg_conf.
-  temp_buffers:
-    default: "1MB"
-    type: string
-    description: DEPRECATED. Use extra_pg_conf.
-  wal_buffers:
-    default: "-1"
-    type: string
-    description: DEPRECATED. Use extra_pg_conf.
-  checkpoint_segments:
-    default: 10 
-    type: int
-    description: DEPRECATED. Use extra_pg_conf.
-  checkpoint_completion_target:
-    default: 0.9
-    type: float
-    description: DEPRECATED. Use extra_pg_conf.
-  checkpoint_timeout:
-    default: ""
-    type: string
-    description: DEPRECATED. Use extra_pg_conf.
-  fsync:
-    type: boolean
-    default: True
-    description: DEPRECATED. Use extra_pg_conf.
-  synchronous_commit:
-    type: boolean
-    default: True
-    description: DEPRECATED. Use extra_pg_conf.
-  full_page_writes:
-    type: boolean
-    default: True
-    description: DEPRECATED. Use extra_pg_conf.
-  random_page_cost:
-    default: 4.0
-    type: float
-    description: DEPRECATED. Use extra_pg_conf.
->>>>>>> d715cd14
+    "description": "DEPRECATED. Use extra_pg_conf."