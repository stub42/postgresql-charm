options:
  extra_packages:
    description: 'Space separated list of extra deb packages to install.

      '
    type: string
    default: ''
  package_status:
    default: install
    type: string
    description: 'The status of service-affecting packages will be set to this value
      in the dpkg database. Valid values are "install" and "hold".

      '
  install_sources:
    description: 'List of extra apt sources, per charm-helpers standard format (a
      yaml list of strings encoded as a string). Each source may be either a line
      that can be added directly to sources.list(5), or in the form ppa:<user>/<ppa-name>
      for adding Personal Package Archives, or a distribution component to enable.

      '
    type: string
    default: ''
  install_keys:
    description: 'List of signing keys for install_sources package sources, per charmhelpers
      standard format (a yaml list of strings encoded as a string). The keys should
      be the full ASCII armoured GPG public keys. While GPG key ids are also supported
      and looked up on a keyserver, operators should be aware that this mechanism
      is insecure. null can be used if a standard package signing key is used that
      will already be installed on the machine, and for PPA sources where the package
      signing key is securely retrieved from Launchpad.

      '
    type: string
    default: ''
  admin_addresses:
    default: ''
    type: string
    description: 'A comma-separated list of IP Addresses (or single IP) admin tools
      like pgAdmin3 will connect from. The IP addresses added here will be included
      in the pg_hba.conf file allowing ip connections to all databases on the server
      from the given IP addresses using md5 password encryption. IP address ranges
      are also supported, using the standard format described in the PostgreSQL reference
      guide.

      '
  locale:
    default: C
    type: string
    description: 'Locale of service, defining language, default collation order, and
      default formatting of numbers, currency, dates & times. Can only be set when
      deploying the first unit of a service.

      '
  encoding:
    default: UTF-8
    type: string
    description: 'Default encoding used to store text in this service. Can only be
      set when deploying the first unit of a service.

      '
  relation_database_privileges:
    default: ALL
    type: string
    description: 'A comma-separated list of database privileges to grant to relation
      users on their databases. The defaults allow to connect to the database (CONNECT),
      create objects such as tables (CREATE), and create temporary tables (TEMPORARY).
      Client charms that create objects in the database are responsible to granting
      suitable access on those objects to other roles and users (or PUBLIC) using
      standard GRANT statements.

      '
  version:
    default: ''
    type: string
    description: 'Version of PostgreSQL that we want to install. Supported versions
      are "9.1", "9.2", "9.3", "9.4" & "9.5". The default version for the deployed
      Ubuntu release is used when the version is unspecified.

      '
  extra_pg_conf:
    default: |
      # Additional service specific postgresql.conf settings.
      listen_addresses='*'
      ssl=true
      log_timezone=UTC
      log_checkpoints=true
      log_connections=true
      log_disconnections=true
      log_autovacuum_min_duration=-1
      log_line_prefix='%t [%p]: [%l-1] db=%d,user=%u '
      archive_mode=on
      archive_command='/bin/true'
      hot_standby=true
      max_wal_senders=80
      # max_wal_senders=num_units * 2 + 5
      # wal_level=hot_standby (<9.4) or logical (>=9.4)
      # shared_buffers=total_ram*0.25
      # effective_cache_size=total_ram*0.75
      default_statistics_target=250
      from_collapse_limit=16
      join_collapse_limit=16
      wal_buffers=-1
      checkpoint_completion_target=0.9
      password_encryption=true
      max_connections=100
    type: string
    description: 'postgresql.conf settings, one per line in standard key=value PostgreSQL
      format. These settings will generally override any values selected by the charm.
      The charm however will attempt to ensure minimum requirements for the charm''s
      operation are met.

      '
  extra_pg_auth:
    type: string
<<<<<<< HEAD
    default: ''
    description: 'A comma separated extra pg_hba.conf auth rules. This will be written
      to the pg_hba.conf file, one line per rule. Note that this should not be needed
      as db relations already create those rules the right way. Only use this if you
      really need too (e.g. on a development environment), or are connecting juju
      managed databases to external managed systems, or configuring replication between
      unrelated PostgreSQL services using the manual_replication option.

      '
=======
    default: ""
    description: >
        A comma separated extra pg_hba.conf auth rules.
        This will be written to the pg_hba.conf file, one line per rule.
        Note that this should not be needed as db relations already create
        those rules the right way. Only use this if you really need too
        (e.g. on a development environment), or are connecting juju managed
        databases to external managed systems, or configuring replication
        between unrelated PostgreSQL services using the manual_replication
        option.
  idle_reap_secs:
    type: int
    default: 900
    description: >
        Terminate transactions that have been idle more than this many
        seconds. While this may seem harsh, in most environments it is
        preferable to allowing them to create database bloat and hold
        locks needed by well behaved transactions. Set to 0 to disable.
>>>>>>> e31e221d
  performance_tuning:
    default: Mixed
    type: string
    description: 'DEPRECATED AND IGNORED. The pgtune project has been abandoned and
      the packages dropped from Debian and Ubuntu. The charm still performs some basic
      tuning, which users can tweak using extra_pg_config.

      '
  manual_replication:
    type: boolean
    default: false
    description: 'Enable or disable charm managed replication. When manual_replication
      is True, the operator is responsible for maintaining recovery.conf and performing
      any necessary database mirroring. The charm will still advertise the unit as
      standalone, master or hot standby to relations based on whether the system is
      in recovery mode or not. Note that this option makes it possible to create a
      PostgreSQL service with multiple master units, which is a very silly thing to
      do unless you are also using multi-master software like BDR.

      '
  backup_schedule:
    default: 13 4 * * *
    type: string
    description: Cron-formatted schedule for regular database backups.
  backup_retention_count:
    default: 7
    type: int
    description: Number of backups to retain.
  backup_dir:
    default: /var/lib/postgresql/backups
    type: string
    description: 'Directory to place backups in.

      '
  nagios_context:
    default: juju
    type: string
    description: "Used by the nrpe subordinate charms. A string that will be prepended\
      \ to instance name to set the host name in nagios. So for instance the hostname\
      \ would be something like:\n    juju-postgresql-0\nIf you're running multiple\
      \ environments with the same services in them this allows you to differentiate\
      \ between them.\n"
  nagios_servicegroups:
    default: ''
    type: string
    description: 'A comma-separated list of nagios servicegroups. If left empty, the
      nagios_context will be used as the servicegroup

      '
  pgdg:
    description: 'Enable the PostgreSQL Global Development Group APT repository (https://wiki.postgresql.org/wiki/Apt).
      This package source provides official PostgreSQL packages for Ubuntu LTS releases
      beyond those provided by the main Ubuntu archive.

      '
    type: boolean
    default: false
  wal_e_storage_uri:
    type: string
    default: ''
    description: |
      EXPERIMENTAL.
      Specify storage to be used by WAL-E. Every PostgreSQL service must use
      a unique URI. Backups will be unrecoverable if it is not unique. The
      URI's scheme must be one of 'swift' (OpenStack Swift), 's3' (Amazon AWS)
      or 'wabs' (Windows Azure). For example:
        'swift://some-container/directory/or/whatever'
        's3://some-bucket/directory/or/whatever'
        'wabs://some-bucket/directory/or/whatever'
      Setting the wal_e_storage_uri enables regular WAL-E filesystem level
      backups (per wal_e_backup_schedule), and log shipping to the configured
      storage. Point-in-time recovery becomes possible, as is disabling the
      streaming_replication configuration item and relying solely on
      log shipping for replication.
  wal_e_backup_schedule:
    type: string
    default: 13 0 * * *
    description: 'EXPERIMENTAL. Cron-formatted schedule for WAL-E database backups.
      If wal_e_backup_schedule is unset, WAL files will never be removed from WAL-E
      storage.

      '
  wal_e_backup_retention:
    type: int
    default: 2
    description: 'EXPERIMENTAL. Number of recent base backups and WAL files to retain.
      You need enough space for this many backups plus one more, as an old backup
      will only be removed after a new one has been successfully made to replace it.

      '
  streaming_replication:
    type: boolean
    default: true
    description: 'Enable streaming replication. Normally, streaming replication is
      always used, and any log shipping configured is used as a fallback. Turning
      this off without configuring log shipping is an error.

      '
  os_username:
    type: string
    default: ''
    description: EXPERIMENTAL. OpenStack Swift username.
  os_password:
    type: string
    default: ''
    description: EXPERIMENTAL. OpenStack Swift password.
  os_auth_url:
    type: string
    default: ''
    description: EXPERIMENTAL. OpenStack Swift authentication URL.
  os_tenant_name:
    type: string
    default: ''
    description: EXPERIMENTAL. OpenStack Swift tenant name.
  aws_access_key_id:
    type: string
    default: ''
    description: EXPERIMENTAL. Amazon AWS access key id.
  aws_secret_access_key:
    type: string
    default: ''
    description: EXPERIMENTAL. Amazon AWS secret access key.
  wabs_account_name:
    type: string
    default: ''
    description: EXPERIMENTAL. Windows Azure account name.
  wabs_access_key:
    type: string
    default: ''
    description: EXPERIMENTAL. Windows Azure access key.
  metrics_target:
    default: ''
    type: string
    description: 'Destination for statsd-format metrics, format "host:port". If not
      present and valid, metrics disabled.

      '
  metrics_prefix:
    default: dev.$UNIT.postgresql
    type: string
    description: 'Prefix for metrics. Special value $UNIT can be used to include the
      name of the unit in the prefix.

      '
  metrics_sample_interval:
    default: 5
    type: int
    description: Period for metrics cron job to run in minutes
  advisory_lock_restart_key:
    default: 765
    type: int
    description: 'DEPRECATED AND IGNORED. An advisory lock key used internally by
      the charm. You do not need to change it unless it happens to conflict with an
      advisory lock key being used by your applications.

      '
  extra-packages:
    default: ''
    type: string
    description: DEPRECATED. Use extra_packages.
  listen_port:
    default: -1
    type: int
    description: 'DEPRECATED. Use extra_pg_conf. Port to listen on. Default is automatically
      assigned.

      '
  max_connections:
    default: 100
    type: int
    description: 'DEPRECATED. Use extra_pg_conf. Maximum number of connections to
      allow to the PG database

      '
  max_prepared_transactions:
    default: 0
    type: int
    description: 'DEPRECATED. Use extra_pg_conf. Maximum number of prepared two phase
      commit transactions, waiting to be committed. Defaults to 0. as using two phase
      commit without a process to monitor and resolve lost transactions is dangerous.

      '
  ssl:
    default: 'True'
    type: string
    description: 'DEPRECATED. Use extra_pg_conf. Whether PostgreSQL should talk SSL

      '
  log_min_duration_statement:
    default: -1
    type: int
    description: 'DEPRECATED. Use extra_pg_conf. -1 is disabled, 0 logs all statements
      and their durations, > 0 logs only statements running at least this number of
      milliseconds

      '
  log_checkpoints:
    default: false
    type: boolean
    description: 'DEPRECATED. Use extra_pg_conf.

      '
  log_connections:
    default: false
    type: boolean
    description: DEPRECATED. Use extra_pg_conf.
  log_disconnections:
    default: false
    type: boolean
    description: DEPRECATED. Use extra_pg_conf.
  log_temp_files:
    default: '-1'
    type: string
    description: 'DEPRECATED. Use extra_pg_conf. Log creation of temporary files larger
      than the threshold. -1 disables the feature, 0 logs all temporary files, or
      specify the threshold size with an optional unit (eg. "512KB", default unit
      is kilobytes).

      '
  log_line_prefix:
    default: '%t [%p]: [%l-1] db=%d,user=%u '
    type: string
    description: |
      DEPRECATED. Use extra_pg_conf.
      special values:
        %a = application name
        %u = user name
        %d = database name
        %r = remote host and port
        %h = remote host
        %p = process ID
        %t = timestamp without milliseconds
        %m = timestamp with milliseconds
        %i = command tag
        %e = SQL state
        %c = session ID
        %l = session line number
        %s = session start timestamp
        %v = virtual transaction ID
        %x = transaction ID (0 if none)
        %q = stop here in non-session processes
        %% = '%'
      e.g. '<%u%%%d> '
  log_lock_waits:
    default: false
    type: boolean
    description: DEPRECATED. Use extra_pg_conf.
  log_timezone:
    default: UTC
    type: string
    description: DEPRECATED. Use extra_pg_conf.
  autovacuum:
    default: true
    type: boolean
    description: 'DEPRECATED. Use extra_pg_conf. Autovacuum should almost always be
      running. If you want to turn this off, you are probably following out of date
      documentation.

      '
  log_autovacuum_min_duration:
    default: -1
    type: int
    description: 'DEPRECATED. Use extra_pg_conf. -1 disables, 0 logs all actions and
      their durations, > 0 logs only actions running at least this number of milliseconds.

      '
  autovacuum_analyze_threshold:
    default: 50
    type: int
    description: 'DEPRECATED. Use extra_pg_conf. min number of row updates before
      analyze

      '
  autovacuum_vacuum_scale_factor:
    default: 0.2
    type: float
    description: 'DEPRECATED. Use extra_pg_conf. Fraction of table size before vacuum

      '
  autovacuum_analyze_scale_factor:
    default: 0.1
    type: float
    description: 'DEPRECATED. Use extra_pg_conf. Fraction of table size before analyze

      '
  autovacuum_vacuum_cost_delay:
    default: 20ms
    type: string
    description: 'DEPRECATED. Use extra_pg_conf. Default vacuum cost delay for autovacuum,
      in milliseconds; -1 means use vacuum_cost_delay

      '
  search_path:
    default: '"$user",public'
    type: string
    description: 'DEPRECATED. Use extra_pg_conf. Comma separated list of schema names
      for the default SQL search path.

      '
  standard_conforming_strings:
    default: true
    type: boolean
    description: 'DEPRECATED. Use extra_pg_conf. Standard conforming strings

      '
  hot_standby:
    default: false
    type: boolean
    description: 'DEPRECATED. Use extra_pg_conf. Hot standby or warm standby. When
      True, queries can be run against the database when in recovery or standby mode
      (ie. replicated). Overridden when service contains multiple units.

      '
  hot_standby_feedback:
    default: false
    type: boolean
    description: 'DEPRECATED. Use extra_pg_conf. Hot standby feedback, informing a
      master about in progress transactions on a streaming hot standby and allowing
      the master to defer cleanup and avoid query cancelations on the hot standby.

      '
  wal_level:
    default: minimal
    type: string
    description: 'DEPRECATED. Use extra_pg_conf. ''minimal'', ''archive'', ''hot_standby''
      or ''logical''. Defines how much information is written to the WAL. Set to ''minimal''
      for stand alone databases and ''hot_standby'' for replicated setups. Overridden
      by juju when replication is used.

      '
  max_wal_senders:
    default: 0
    type: int
    description: 'DEPRECATED. Use extra_pg_conf. Maximum number of hot standbys that
      can connect using streaming replication. Set this to the expected maximum number
      of hot standby units to avoid unnecessary blocking and database restarts. Overridden
      by juju if necessary.

      '
  wal_keep_segments:
    default: 0
    type: int
    description: 'DEPRECATED. Use extra_pg_conf. Number of old WAL files to keep,
      providing a larger buffer for streaming hot standbys to catch up from when lagged.
      Each WAL file is 16MB in size. The WAL files are the buffer of how far a hot
      standby can lag behind the master, and replication fails if this buffer is overrun.
      When this service is replicated, the larger value of wal_keep_segments and replicated_wal_keep_segments
      is used.

      '
  replicated_wal_keep_segments:
    default: 5000
    type: int
    description: 'DEPRECATED. Use extra_pg_conf. Value of wal_keep_segments used when
      this service is replicated. This setting only exists to provide a sane default
      when replication is requested (so it doesn''t fail) and nobody bothered to change
      the wal_keep_segments setting.

      '
  archive_mode:
    default: false
    type: boolean
    description: 'DEPRECATED. Use extra_pg_conf. Enable archiving of WAL files using
      the command specified by archive_command. If archive_mode is enabled and archive_command
      not set, then archiving is deferred until archive_command is set and the WAL
      files will accumulate.

      '
  archive_command:
    default: ''
    type: string
    description: 'DEPRECATED. Use extra_pg_conf. Command used to archive WAL files
      when archive_mode is set and wal_level > minimal.

      '
  work_mem:
    default: 1MB
    type: string
    description: 'DEPRECATED. Use extra_pg_conf. Working Memory. Ignored unless ''performance_tuning''
      is set to ''manual''.

      '
  maintenance_work_mem:
    default: 1MB
    type: string
    description: 'DEPRECATED. Use extra_pg_conf. Maintenance working memory. Ignored
      unless ''performance_tuning'' is set to ''manual''.

      '
  kernel_shmall:
    default: 0
    type: int
    description: 'DEPRECATED and ignored.  Total amount of shared memory available,
      in bytes.

      '
  kernel_shmmax:
    default: 0
    type: int
    description: 'DEPRECATED and ignored. The maximum size, in bytes, of a shared
      memory segment.

      '
  shared_buffers:
    default: ''
    type: string
    description: 'DEPRECATED. Use extra_pg_conf. The amount of memory the database
      server uses for shared memory buffers. This string should be of the format ''###MB''.
      Ignored unless ''performance_tuning'' is set to ''manual''.

      '
  effective_cache_size:
    default: ''
    type: string
    description: 'DEPRECATED. Use extra_pg_conf. Effective cache size is an estimate
      of how much memory is available for disk caching within the database. (50% to
      75% of system memory). This string should be of the format ''###MB''. Ignored
      unless ''performance_tuning'' is set to ''manual''.

      '
  default_statistics_target:
    default: -1
    type: int
    description: 'DEPRECATED. Use extra_pg_conf. Sets the default statistics target
      for table columns without a column-specific target set via ALTER TABLE SET STATISTICS.
      Leave unchanged to use the server default, which in recent releases is 100.
      Ignored unless ''performance_tuning'' is ''manual''. Larger values increase
      the time needed to do ANALYZE, but might improve the quality of the planner''s
      estimates.

      '
  collapse_limit:
    default: -1
    type: int
    description: 'DEPRECATED. Use extra_pg_conf. Sets the from_collapse_limit and
      join_collapse_limit query planner options, controlling the maximum number of
      tables that can be joined before the turns off the table collapse query optimization.

      '
  temp_buffers:
    default: 1MB
    type: string
    description: 'DEPRECATED. Use extra_pg_conf. The maximum number of temporary buffers
      used by each database session.

      '
  wal_buffers:
    default: '-1'
    type: string
    description: 'DEPRECATED. Use extra_pg_conf. min 32kB, -1 sets based on shared_buffers
      (change requires restart). Ignored unless ''performance_tuning'' is set to ''manual''.

      '
  checkpoint_segments:
    default: 10
    type: int
    description: 'DEPRECATED. Use extra_pg_conf. in logfile segments, min 1, 16MB
      each. Ignored unless ''performance_tuning'' is set to ''manual''.

      '
  checkpoint_completion_target:
    default: 0.9
    type: float
    description: 'DEPRECATED. Use extra_pg_conf. checkpoint target duration time,
      as a fraction of checkpoint_timeout. Range [0.0, 1.0].

      '
  checkpoint_timeout:
    default: ''
    type: string
    description: 'DEPRECATED. Use extra_pg_conf. Maximum time between automatic WAL
      checkpoints. range ''30s-1h''. If left empty, the default postgresql value will
      be used.

      '
  fsync:
    type: boolean
    default: true
    description: 'DEPRECATED. Use extra_pg_conf. Turns forced synchronization on/off.
      If fsync is turned off, database failures are likely to involve database corruption
      and require recreating the unit

      '
  synchronous_commit:
    type: boolean
    default: true
    description: 'DEPRECATED. Use extra_pg_conf. Immediate fsync after commit.

      '
  full_page_writes:
    type: boolean
    default: true
    description: 'DEPRECATED. Use extra_pg_conf. Recover from partial page writes.

      '
  random_page_cost:
    default: 4.0
    type: float
    description: 'DEPRECATED. Use extra_pg_conf. Random page cost

      '<|MERGE_RESOLUTION|>--- conflicted
+++ resolved
@@ -113,7 +113,6 @@
       '
   extra_pg_auth:
     type: string
-<<<<<<< HEAD
     default: ''
     description: 'A comma separated extra pg_hba.conf auth rules. This will be written
       to the pg_hba.conf file, one line per rule. Note that this should not be needed
@@ -123,26 +122,15 @@
       unrelated PostgreSQL services using the manual_replication option.
 
       '
-=======
-    default: ""
-    description: >
-        A comma separated extra pg_hba.conf auth rules.
-        This will be written to the pg_hba.conf file, one line per rule.
-        Note that this should not be needed as db relations already create
-        those rules the right way. Only use this if you really need too
-        (e.g. on a development environment), or are connecting juju managed
-        databases to external managed systems, or configuring replication
-        between unrelated PostgreSQL services using the manual_replication
-        option.
   idle_reap_secs:
     type: int
     default: 900
-    description: >
-        Terminate transactions that have been idle more than this many
-        seconds. While this may seem harsh, in most environments it is
-        preferable to allowing them to create database bloat and hold
-        locks needed by well behaved transactions. Set to 0 to disable.
->>>>>>> e31e221d
+    description: 'Terminate transactions that have been idle more than this many seconds.
+      While this may seem harsh, in most environments it is preferable to allowing
+      them to create database bloat and hold locks needed by well behaved transactions.
+      Set to 0 to disable.
+
+      '
   performance_tuning:
     default: Mixed
     type: string
