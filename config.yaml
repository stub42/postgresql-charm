<<<<<<< HEAD
"options":
  "extra_packages":
    "description": "Space separated list of extra deb packages to install.\n"
    "type": "string"
    "default": ""
  "package_status":
    "default": "install"
    "type": "string"
    "description": "The status of service-affecting packages will be set to this value\
      \ in the dpkg database. Valid values are \"install\" and \"hold\".\n"
  "install_sources":
    "description": "List of extra apt sources, per charm-helpers standard format (a\
      \ yaml list of strings encoded as a string). Each source may be either a line\
      \ that can be added directly to sources.list(5), or in the form ppa:<user>/<ppa-name>\
      \ for adding Personal Package Archives, or a distribution component to enable.\n"
    "type": "string"
    "default": ""
  "install_keys":
    "description": "List of signing keys for install_sources package sources, per\
      \ charmhelpers standard format (a yaml list of strings encoded as a string).\
      \ The keys should be the full ASCII armoured GPG public keys. While GPG key\
      \ ids are also supported and looked up on a keyserver, operators should be aware\
      \ that this mechanism is insecure. null can be used if a standard package signing\
      \ key is used that will already be installed on the machine, and for PPA sources\
      \ where the package signing key is securely retrieved from Launchpad.\n"
    "type": "string"
    "default": ""
  "snap_proxy":
    "description": "HTTP/HTTPS web proxy for Snappy to use when accessing the snap\
      \ store.\n"
    "type": "string"
    "default": ""
  "snap_proxy_url":
    "default": ""
    "type": "string"
    "description": |
      The address of a Snappy Enterprise Proxy to use for snaps
      e.g. http://snap-proxy.example.com
  "nagios_context":
    "default": "juju"
    "type": "string"
    "description": |
      Used by the nrpe subordinate charms.
      A string that will be prepended to instance name to set the host name
      in nagios. So for instance the hostname would be something like:
          juju-myservice-0
      If you're running multiple environments with the same services in them
      this allows you to differentiate between them.
  "nagios_servicegroups":
    "default": ""
    "type": "string"
    "description": |
      A comma-separated list of nagios servicegroups.
      If left empty, the nagios_context will be used as the servicegroup
  "admin_addresses":
    "default": ""
    "type": "string"
    "description": "A comma-separated list of IP Addresses (or single IP) admin tools\
      \ like pgAdmin3 will connect from. The IP addresses added here will be included\
      \ in the pg_hba.conf file allowing ip connections to all databases on the server\
      \ from the given IP addresses using md5 password encryption. IP address ranges\
      \ are also supported, using the standard format described in the PostgreSQL\
      \ reference guide.\n"
  "locale":
    "default": "C"
    "type": "string"
    "description": "Locale of service, defining language, default collation order,\
      \ and default formatting of numbers, currency, dates & times. Can only be set\
      \ when deploying the first unit of a service.\n"
  "encoding":
    "default": "UTF-8"
    "type": "string"
    "description": "Default encoding used to store text in this service. Can only\
      \ be set when deploying the first unit of a service.\n"
  "relation_database_privileges":
    "default": "ALL"
    "type": "string"
    "description": "A comma-separated list of database privileges to grant to relation\
      \ users on their databases. The defaults allow to connect to the database (CONNECT),\
      \ create objects such as tables (CREATE), and create temporary tables (TEMPORARY).\
      \ Client charms that create objects in the database are responsible to granting\
      \ suitable access on those objects to other roles and users (or PUBLIC) using\
      \ standard GRANT statements.\n"
  "version":
    "default": ""
    "type": "string"
    "description": "Version of PostgreSQL that we want to install. Supported versions\
      \ are \"9.3\", \"9.4\", \"9.5\", \"9.6\" & \"10\". The default version for the\
      \ deployed Ubuntu release is used when the version is unspecified.\n"
  "extra_pg_conf":
    "default": |
      # Additional service specific postgresql.conf settings.
      listen_addresses='*'
      ssl=true
      # log_timezone=UTC  Bug #1580331
      log_checkpoints=true
      log_connections=true
      log_disconnections=true
      log_autovacuum_min_duration=-1
      log_line_prefix='%t [%p]: [%l-1] db=%d,user=%u '
      archive_mode=on
      archive_command='/bin/true'
      hot_standby=true
      max_wal_senders=10
      # max_wal_senders=num_units * 2 + 5
      # wal_level=hot_standby (<9.4) or logical (>=9.4)
      # shared_buffers=total_ram*0.25
      # effective_cache_size=total_ram*0.75
      default_statistics_target=250
      from_collapse_limit=16
      join_collapse_limit=16
      wal_buffers=-1
      checkpoint_completion_target=0.9
      # password_encryption=true
      max_connections=100
      autovacuum_freeze_max_age=2000000000
      vacuum_freeze_table_age=1600000000
    "type": "string"
    "description": "postgresql.conf settings, one per line in standard key=value PostgreSQL\
      \ format. These settings will generally override any values selected by the\
      \ charm. The charm however will attempt to ensure minimum requirements for the\
      \ charm's operation are met.\n"
  "extra_pg_auth":
    "type": "string"
    "default": ""
    "description": "A extra pg_hba.conf auth rules. This will be included as-is into\
      \ the pg_hba.conf file. Note that this should not be needed as db relations\
      \ already create those rules the right way. Use this feature to allow clients\
      \ to connect from outside the environment, or to configure replication between\
      \ unrelated PostgreSQL services using the manual_replication option.\n"
  "idle_reap_secs":
    "type": "int"
    "default": !!int "900"
    "description": "Terminate transactions that have been idle more than this many\
      \ seconds. While this may seem harsh, in most environments it is preferable\
      \ to allowing them to create database bloat and hold locks needed by well behaved\
      \ transactions. Set to 0 to disable.\n"
  "performance_tuning":
    "default": "Mixed"
    "type": "string"
    "description": "DEPRECATED AND IGNORED. The pgtune project has been abandoned\
      \ and the packages dropped from Debian and Ubuntu. The charm still performs\
      \ some basic tuning, which users can tweak using extra_pg_config.\n"
  "manual_replication":
    "type": "boolean"
    "default": !!bool "false"
    "description": "Enable or disable charm managed replication. When manual_replication\
      \ is True, the operator is responsible for maintaining recovery.conf and performing\
      \ any necessary database mirroring. The charm will still advertise the unit\
      \ as standalone, master or hot standby to relations based on whether the system\
      \ is in recovery mode or not. Note that this option makes it possible to create\
      \ a PostgreSQL service with multiple master units, which is a very silly thing\
      \ to do unless you are also using multi-master software like BDR.\n"
  "backup_schedule":
    "default": "13 4 * * *"
    "type": "string"
    "description": "Cron-formatted schedule for regular database backups."
  "backup_retention_count":
    "default": !!int "7"
    "type": "int"
    "description": "Number of backups to retain."
  "backup_dir":
    "default": "/var/lib/postgresql/backups"
    "type": "string"
    "description": "Directory to place backups in.\n"
  "pgdg":
    "description": "Enable the PostgreSQL Global Development Group APT repository\
      \ (https://wiki.postgresql.org/wiki/Apt). This package source provides official\
      \ PostgreSQL packages for Ubuntu LTS releases beyond those provided by the main\
      \ Ubuntu archive.\n"
    "type": "boolean"
    "default": !!bool "false"
  "wal_e_storage_uri":
    "type": "string"
    "default": ""
    "description": |
=======
options:
  admin_addresses:
    default: ""
    type: string
    description: >
      A comma-separated list of IP Addresses (or single IP) admin tools
      like pgAdmin3 will connect from. The IP addresses added here will
      be included in the pg_hba.conf file allowing ip connections to all
      databases on the server from the given IP addresses using md5
      password encryption. IP address ranges are also supported, using
      the standard format described in the PostgreSQL reference guide.
  locale:
    default: "C"
    type: string
    description: >
      Locale of service, defining language, default collation order,
      and default formatting of numbers, currency, dates & times. Can only be
      set when deploying the first unit of a service.
  encoding:
    default: "UTF-8"
    type: string
    description: >
      Default encoding used to store text in this service. Can only be
      set when deploying the first unit of a service.
  relation_database_privileges:
    default: "ALL"
    type: string
    description: >
      A comma-separated list of database privileges to grant to relation
      users on their databases. The defaults allow to connect to the
      database (CONNECT), create objects such as tables (CREATE), and
      create temporary tables (TEMPORARY). Client charms that create
      objects in the database are responsible to granting suitable
      access on those objects to other roles and users (or PUBLIC) using
      standard GRANT statements.
  version:
    default: ""
    type: string
    description: >
        Version of PostgreSQL that we want to install. Supported versions
        are "9.5", "9.6", "10", "11" & "12". The default
        version for the deployed Ubuntu release is used when the version
        is unspecified.
  extra_pg_conf:
      # The defaults here match the defaults chosen by the charm,
      # so removing them will not change them. They are listed
      # as documentation. The charm actually loads the non-calculated
      # defaults from this config.yaml file to make it unlikely it will
      # get out of sync with reality.
      default: |
        # Additional service specific postgresql.conf settings.
        listen_addresses='*'
        ssl=true
        # log_timezone=UTC  Bug #1580331
        log_checkpoints=true
        log_connections=true
        log_disconnections=true
        log_autovacuum_min_duration=-1
        log_line_prefix='%t [%p]: [%l-1] db=%d,user=%u '
        archive_mode=on
        archive_command='/bin/true'
        hot_standby=true
        max_wal_senders=10
        # max_wal_senders=num_units * 2 + 5
        # wal_level=hot_standby (<9.4) or logical (>=9.4)
        # shared_buffers=total_ram*0.25
        # effective_cache_size=total_ram*0.75
        default_statistics_target=250
        from_collapse_limit=16
        join_collapse_limit=16
        wal_buffers=-1
        checkpoint_completion_target=0.9
        # password_encryption=true
        max_connections=100
      type: string
      description: >
          postgresql.conf settings, one per line in standard key=value
          PostgreSQL format. These settings will generally override
          any values selected by the charm. The charm however will
          attempt to ensure minimum requirements for the charm's
          operation are met.
  extra_pg_auth:
    type: string
    default: ""
    description: >
        A extra pg_hba.conf auth rules. This will be included as-is
        into the pg_hba.conf file. Note that this should not be needed
        as db relations already create those rules the right way. Use
        this feature to allow clients to connect from outside the
        environment, or to configure replication between unrelated
        PostgreSQL services using the manual_replication option.
  idle_reap_secs:
    type: int
    default: 900
    description: >
        Terminate transactions that have been idle more than this many
        seconds. While this may seem harsh, in most environments it is
        preferable to allowing them to create database bloat and hold
        locks needed by well behaved transactions. Set to 0 to disable.
  performance_tuning:
    default: "Mixed"
    type: string
    description: >
        DEPRECATED AND IGNORED. The pgtune project has been abandoned
        and the packages dropped from Debian and Ubuntu. The charm
        still performs some basic tuning, which users can tweak using
        extra_pg_config.
  manual_replication:
    type: boolean
    default: False
    description: >
        Enable or disable charm managed replication. When manual_replication
        is True, the operator is responsible for maintaining recovery.conf
        and performing any necessary database mirroring. The charm will
        still advertise the unit as standalone, master or hot standby to
        relations based on whether the system is in recovery mode or not.
        Note that this option makes it possible to create a PostgreSQL
        service with multiple master units, which is a very silly thing
        to do unless you are also using multi-master software like BDR.
  backup_schedule:
    default: "13 4 * * *"
    type: string
    description: Cron-formatted schedule for regular database backups.
  backup_retention_count:
    default: 7
    type: int
    description: Number of backups to retain.
  backup_dir:
    default: "/var/lib/postgresql/backups"
    type: string
    description: >
        Directory to place backups in.
  pgdg:
    description: >
        Enable the PostgreSQL Global Development Group APT repository
        (https://wiki.postgresql.org/wiki/Apt). This package source provides
        official PostgreSQL packages for Ubuntu LTS releases beyond those
        provided by the main Ubuntu archive.
    type: boolean
    default: false
  wal_e_storage_uri:
    type: string
    default: ""
    description: |
>>>>>>> f370ca84
      Specify storage to be used by WAL-E. Every PostgreSQL service must use
      a unique URI. Backups will be unrecoverable if it is not unique. The
      URI's scheme must be one of 'swift' (OpenStack Swift), 's3' (Amazon AWS)
      or 'wabs' (Windows Azure). For example:
        'swift://some-container/directory/or/whatever'
        's3://some-bucket/directory/or/whatever'
        'wabs://some-bucket/directory/or/whatever'
      Setting the wal_e_storage_uri enables regular WAL-E filesystem level
      backups (per wal_e_backup_schedule), and log shipping to the configured
      storage. Point-in-time recovery becomes possible, as is disabling the
      streaming_replication configuration item and relying solely on
      log shipping for replication.
<<<<<<< HEAD
  "wal_e_backup_schedule":
    "type": "string"
    "default": "13 0 * * *"
    "description": "Cron-formatted schedule for WAL-E database backups. If wal_e_backup_schedule\
      \ is unset, WAL files will never be removed from WAL-E storage.\n"
  "wal_e_backup_retention":
    "type": "int"
    "default": !!int "2"
    "description": "Number of recent base backups and WAL files to retain. You need\
      \ enough space for this many backups plus one more, as an old backup will only\
      \ be removed after a new one has been successfully made to replace it.\n"
  "streaming_replication":
    "type": "boolean"
    "default": !!bool "true"
    "description": "Enable streaming replication. Normally, streaming replication\
      \ is always used, and any log shipping configured is used as a fallback. Turning\
      \ this off without configuring log shipping is an error.\n"
  "os_username":
    "type": "string"
    "default": ""
    "description": "OpenStack Swift username."
  "os_password":
    "type": "string"
    "default": ""
    "description": "OpenStack Swift password."
  "os_auth_url":
    "type": "string"
    "default": ""
    "description": "OpenStack Swift authentication URL."
  "os_tenant_name":
    "type": "string"
    "default": ""
    "description": "OpenStack Swift tenant name."
  "aws_access_key_id":
    "type": "string"
    "default": ""
    "description": "EXPERIMENTAL. Amazon AWS access key id."
  "aws_secret_access_key":
    "type": "string"
    "default": ""
    "description": "EXPERIMENTAL. Amazon AWS secret access key."
  "aws_region":
    "type": "string"
    "default": ""
    "description": "EXPERIMENTAL. Amazon AWS region (eg. us-east-1)"
  "wabs_account_name":
    "type": "string"
    "default": ""
    "description": "EXPERIMENTAL. Windows Azure account name."
  "wabs_access_key":
    "type": "string"
    "default": ""
    "description": "EXPERIMENTAL. Windows Azure access key."
  "metrics_target":
    "default": ""
    "type": "string"
    "description": "Destination for statsd-format metrics, format \"host:port\". If\
      \ not present and valid, metrics disabled.\n"
  "metrics_prefix":
    "default": "dev.$UNIT.postgresql"
    "type": "string"
    "description": "Prefix for metrics. Special value $UNIT can be used to include\
      \ the name of the unit in the prefix.\n"
  "metrics_sample_interval":
    "default": !!int "5"
    "type": "int"
    "description": "Period for metrics cron job to run in minutes"
  "advisory_lock_restart_key":
    "default": !!int "765"
    "type": "int"
    "description": "DEPRECATED and ignored."
  "extra-packages":
    "default": ""
    "type": "string"
    "description": "DEPRECATED. Use extra_packages."
  "listen_port":
    "default": !!int "-1"
    "type": "int"
    "description": "DEPRECATED. Use extra_pg_conf."
  "max_connections":
    "default": !!int "100"
    "type": "int"
    "description": "DEPRECATED. Use extra_pg_conf."
  "max_prepared_transactions":
    "default": !!int "0"
    "type": "int"
    "description": "DEPRECATED. Use extra_pg_conf."
  "ssl":
    "default": "True"
    "type": "string"
    "description": "DEPRECATED. Use extra_pg_conf."
  "log_min_duration_statement":
    "default": !!int "-1"
    "type": "int"
    "description": "DEPRECATED. Use extra_pg_conf."
  "log_checkpoints":
    "default": !!bool "false"
    "type": "boolean"
    "description": "DEPRECATED. Use extra_pg_conf."
  "log_connections":
    "default": !!bool "false"
    "type": "boolean"
    "description": "DEPRECATED. Use extra_pg_conf."
  "log_disconnections":
    "default": !!bool "false"
    "type": "boolean"
    "description": "DEPRECATED. Use extra_pg_conf."
  "log_temp_files":
    "default": "-1"
    "type": "string"
    "description": "DEPRECATED. Use extra_pg_conf."
  "log_line_prefix":
    "default": "%t [%p]: [%l-1] db=%d,user=%u "
    "type": "string"
    "description": "DEPRECATED. Use extra_pg_conf."
  "log_lock_waits":
    "default": !!bool "false"
    "type": "boolean"
    "description": "DEPRECATED. Use extra_pg_conf."
  "log_timezone":
    "default": "UTC"
    "type": "string"
    "description": "DEPRECATED. Use extra_pg_conf."
  "autovacuum":
    "default": !!bool "true"
    "type": "boolean"
    "description": "DEPRECATED. Use extra_pg_conf."
  "log_autovacuum_min_duration":
    "default": !!int "-1"
    "type": "int"
    "description": "DEPRECATED. Use extra_pg_conf."
  "autovacuum_analyze_threshold":
    "default": !!int "50"
    "type": "int"
    "description": "DEPRECATED. Use extra_pg_conf."
  "autovacuum_vacuum_scale_factor":
    "default": !!float "0.2"
    "type": "float"
    "description": "DEPRECATED. Use extra_pg_conf."
  "autovacuum_analyze_scale_factor":
    "default": !!float "0.1"
    "type": "float"
    "description": "DEPRECATED. Use extra_pg_conf."
  "autovacuum_vacuum_cost_delay":
    "default": "20ms"
    "type": "string"
    "description": "DEPRECATED. Use extra_pg_conf."
  "search_path":
    "default": "\"$user\",public"
    "type": "string"
    "description": "DEPRECATED. Use extra_pg_conf."
  "standard_conforming_strings":
    "default": !!bool "true"
    "type": "boolean"
    "description": "DEPRECATED. Use extra_pg_conf."
  "hot_standby":
    "default": !!bool "false"
    "type": "boolean"
    "description": "DEPRECATED. Use extra_pg_conf."
  "hot_standby_feedback":
    "default": !!bool "false"
    "type": "boolean"
    "description": "DEPRECATED. Use extra_pg_conf."
  "wal_level":
    "default": "minimal"
    "type": "string"
    "description": "DEPRECATED. Use extra_pg_conf."
  "max_wal_senders":
    "default": !!int "0"
    "type": "int"
    "description": "DEPRECATED. Use extra_pg_conf."
  "wal_keep_segments":
    "default": !!int "0"
    "type": "int"
    "description": "DEPRECATED. Use extra_pg_conf."
  "replicated_wal_keep_segments":
    "default": !!int "500"
    "type": "int"
    "description": "DEPRECATED. Use extra_pg_conf."
  "archive_mode":
    "default": !!bool "false"
    "type": "boolean"
    "description": "DEPRECATED. Use extra_pg_conf."
  "archive_command":
    "default": ""
    "type": "string"
    "description": "DEPRECATED. Use extra_pg_conf."
  "work_mem":
    "default": "1MB"
    "type": "string"
    "description": "DEPRECATED. Use extra_pg_conf."
  "maintenance_work_mem":
    "default": "1MB"
    "type": "string"
    "description": "DEPRECATED. Use extra_pg_conf."
  "kernel_shmall":
    "default": !!int "0"
    "type": "int"
    "description": "DEPRECATED and ignored."
  "kernel_shmmax":
    "default": !!int "0"
    "type": "int"
    "description": "DEPRECATED and ignored."
  "shared_buffers":
    "default": ""
    "type": "string"
    "description": "DEPRECATED. Use extra_pg_conf."
  "effective_cache_size":
    "default": ""
    "type": "string"
    "description": "DEPRECATED. Use extra_pg_conf."
  "default_statistics_target":
    "default": !!int "-1"
    "type": "int"
    "description": "DEPRECATED. Use extra_pg_conf."
  "collapse_limit":
    "default": !!int "-1"
    "type": "int"
    "description": "DEPRECATED. Use extra_pg_conf."
  "temp_buffers":
    "default": "1MB"
    "type": "string"
    "description": "DEPRECATED. Use extra_pg_conf."
  "wal_buffers":
    "default": "-1"
    "type": "string"
    "description": "DEPRECATED. Use extra_pg_conf."
  "checkpoint_segments":
    "default": !!int "10"
    "type": "int"
    "description": "DEPRECATED. Use extra_pg_conf."
  "checkpoint_completion_target":
    "default": !!float "0.9"
    "type": "float"
    "description": "DEPRECATED. Use extra_pg_conf."
  "checkpoint_timeout":
    "default": ""
    "type": "string"
    "description": "DEPRECATED. Use extra_pg_conf."
  "fsync":
    "type": "boolean"
    "default": !!bool "true"
    "description": "DEPRECATED. Use extra_pg_conf."
  "synchronous_commit":
    "type": "boolean"
    "default": !!bool "true"
    "description": "DEPRECATED. Use extra_pg_conf."
  "full_page_writes":
    "type": "boolean"
    "default": !!bool "true"
    "description": "DEPRECATED. Use extra_pg_conf."
  "random_page_cost":
    "default": !!float "4.0"
    "type": "float"
    "description": "DEPRECATED. Use extra_pg_conf."
=======
  wal_e_backup_schedule:
    type: string
    default: "13 0 * * *"
    description: >
      Cron-formatted schedule for WAL-E database backups. If
      wal_e_backup_schedule is unset, WAL files will never be removed from
      WAL-E storage.
  wal_e_backup_retention:
    type: int
    default: 2
    description: >
      Number of recent base backups and WAL files to retain.
      You need enough space for this many backups plus one more, as
      an old backup will only be removed after a new one has been
      successfully made to replace it.
  wal_archive_warn_threshold:
    type: int
    default: 300
    description: >
      How many seconds the oldest un-uploaded WAL database backup can be
      before the Nagios check will issue a warning.
  wal_archive_crit_threshold:
    type: int
    default: 600
    description: >
      How many seconds the oldest un-uploaded WAL database backup can be
      before the Nagios check will issue a critical error.
  streaming_replication:
    type: boolean
    default: true
    description: >
      Enable streaming replication. Normally, streaming replication is
      always used, and any log shipping configured is used as a fallback.
      Turning this off without configuring log shipping is an error.
  os_auth_url:
    type: string
    default: ""
    description: OpenStack Swift authentication URL.
  os_username:
    type: string
    default: ""
    description: OpenStack Swift username.
  os_password:
    type: string
    default: ""
    description: OpenStack Swift password.
  os_project_name:
    type: string
    default: ""
    description: OpenStack Swift project name.
  os_tenant_name:
    type: string
    default: ""
    description: OpenStack Swift tenant name.
  os_region_name:
    type: string
    default: ""
    description: OpenStack Swift authentication region name.
  os_identity_api_version:
    type: string
    default: ""
    description: OpenStack authentication protocol version.
  os_project_domain_name:
    type: string
    default: ""
    description: OpenStack Swift domain name or ID containing project.
  os_user_domain_name:
    type: string
    default: ""
    description: OpenStack Swift domain name or ID containing user.
  aws_access_key_id:
    type: string
    default: ""
    description: EXPERIMENTAL. Amazon AWS access key id.
  aws_secret_access_key:
    type: string
    default: ""
    description: EXPERIMENTAL. Amazon AWS secret access key.
  aws_region:
    type: string
    default: ""
    description: EXPERIMENTAL. Amazon AWS region (eg. us-east-1)
  wabs_account_name:
    type: string
    default: ""
    description: EXPERIMENTAL. Windows Azure account name.
  wabs_access_key:
    type: string
    default: ""
    description: EXPERIMENTAL. Windows Azure access key.
  # statsd-compatible metrics
  metrics_target:
    default: ""
    type: string
    description: >
        Destination for statsd-format metrics, format "host:port". If
        not present and valid, metrics disabled.
  metrics_prefix:
    default: "dev.$UNIT.postgresql"
    type: string
    description: >
        Prefix for metrics. Special value $UNIT can be used to include the
        name of the unit in the prefix.
  metrics_sample_interval:
    default: 5
    type: int
    description: Period for metrics cron job to run in minutes


  # DEPRECATED SETTINGS.
  # Remove them one day. They remain here to avoid making existing
  # configurations fail.
  advisory_lock_restart_key:
    default: 765
    type: int
    description: DEPRECATED and ignored.
  extra-packages:
    default: ""
    type: string
    description: DEPRECATED. Use extra_packages.
  listen_port:
    default: -1
    type: int
    description: DEPRECATED. Use extra_pg_conf.
  max_connections:
    default: 100
    type: int
    description: DEPRECATED. Use extra_pg_conf.
  max_prepared_transactions:
    default: 0
    type: int
    description: DEPRECATED. Use extra_pg_conf.
  ssl:
    default: "True"
    type: string
    description: DEPRECATED. Use extra_pg_conf.
  log_min_duration_statement:
    default: -1
    type: int
    description: DEPRECATED. Use extra_pg_conf.
  log_checkpoints:
    default: False
    type: boolean
    description: DEPRECATED. Use extra_pg_conf.
  log_connections:
    default: False
    type: boolean
    description: DEPRECATED. Use extra_pg_conf.
  log_disconnections:
    default: False
    type: boolean
    description: DEPRECATED. Use extra_pg_conf.
  log_temp_files:
    default: "-1"
    type: string
    description: DEPRECATED. Use extra_pg_conf.
  log_line_prefix:
    default: "%t [%p]: [%l-1] db=%d,user=%u "
    type: string
    description: DEPRECATED. Use extra_pg_conf.
  log_lock_waits:
    default: False
    type: boolean
    description: DEPRECATED. Use extra_pg_conf.
  log_timezone:
    default: "UTC"
    type: string
    description: DEPRECATED. Use extra_pg_conf.
  autovacuum:
    default: True
    type: boolean
    description: DEPRECATED. Use extra_pg_conf.
  log_autovacuum_min_duration:
    default: -1
    type: int
    description: DEPRECATED. Use extra_pg_conf.
  autovacuum_analyze_threshold:
    default: 50
    type: int
    description: DEPRECATED. Use extra_pg_conf.
  autovacuum_vacuum_scale_factor:
    default: 0.2
    type: float
    description: DEPRECATED. Use extra_pg_conf.
  autovacuum_analyze_scale_factor:
    default: 0.1
    type: float
    description: DEPRECATED. Use extra_pg_conf.
  autovacuum_vacuum_cost_delay:
    default: "20ms"
    type: string
    description: DEPRECATED. Use extra_pg_conf.
  search_path:
    default: "\"$user\",public"
    type: string
    description: DEPRECATED. Use extra_pg_conf.
  standard_conforming_strings:
    default: True
    type: boolean
    description: DEPRECATED. Use extra_pg_conf.
  hot_standby:
    default: False
    type: boolean
    description: DEPRECATED. Use extra_pg_conf.
  hot_standby_feedback:
    default: False
    type: boolean
    description: DEPRECATED. Use extra_pg_conf.
  wal_level:
    default: minimal
    type: string
    description: DEPRECATED. Use extra_pg_conf.
  max_wal_senders:
    default: 0
    type: int
    description: DEPRECATED. Use extra_pg_conf.
  wal_keep_segments:
    default: 0
    type: int
    description: DEPRECATED. Use extra_pg_conf.
  replicated_wal_keep_segments:
    default: 500
    type: int
    description: DEPRECATED. Use extra_pg_conf.
  archive_mode:
    default: False
    type: boolean
    description: DEPRECATED. Use extra_pg_conf.
  archive_command:
    default: ""
    type: string
    description: DEPRECATED. Use extra_pg_conf.
  work_mem:
    default: "1MB"
    type: string
    description: DEPRECATED. Use extra_pg_conf.
  maintenance_work_mem:
    default: "1MB"
    type: string
    description: DEPRECATED. Use extra_pg_conf.
  kernel_shmall:
    default: 0
    type: int
    description: DEPRECATED and ignored.
  kernel_shmmax:
    default: 0
    type: int
    description: DEPRECATED and ignored.
  shared_buffers:
    default: ""
    type: string
    description: DEPRECATED. Use extra_pg_conf.
  effective_cache_size:
    default: ""
    type: string
    description: DEPRECATED. Use extra_pg_conf.
  default_statistics_target:
    default: -1
    type: int
    description: DEPRECATED. Use extra_pg_conf.
  collapse_limit:
    default: -1
    type: int
    description: DEPRECATED. Use extra_pg_conf.
  temp_buffers:
    default: "1MB"
    type: string
    description: DEPRECATED. Use extra_pg_conf.
  wal_buffers:
    default: "-1"
    type: string
    description: DEPRECATED. Use extra_pg_conf.
  checkpoint_segments:
    default: 10
    type: int
    description: DEPRECATED. Use extra_pg_conf.
  checkpoint_completion_target:
    default: 0.9
    type: float
    description: DEPRECATED. Use extra_pg_conf.
  checkpoint_timeout:
    default: ""
    type: string
    description: DEPRECATED. Use extra_pg_conf.
  fsync:
    type: boolean
    default: True
    description: DEPRECATED. Use extra_pg_conf.
  synchronous_commit:
    type: boolean
    default: True
    description: DEPRECATED. Use extra_pg_conf.
  full_page_writes:
    type: boolean
    default: True
    description: DEPRECATED. Use extra_pg_conf.
  random_page_cost:
    default: 4.0
    type: float
    description: DEPRECATED. Use extra_pg_conf.
>>>>>>> f370ca84
<|MERGE_RESOLUTION|>--- conflicted
+++ resolved
@@ -1,42 +1,46 @@
-<<<<<<< HEAD
 "options":
   "extra_packages":
-    "description": "Space separated list of extra deb packages to install.\n"
+    "description": >
+      Space separated list of extra deb packages to install.
     "type": "string"
     "default": ""
   "package_status":
     "default": "install"
     "type": "string"
-    "description": "The status of service-affecting packages will be set to this value\
-      \ in the dpkg database. Valid values are \"install\" and \"hold\".\n"
+    "description": >
+      The status of service-affecting packages will be set to this
+      value in the dpkg database. Valid values are "install" and "hold".
   "install_sources":
-    "description": "List of extra apt sources, per charm-helpers standard format (a\
-      \ yaml list of strings encoded as a string). Each source may be either a line\
-      \ that can be added directly to sources.list(5), or in the form ppa:<user>/<ppa-name>\
-      \ for adding Personal Package Archives, or a distribution component to enable.\n"
+    "description": >
+      List of extra apt sources, per charm-helpers standard
+      format (a yaml list of strings encoded as a string). Each source
+      may be either a line that can be added directly to
+      sources.list(5), or in the form ppa:<user>/<ppa-name> for adding
+      Personal Package Archives, or a distribution component to enable.
     "type": "string"
     "default": ""
   "install_keys":
-    "description": "List of signing keys for install_sources package sources, per\
-      \ charmhelpers standard format (a yaml list of strings encoded as a string).\
-      \ The keys should be the full ASCII armoured GPG public keys. While GPG key\
-      \ ids are also supported and looked up on a keyserver, operators should be aware\
-      \ that this mechanism is insecure. null can be used if a standard package signing\
-      \ key is used that will already be installed on the machine, and for PPA sources\
-      \ where the package signing key is securely retrieved from Launchpad.\n"
-    "type": "string"
-    "default": ""
-  "snap_proxy":
-    "description": "HTTP/HTTPS web proxy for Snappy to use when accessing the snap\
-      \ store.\n"
-    "type": "string"
-    "default": ""
-  "snap_proxy_url":
-    "default": ""
-    "type": "string"
-    "description": |
-      The address of a Snappy Enterprise Proxy to use for snaps
-      e.g. http://snap-proxy.example.com
+    "description": >
+      List of signing keys for install_sources package sources, per
+      charmhelpers standard format (a yaml list of strings encoded as
+      a string). The keys should be the full ASCII armoured GPG public
+      keys. While GPG key ids are also supported and looked up on a
+      keyserver, operators should be aware that this mechanism is
+      insecure. null can be used if a standard package signing key is
+      used that will already be installed on the machine, and for PPA
+      sources where the package signing key is securely retrieved from
+      Launchpad.
+    "type": "string"
+    "default": ""
+  "snapd_refresh":
+    "default": ""
+    "type": "string"
+    "description": >
+      How often snapd handles updates for installed snaps. The default
+      (an empty string) is 4x per day. Set to "max" to check once per month
+      based on the charm deployment date. You may also set a custom string as
+      described in the 'refresh.timer' section here:
+        https://forum.snapcraft.io/t/system-options/87
   "nagios_context":
     "default": "juju"
     "type": "string"
@@ -56,39 +60,51 @@
   "admin_addresses":
     "default": ""
     "type": "string"
-    "description": "A comma-separated list of IP Addresses (or single IP) admin tools\
-      \ like pgAdmin3 will connect from. The IP addresses added here will be included\
-      \ in the pg_hba.conf file allowing ip connections to all databases on the server\
-      \ from the given IP addresses using md5 password encryption. IP address ranges\
-      \ are also supported, using the standard format described in the PostgreSQL\
-      \ reference guide.\n"
+    "description": >
+      A comma-separated list of IP Addresses (or single IP) admin tools
+      like pgAdmin3 will connect from. The IP addresses added here will
+      be included in the pg_hba.conf file allowing ip connections to all
+      databases on the server from the given IP addresses using md5
+      password encryption. IP address ranges are also supported, using
+      the standard format described in the PostgreSQL reference guide.
   "locale":
     "default": "C"
     "type": "string"
-    "description": "Locale of service, defining language, default collation order,\
-      \ and default formatting of numbers, currency, dates & times. Can only be set\
-      \ when deploying the first unit of a service.\n"
+    "description": >
+      Locale of service, defining language, default collation order,
+      and default formatting of numbers, currency, dates & times. Can only be
+      set when deploying the first unit of a service.
   "encoding":
     "default": "UTF-8"
     "type": "string"
-    "description": "Default encoding used to store text in this service. Can only\
-      \ be set when deploying the first unit of a service.\n"
+    "description": >
+      Default encoding used to store text in this service. Can only be
+      set when deploying the first unit of a service.
   "relation_database_privileges":
     "default": "ALL"
     "type": "string"
-    "description": "A comma-separated list of database privileges to grant to relation\
-      \ users on their databases. The defaults allow to connect to the database (CONNECT),\
-      \ create objects such as tables (CREATE), and create temporary tables (TEMPORARY).\
-      \ Client charms that create objects in the database are responsible to granting\
-      \ suitable access on those objects to other roles and users (or PUBLIC) using\
-      \ standard GRANT statements.\n"
+    "description": >
+      A comma-separated list of database privileges to grant to relation
+      users on their databases. The defaults allow to connect to the
+      database (CONNECT), create objects such as tables (CREATE), and
+      create temporary tables (TEMPORARY). Client charms that create
+      objects in the database are responsible to granting suitable
+      access on those objects to other roles and users (or PUBLIC) using
+      standard GRANT statements.
   "version":
     "default": ""
     "type": "string"
-    "description": "Version of PostgreSQL that we want to install. Supported versions\
-      \ are \"9.3\", \"9.4\", \"9.5\", \"9.6\" & \"10\". The default version for the\
-      \ deployed Ubuntu release is used when the version is unspecified.\n"
+    "description": >
+      Version of PostgreSQL that we want to install. Supported versions
+      are "9.5", "9.6", "10", "11" & "12". The default
+      version for the deployed Ubuntu release is used when the version
+      is unspecified.
   "extra_pg_conf":
+      # The defaults here match the defaults chosen by the charm,
+      # so removing them will not change them. They are listed
+      # as documentation. The charm actually loads the non-calculated
+      # defaults from this config.yaml file to make it unlikely it will
+      # get out of sync with reality.
     "default": |
       # Additional service specific postgresql.conf settings.
       listen_addresses='*'
@@ -114,44 +130,51 @@
       checkpoint_completion_target=0.9
       # password_encryption=true
       max_connections=100
-      autovacuum_freeze_max_age=2000000000
-      vacuum_freeze_table_age=1600000000
-    "type": "string"
-    "description": "postgresql.conf settings, one per line in standard key=value PostgreSQL\
-      \ format. These settings will generally override any values selected by the\
-      \ charm. The charm however will attempt to ensure minimum requirements for the\
-      \ charm's operation are met.\n"
+    "type": "string"
+    "description": >
+      postgresql.conf settings, one per line in standard key=value
+      PostgreSQL format. These settings will generally override
+      any values selected by the charm. The charm however will
+      attempt to ensure minimum requirements for the charm's
+      operation are met.
   "extra_pg_auth":
     "type": "string"
     "default": ""
-    "description": "A extra pg_hba.conf auth rules. This will be included as-is into\
-      \ the pg_hba.conf file. Note that this should not be needed as db relations\
-      \ already create those rules the right way. Use this feature to allow clients\
-      \ to connect from outside the environment, or to configure replication between\
-      \ unrelated PostgreSQL services using the manual_replication option.\n"
+    "description": >
+      A extra pg_hba.conf auth rules. This will be included as-is
+      into the pg_hba.conf file. Note that this should not be needed
+      as db relations already create those rules the right way. Use
+      this feature to allow clients to connect from outside the
+      environment, or to configure replication between unrelated
+      PostgreSQL services using the manual_replication option.
   "idle_reap_secs":
     "type": "int"
     "default": !!int "900"
-    "description": "Terminate transactions that have been idle more than this many\
-      \ seconds. While this may seem harsh, in most environments it is preferable\
-      \ to allowing them to create database bloat and hold locks needed by well behaved\
-      \ transactions. Set to 0 to disable.\n"
+    "description": >
+      Terminate transactions that have been idle more than this many
+      seconds. While this may seem harsh, in most environments it is
+      preferable to allowing them to create database bloat and hold
+      locks needed by well behaved transactions. Set to 0 to disable.
   "performance_tuning":
     "default": "Mixed"
     "type": "string"
-    "description": "DEPRECATED AND IGNORED. The pgtune project has been abandoned\
-      \ and the packages dropped from Debian and Ubuntu. The charm still performs\
-      \ some basic tuning, which users can tweak using extra_pg_config.\n"
+    "description": >
+      DEPRECATED AND IGNORED. The pgtune project has been abandoned
+      and the packages dropped from Debian and Ubuntu. The charm
+      still performs some basic tuning, which users can tweak using
+      extra_pg_config.
   "manual_replication":
     "type": "boolean"
     "default": !!bool "false"
-    "description": "Enable or disable charm managed replication. When manual_replication\
-      \ is True, the operator is responsible for maintaining recovery.conf and performing\
-      \ any necessary database mirroring. The charm will still advertise the unit\
-      \ as standalone, master or hot standby to relations based on whether the system\
-      \ is in recovery mode or not. Note that this option makes it possible to create\
-      \ a PostgreSQL service with multiple master units, which is a very silly thing\
-      \ to do unless you are also using multi-master software like BDR.\n"
+    "description": >
+      Enable or disable charm managed replication. When manual_replication
+      is True, the operator is responsible for maintaining recovery.conf
+      and performing any necessary database mirroring. The charm will
+      still advertise the unit as standalone, master or hot standby to
+      relations based on whether the system is in recovery mode or not.
+      Note that this option makes it possible to create a PostgreSQL
+      service with multiple master units, which is a very silly thing
+      to do unless you are also using multi-master software like BDR.
   "backup_schedule":
     "default": "13 4 * * *"
     "type": "string"
@@ -163,164 +186,20 @@
   "backup_dir":
     "default": "/var/lib/postgresql/backups"
     "type": "string"
-    "description": "Directory to place backups in.\n"
+    "description": >
+      Directory to place backups in.
   "pgdg":
-    "description": "Enable the PostgreSQL Global Development Group APT repository\
-      \ (https://wiki.postgresql.org/wiki/Apt). This package source provides official\
-      \ PostgreSQL packages for Ubuntu LTS releases beyond those provided by the main\
-      \ Ubuntu archive.\n"
+    "description": >
+      Enable the PostgreSQL Global Development Group APT repository
+      (https://wiki.postgresql.org/wiki/Apt). This package source provides
+      official PostgreSQL packages for Ubuntu LTS releases beyond those
+      provided by the main Ubuntu archive.
     "type": "boolean"
     "default": !!bool "false"
   "wal_e_storage_uri":
     "type": "string"
     "default": ""
     "description": |
-=======
-options:
-  admin_addresses:
-    default: ""
-    type: string
-    description: >
-      A comma-separated list of IP Addresses (or single IP) admin tools
-      like pgAdmin3 will connect from. The IP addresses added here will
-      be included in the pg_hba.conf file allowing ip connections to all
-      databases on the server from the given IP addresses using md5
-      password encryption. IP address ranges are also supported, using
-      the standard format described in the PostgreSQL reference guide.
-  locale:
-    default: "C"
-    type: string
-    description: >
-      Locale of service, defining language, default collation order,
-      and default formatting of numbers, currency, dates & times. Can only be
-      set when deploying the first unit of a service.
-  encoding:
-    default: "UTF-8"
-    type: string
-    description: >
-      Default encoding used to store text in this service. Can only be
-      set when deploying the first unit of a service.
-  relation_database_privileges:
-    default: "ALL"
-    type: string
-    description: >
-      A comma-separated list of database privileges to grant to relation
-      users on their databases. The defaults allow to connect to the
-      database (CONNECT), create objects such as tables (CREATE), and
-      create temporary tables (TEMPORARY). Client charms that create
-      objects in the database are responsible to granting suitable
-      access on those objects to other roles and users (or PUBLIC) using
-      standard GRANT statements.
-  version:
-    default: ""
-    type: string
-    description: >
-        Version of PostgreSQL that we want to install. Supported versions
-        are "9.5", "9.6", "10", "11" & "12". The default
-        version for the deployed Ubuntu release is used when the version
-        is unspecified.
-  extra_pg_conf:
-      # The defaults here match the defaults chosen by the charm,
-      # so removing them will not change them. They are listed
-      # as documentation. The charm actually loads the non-calculated
-      # defaults from this config.yaml file to make it unlikely it will
-      # get out of sync with reality.
-      default: |
-        # Additional service specific postgresql.conf settings.
-        listen_addresses='*'
-        ssl=true
-        # log_timezone=UTC  Bug #1580331
-        log_checkpoints=true
-        log_connections=true
-        log_disconnections=true
-        log_autovacuum_min_duration=-1
-        log_line_prefix='%t [%p]: [%l-1] db=%d,user=%u '
-        archive_mode=on
-        archive_command='/bin/true'
-        hot_standby=true
-        max_wal_senders=10
-        # max_wal_senders=num_units * 2 + 5
-        # wal_level=hot_standby (<9.4) or logical (>=9.4)
-        # shared_buffers=total_ram*0.25
-        # effective_cache_size=total_ram*0.75
-        default_statistics_target=250
-        from_collapse_limit=16
-        join_collapse_limit=16
-        wal_buffers=-1
-        checkpoint_completion_target=0.9
-        # password_encryption=true
-        max_connections=100
-      type: string
-      description: >
-          postgresql.conf settings, one per line in standard key=value
-          PostgreSQL format. These settings will generally override
-          any values selected by the charm. The charm however will
-          attempt to ensure minimum requirements for the charm's
-          operation are met.
-  extra_pg_auth:
-    type: string
-    default: ""
-    description: >
-        A extra pg_hba.conf auth rules. This will be included as-is
-        into the pg_hba.conf file. Note that this should not be needed
-        as db relations already create those rules the right way. Use
-        this feature to allow clients to connect from outside the
-        environment, or to configure replication between unrelated
-        PostgreSQL services using the manual_replication option.
-  idle_reap_secs:
-    type: int
-    default: 900
-    description: >
-        Terminate transactions that have been idle more than this many
-        seconds. While this may seem harsh, in most environments it is
-        preferable to allowing them to create database bloat and hold
-        locks needed by well behaved transactions. Set to 0 to disable.
-  performance_tuning:
-    default: "Mixed"
-    type: string
-    description: >
-        DEPRECATED AND IGNORED. The pgtune project has been abandoned
-        and the packages dropped from Debian and Ubuntu. The charm
-        still performs some basic tuning, which users can tweak using
-        extra_pg_config.
-  manual_replication:
-    type: boolean
-    default: False
-    description: >
-        Enable or disable charm managed replication. When manual_replication
-        is True, the operator is responsible for maintaining recovery.conf
-        and performing any necessary database mirroring. The charm will
-        still advertise the unit as standalone, master or hot standby to
-        relations based on whether the system is in recovery mode or not.
-        Note that this option makes it possible to create a PostgreSQL
-        service with multiple master units, which is a very silly thing
-        to do unless you are also using multi-master software like BDR.
-  backup_schedule:
-    default: "13 4 * * *"
-    type: string
-    description: Cron-formatted schedule for regular database backups.
-  backup_retention_count:
-    default: 7
-    type: int
-    description: Number of backups to retain.
-  backup_dir:
-    default: "/var/lib/postgresql/backups"
-    type: string
-    description: >
-        Directory to place backups in.
-  pgdg:
-    description: >
-        Enable the PostgreSQL Global Development Group APT repository
-        (https://wiki.postgresql.org/wiki/Apt). This package source provides
-        official PostgreSQL packages for Ubuntu LTS releases beyond those
-        provided by the main Ubuntu archive.
-    type: boolean
-    default: false
-  wal_e_storage_uri:
-    type: string
-    default: ""
-    description: |
->>>>>>> f370ca84
       Specify storage to be used by WAL-E. Every PostgreSQL service must use
       a unique URI. Backups will be unrecoverable if it is not unique. The
       URI's scheme must be one of 'swift' (OpenStack Swift), 's3' (Amazon AWS)
@@ -333,561 +212,303 @@
       storage. Point-in-time recovery becomes possible, as is disabling the
       streaming_replication configuration item and relying solely on
       log shipping for replication.
-<<<<<<< HEAD
   "wal_e_backup_schedule":
     "type": "string"
     "default": "13 0 * * *"
-    "description": "Cron-formatted schedule for WAL-E database backups. If wal_e_backup_schedule\
-      \ is unset, WAL files will never be removed from WAL-E storage.\n"
-  "wal_e_backup_retention":
-    "type": "int"
-    "default": !!int "2"
-    "description": "Number of recent base backups and WAL files to retain. You need\
-      \ enough space for this many backups plus one more, as an old backup will only\
-      \ be removed after a new one has been successfully made to replace it.\n"
-  "streaming_replication":
-    "type": "boolean"
-    "default": !!bool "true"
-    "description": "Enable streaming replication. Normally, streaming replication\
-      \ is always used, and any log shipping configured is used as a fallback. Turning\
-      \ this off without configuring log shipping is an error.\n"
-  "os_username":
-    "type": "string"
-    "default": ""
-    "description": "OpenStack Swift username."
-  "os_password":
-    "type": "string"
-    "default": ""
-    "description": "OpenStack Swift password."
-  "os_auth_url":
-    "type": "string"
-    "default": ""
-    "description": "OpenStack Swift authentication URL."
-  "os_tenant_name":
-    "type": "string"
-    "default": ""
-    "description": "OpenStack Swift tenant name."
-  "aws_access_key_id":
-    "type": "string"
-    "default": ""
-    "description": "EXPERIMENTAL. Amazon AWS access key id."
-  "aws_secret_access_key":
-    "type": "string"
-    "default": ""
-    "description": "EXPERIMENTAL. Amazon AWS secret access key."
-  "aws_region":
-    "type": "string"
-    "default": ""
-    "description": "EXPERIMENTAL. Amazon AWS region (eg. us-east-1)"
-  "wabs_account_name":
-    "type": "string"
-    "default": ""
-    "description": "EXPERIMENTAL. Windows Azure account name."
-  "wabs_access_key":
-    "type": "string"
-    "default": ""
-    "description": "EXPERIMENTAL. Windows Azure access key."
-  "metrics_target":
-    "default": ""
-    "type": "string"
-    "description": "Destination for statsd-format metrics, format \"host:port\". If\
-      \ not present and valid, metrics disabled.\n"
-  "metrics_prefix":
-    "default": "dev.$UNIT.postgresql"
-    "type": "string"
-    "description": "Prefix for metrics. Special value $UNIT can be used to include\
-      \ the name of the unit in the prefix.\n"
-  "metrics_sample_interval":
-    "default": !!int "5"
-    "type": "int"
-    "description": "Period for metrics cron job to run in minutes"
-  "advisory_lock_restart_key":
-    "default": !!int "765"
-    "type": "int"
-    "description": "DEPRECATED and ignored."
-  "extra-packages":
-    "default": ""
-    "type": "string"
-    "description": "DEPRECATED. Use extra_packages."
-  "listen_port":
-    "default": !!int "-1"
-    "type": "int"
-    "description": "DEPRECATED. Use extra_pg_conf."
-  "max_connections":
-    "default": !!int "100"
-    "type": "int"
-    "description": "DEPRECATED. Use extra_pg_conf."
-  "max_prepared_transactions":
-    "default": !!int "0"
-    "type": "int"
-    "description": "DEPRECATED. Use extra_pg_conf."
-  "ssl":
-    "default": "True"
-    "type": "string"
-    "description": "DEPRECATED. Use extra_pg_conf."
-  "log_min_duration_statement":
-    "default": !!int "-1"
-    "type": "int"
-    "description": "DEPRECATED. Use extra_pg_conf."
-  "log_checkpoints":
-    "default": !!bool "false"
-    "type": "boolean"
-    "description": "DEPRECATED. Use extra_pg_conf."
-  "log_connections":
-    "default": !!bool "false"
-    "type": "boolean"
-    "description": "DEPRECATED. Use extra_pg_conf."
-  "log_disconnections":
-    "default": !!bool "false"
-    "type": "boolean"
-    "description": "DEPRECATED. Use extra_pg_conf."
-  "log_temp_files":
-    "default": "-1"
-    "type": "string"
-    "description": "DEPRECATED. Use extra_pg_conf."
-  "log_line_prefix":
-    "default": "%t [%p]: [%l-1] db=%d,user=%u "
-    "type": "string"
-    "description": "DEPRECATED. Use extra_pg_conf."
-  "log_lock_waits":
-    "default": !!bool "false"
-    "type": "boolean"
-    "description": "DEPRECATED. Use extra_pg_conf."
-  "log_timezone":
-    "default": "UTC"
-    "type": "string"
-    "description": "DEPRECATED. Use extra_pg_conf."
-  "autovacuum":
-    "default": !!bool "true"
-    "type": "boolean"
-    "description": "DEPRECATED. Use extra_pg_conf."
-  "log_autovacuum_min_duration":
-    "default": !!int "-1"
-    "type": "int"
-    "description": "DEPRECATED. Use extra_pg_conf."
-  "autovacuum_analyze_threshold":
-    "default": !!int "50"
-    "type": "int"
-    "description": "DEPRECATED. Use extra_pg_conf."
-  "autovacuum_vacuum_scale_factor":
-    "default": !!float "0.2"
-    "type": "float"
-    "description": "DEPRECATED. Use extra_pg_conf."
-  "autovacuum_analyze_scale_factor":
-    "default": !!float "0.1"
-    "type": "float"
-    "description": "DEPRECATED. Use extra_pg_conf."
-  "autovacuum_vacuum_cost_delay":
-    "default": "20ms"
-    "type": "string"
-    "description": "DEPRECATED. Use extra_pg_conf."
-  "search_path":
-    "default": "\"$user\",public"
-    "type": "string"
-    "description": "DEPRECATED. Use extra_pg_conf."
-  "standard_conforming_strings":
-    "default": !!bool "true"
-    "type": "boolean"
-    "description": "DEPRECATED. Use extra_pg_conf."
-  "hot_standby":
-    "default": !!bool "false"
-    "type": "boolean"
-    "description": "DEPRECATED. Use extra_pg_conf."
-  "hot_standby_feedback":
-    "default": !!bool "false"
-    "type": "boolean"
-    "description": "DEPRECATED. Use extra_pg_conf."
-  "wal_level":
-    "default": "minimal"
-    "type": "string"
-    "description": "DEPRECATED. Use extra_pg_conf."
-  "max_wal_senders":
-    "default": !!int "0"
-    "type": "int"
-    "description": "DEPRECATED. Use extra_pg_conf."
-  "wal_keep_segments":
-    "default": !!int "0"
-    "type": "int"
-    "description": "DEPRECATED. Use extra_pg_conf."
-  "replicated_wal_keep_segments":
-    "default": !!int "500"
-    "type": "int"
-    "description": "DEPRECATED. Use extra_pg_conf."
-  "archive_mode":
-    "default": !!bool "false"
-    "type": "boolean"
-    "description": "DEPRECATED. Use extra_pg_conf."
-  "archive_command":
-    "default": ""
-    "type": "string"
-    "description": "DEPRECATED. Use extra_pg_conf."
-  "work_mem":
-    "default": "1MB"
-    "type": "string"
-    "description": "DEPRECATED. Use extra_pg_conf."
-  "maintenance_work_mem":
-    "default": "1MB"
-    "type": "string"
-    "description": "DEPRECATED. Use extra_pg_conf."
-  "kernel_shmall":
-    "default": !!int "0"
-    "type": "int"
-    "description": "DEPRECATED and ignored."
-  "kernel_shmmax":
-    "default": !!int "0"
-    "type": "int"
-    "description": "DEPRECATED and ignored."
-  "shared_buffers":
-    "default": ""
-    "type": "string"
-    "description": "DEPRECATED. Use extra_pg_conf."
-  "effective_cache_size":
-    "default": ""
-    "type": "string"
-    "description": "DEPRECATED. Use extra_pg_conf."
-  "default_statistics_target":
-    "default": !!int "-1"
-    "type": "int"
-    "description": "DEPRECATED. Use extra_pg_conf."
-  "collapse_limit":
-    "default": !!int "-1"
-    "type": "int"
-    "description": "DEPRECATED. Use extra_pg_conf."
-  "temp_buffers":
-    "default": "1MB"
-    "type": "string"
-    "description": "DEPRECATED. Use extra_pg_conf."
-  "wal_buffers":
-    "default": "-1"
-    "type": "string"
-    "description": "DEPRECATED. Use extra_pg_conf."
-  "checkpoint_segments":
-    "default": !!int "10"
-    "type": "int"
-    "description": "DEPRECATED. Use extra_pg_conf."
-  "checkpoint_completion_target":
-    "default": !!float "0.9"
-    "type": "float"
-    "description": "DEPRECATED. Use extra_pg_conf."
-  "checkpoint_timeout":
-    "default": ""
-    "type": "string"
-    "description": "DEPRECATED. Use extra_pg_conf."
-  "fsync":
-    "type": "boolean"
-    "default": !!bool "true"
-    "description": "DEPRECATED. Use extra_pg_conf."
-  "synchronous_commit":
-    "type": "boolean"
-    "default": !!bool "true"
-    "description": "DEPRECATED. Use extra_pg_conf."
-  "full_page_writes":
-    "type": "boolean"
-    "default": !!bool "true"
-    "description": "DEPRECATED. Use extra_pg_conf."
-  "random_page_cost":
-    "default": !!float "4.0"
-    "type": "float"
-    "description": "DEPRECATED. Use extra_pg_conf."
-=======
-  wal_e_backup_schedule:
-    type: string
-    default: "13 0 * * *"
-    description: >
+    "description": >
       Cron-formatted schedule for WAL-E database backups. If
       wal_e_backup_schedule is unset, WAL files will never be removed from
       WAL-E storage.
-  wal_e_backup_retention:
-    type: int
-    default: 2
-    description: >
+  "wal_e_backup_retention":
+    "type": "int"
+    "default": !!int "2"
+    "description": >
       Number of recent base backups and WAL files to retain.
       You need enough space for this many backups plus one more, as
       an old backup will only be removed after a new one has been
       successfully made to replace it.
-  wal_archive_warn_threshold:
-    type: int
-    default: 300
-    description: >
+  "wal_archive_warn_threshold":
+    "type": "int"
+    "default": !!int "300"
+    "description": >
       How many seconds the oldest un-uploaded WAL database backup can be
       before the Nagios check will issue a warning.
-  wal_archive_crit_threshold:
-    type: int
-    default: 600
-    description: >
+  "wal_archive_crit_threshold":
+    "type": "int"
+    "default": !!int "600"
+    "description": >
       How many seconds the oldest un-uploaded WAL database backup can be
       before the Nagios check will issue a critical error.
-  streaming_replication:
-    type: boolean
-    default: true
-    description: >
+  "streaming_replication":
+    "type": "boolean"
+    "default": !!bool "true"
+    "description": >
       Enable streaming replication. Normally, streaming replication is
       always used, and any log shipping configured is used as a fallback.
       Turning this off without configuring log shipping is an error.
-  os_auth_url:
-    type: string
-    default: ""
-    description: OpenStack Swift authentication URL.
-  os_username:
-    type: string
-    default: ""
-    description: OpenStack Swift username.
-  os_password:
-    type: string
-    default: ""
-    description: OpenStack Swift password.
-  os_project_name:
-    type: string
-    default: ""
-    description: OpenStack Swift project name.
-  os_tenant_name:
-    type: string
-    default: ""
-    description: OpenStack Swift tenant name.
-  os_region_name:
-    type: string
-    default: ""
-    description: OpenStack Swift authentication region name.
-  os_identity_api_version:
-    type: string
-    default: ""
-    description: OpenStack authentication protocol version.
-  os_project_domain_name:
-    type: string
-    default: ""
-    description: OpenStack Swift domain name or ID containing project.
-  os_user_domain_name:
-    type: string
-    default: ""
-    description: OpenStack Swift domain name or ID containing user.
-  aws_access_key_id:
-    type: string
-    default: ""
-    description: EXPERIMENTAL. Amazon AWS access key id.
-  aws_secret_access_key:
-    type: string
-    default: ""
-    description: EXPERIMENTAL. Amazon AWS secret access key.
-  aws_region:
-    type: string
-    default: ""
-    description: EXPERIMENTAL. Amazon AWS region (eg. us-east-1)
-  wabs_account_name:
-    type: string
-    default: ""
-    description: EXPERIMENTAL. Windows Azure account name.
-  wabs_access_key:
-    type: string
-    default: ""
-    description: EXPERIMENTAL. Windows Azure access key.
+  "os_auth_url":
+    "type": "string"
+    "default": ""
+    "description": "OpenStack Swift authentication URL."
+  "os_username":
+    "type": "string"
+    "default": ""
+    "description": "OpenStack Swift username."
+  "os_password":
+    "type": "string"
+    "default": ""
+    "description": "OpenStack Swift password."
+  "os_project_name":
+    "type": "string"
+    "default": ""
+    "description": "OpenStack Swift project name."
+  "os_tenant_name":
+    "type": "string"
+    "default": ""
+    "description": "OpenStack Swift tenant name."
+  "os_region_name":
+    "type": "string"
+    "default": ""
+    "description": "OpenStack Swift authentication region name."
+  "os_identity_api_version":
+    "type": "string"
+    "default": ""
+    "description": "OpenStack authentication protocol version."
+  "os_project_domain_name":
+    "type": "string"
+    "default": ""
+    "description": "OpenStack Swift domain name or ID containing project."
+  "os_user_domain_name":
+    "type": "string"
+    "default": ""
+    "description": "OpenStack Swift domain name or ID containing user."
+  "aws_access_key_id":
+    "type": "string"
+    "default": ""
+    "description": "EXPERIMENTAL. Amazon AWS access key id."
+  "aws_secret_access_key":
+    "type": "string"
+    "default": ""
+    "description": "EXPERIMENTAL. Amazon AWS secret access key."
+  "aws_region":
+    "type": "string"
+    "default": ""
+    "description": "EXPERIMENTAL. Amazon AWS region (eg. us-east-1)"
+  "wabs_account_name":
+    "type": "string"
+    "default": ""
+    "description": "EXPERIMENTAL. Windows Azure account name."
+  "wabs_access_key":
+    "type": "string"
+    "default": ""
+    "description": "EXPERIMENTAL. Windows Azure access key."
   # statsd-compatible metrics
-  metrics_target:
-    default: ""
-    type: string
-    description: >
-        Destination for statsd-format metrics, format "host:port". If
-        not present and valid, metrics disabled.
-  metrics_prefix:
-    default: "dev.$UNIT.postgresql"
-    type: string
-    description: >
-        Prefix for metrics. Special value $UNIT can be used to include the
-        name of the unit in the prefix.
-  metrics_sample_interval:
-    default: 5
-    type: int
-    description: Period for metrics cron job to run in minutes
+  "metrics_target":
+    "default": ""
+    "type": "string"
+    "description": >
+      Destination for statsd-format metrics, format "host:port". If
+      not present and valid, metrics disabled.
+  "metrics_prefix":
+    "default": "dev.$UNIT.postgresql"
+    "type": "string"
+    "description": >
+      Prefix for metrics. Special value $UNIT can be used to include the
+      name of the unit in the prefix.
+  "metrics_sample_interval":
+    "default": !!int "5"
+    "type": "int"
+    "description": "Period for metrics cron job to run in minutes"
 
 
   # DEPRECATED SETTINGS.
   # Remove them one day. They remain here to avoid making existing
   # configurations fail.
-  advisory_lock_restart_key:
-    default: 765
-    type: int
-    description: DEPRECATED and ignored.
-  extra-packages:
-    default: ""
-    type: string
-    description: DEPRECATED. Use extra_packages.
-  listen_port:
-    default: -1
-    type: int
-    description: DEPRECATED. Use extra_pg_conf.
-  max_connections:
-    default: 100
-    type: int
-    description: DEPRECATED. Use extra_pg_conf.
-  max_prepared_transactions:
-    default: 0
-    type: int
-    description: DEPRECATED. Use extra_pg_conf.
-  ssl:
-    default: "True"
-    type: string
-    description: DEPRECATED. Use extra_pg_conf.
-  log_min_duration_statement:
-    default: -1
-    type: int
-    description: DEPRECATED. Use extra_pg_conf.
-  log_checkpoints:
-    default: False
-    type: boolean
-    description: DEPRECATED. Use extra_pg_conf.
-  log_connections:
-    default: False
-    type: boolean
-    description: DEPRECATED. Use extra_pg_conf.
-  log_disconnections:
-    default: False
-    type: boolean
-    description: DEPRECATED. Use extra_pg_conf.
-  log_temp_files:
-    default: "-1"
-    type: string
-    description: DEPRECATED. Use extra_pg_conf.
-  log_line_prefix:
-    default: "%t [%p]: [%l-1] db=%d,user=%u "
-    type: string
-    description: DEPRECATED. Use extra_pg_conf.
-  log_lock_waits:
-    default: False
-    type: boolean
-    description: DEPRECATED. Use extra_pg_conf.
-  log_timezone:
-    default: "UTC"
-    type: string
-    description: DEPRECATED. Use extra_pg_conf.
-  autovacuum:
-    default: True
-    type: boolean
-    description: DEPRECATED. Use extra_pg_conf.
-  log_autovacuum_min_duration:
-    default: -1
-    type: int
-    description: DEPRECATED. Use extra_pg_conf.
-  autovacuum_analyze_threshold:
-    default: 50
-    type: int
-    description: DEPRECATED. Use extra_pg_conf.
-  autovacuum_vacuum_scale_factor:
-    default: 0.2
-    type: float
-    description: DEPRECATED. Use extra_pg_conf.
-  autovacuum_analyze_scale_factor:
-    default: 0.1
-    type: float
-    description: DEPRECATED. Use extra_pg_conf.
-  autovacuum_vacuum_cost_delay:
-    default: "20ms"
-    type: string
-    description: DEPRECATED. Use extra_pg_conf.
-  search_path:
-    default: "\"$user\",public"
-    type: string
-    description: DEPRECATED. Use extra_pg_conf.
-  standard_conforming_strings:
-    default: True
-    type: boolean
-    description: DEPRECATED. Use extra_pg_conf.
-  hot_standby:
-    default: False
-    type: boolean
-    description: DEPRECATED. Use extra_pg_conf.
-  hot_standby_feedback:
-    default: False
-    type: boolean
-    description: DEPRECATED. Use extra_pg_conf.
-  wal_level:
-    default: minimal
-    type: string
-    description: DEPRECATED. Use extra_pg_conf.
-  max_wal_senders:
-    default: 0
-    type: int
-    description: DEPRECATED. Use extra_pg_conf.
-  wal_keep_segments:
-    default: 0
-    type: int
-    description: DEPRECATED. Use extra_pg_conf.
-  replicated_wal_keep_segments:
-    default: 500
-    type: int
-    description: DEPRECATED. Use extra_pg_conf.
-  archive_mode:
-    default: False
-    type: boolean
-    description: DEPRECATED. Use extra_pg_conf.
-  archive_command:
-    default: ""
-    type: string
-    description: DEPRECATED. Use extra_pg_conf.
-  work_mem:
-    default: "1MB"
-    type: string
-    description: DEPRECATED. Use extra_pg_conf.
-  maintenance_work_mem:
-    default: "1MB"
-    type: string
-    description: DEPRECATED. Use extra_pg_conf.
-  kernel_shmall:
-    default: 0
-    type: int
-    description: DEPRECATED and ignored.
-  kernel_shmmax:
-    default: 0
-    type: int
-    description: DEPRECATED and ignored.
-  shared_buffers:
-    default: ""
-    type: string
-    description: DEPRECATED. Use extra_pg_conf.
-  effective_cache_size:
-    default: ""
-    type: string
-    description: DEPRECATED. Use extra_pg_conf.
-  default_statistics_target:
-    default: -1
-    type: int
-    description: DEPRECATED. Use extra_pg_conf.
-  collapse_limit:
-    default: -1
-    type: int
-    description: DEPRECATED. Use extra_pg_conf.
-  temp_buffers:
-    default: "1MB"
-    type: string
-    description: DEPRECATED. Use extra_pg_conf.
-  wal_buffers:
-    default: "-1"
-    type: string
-    description: DEPRECATED. Use extra_pg_conf.
-  checkpoint_segments:
-    default: 10
-    type: int
-    description: DEPRECATED. Use extra_pg_conf.
-  checkpoint_completion_target:
-    default: 0.9
-    type: float
-    description: DEPRECATED. Use extra_pg_conf.
-  checkpoint_timeout:
-    default: ""
-    type: string
-    description: DEPRECATED. Use extra_pg_conf.
-  fsync:
-    type: boolean
-    default: True
-    description: DEPRECATED. Use extra_pg_conf.
-  synchronous_commit:
-    type: boolean
-    default: True
-    description: DEPRECATED. Use extra_pg_conf.
-  full_page_writes:
-    type: boolean
-    default: True
-    description: DEPRECATED. Use extra_pg_conf.
-  random_page_cost:
-    default: 4.0
-    type: float
-    description: DEPRECATED. Use extra_pg_conf.
->>>>>>> f370ca84
+  "advisory_lock_restart_key":
+    "default": !!int "765"
+    "type": "int"
+    "description": "DEPRECATED and ignored."
+  "extra-packages":
+    "default": ""
+    "type": "string"
+    "description": "DEPRECATED. Use extra_packages."
+  "listen_port":
+    "default": !!int "-1"
+    "type": "int"
+    "description": "DEPRECATED. Use extra_pg_conf."
+  "max_connections":
+    "default": !!int "100"
+    "type": "int"
+    "description": "DEPRECATED. Use extra_pg_conf."
+  "max_prepared_transactions":
+    "default": !!int "0"
+    "type": "int"
+    "description": "DEPRECATED. Use extra_pg_conf."
+  "ssl":
+    "default": "True"
+    "type": "string"
+    "description": "DEPRECATED. Use extra_pg_conf."
+  "log_min_duration_statement":
+    "default": !!int "-1"
+    "type": "int"
+    "description": "DEPRECATED. Use extra_pg_conf."
+  "log_checkpoints":
+    "default": !!bool "false"
+    "type": "boolean"
+    "description": "DEPRECATED. Use extra_pg_conf."
+  "log_connections":
+    "default": !!bool "false"
+    "type": "boolean"
+    "description": "DEPRECATED. Use extra_pg_conf."
+  "log_disconnections":
+    "default": !!bool "false"
+    "type": "boolean"
+    "description": "DEPRECATED. Use extra_pg_conf."
+  "log_temp_files":
+    "default": "-1"
+    "type": "string"
+    "description": "DEPRECATED. Use extra_pg_conf."
+  "log_line_prefix":
+    "default": "%t [%p]: [%l-1] db=%d,user=%u "
+    "type": "string"
+    "description": "DEPRECATED. Use extra_pg_conf."
+  "log_lock_waits":
+    "default": !!bool "false"
+    "type": "boolean"
+    "description": "DEPRECATED. Use extra_pg_conf."
+  "log_timezone":
+    "default": "UTC"
+    "type": "string"
+    "description": "DEPRECATED. Use extra_pg_conf."
+  "autovacuum":
+    "default": !!bool "true"
+    "type": "boolean"
+    "description": "DEPRECATED. Use extra_pg_conf."
+  "log_autovacuum_min_duration":
+    "default": !!int "-1"
+    "type": "int"
+    "description": "DEPRECATED. Use extra_pg_conf."
+  "autovacuum_analyze_threshold":
+    "default": !!int "50"
+    "type": "int"
+    "description": "DEPRECATED. Use extra_pg_conf."
+  "autovacuum_vacuum_scale_factor":
+    "default": !!float "0.2"
+    "type": "float"
+    "description": "DEPRECATED. Use extra_pg_conf."
+  "autovacuum_analyze_scale_factor":
+    "default": !!float "0.1"
+    "type": "float"
+    "description": "DEPRECATED. Use extra_pg_conf."
+  "autovacuum_vacuum_cost_delay":
+    "default": "20ms"
+    "type": "string"
+    "description": "DEPRECATED. Use extra_pg_conf."
+  "search_path":
+    "default": "\"$user\",public"
+    "type": "string"
+    "description": "DEPRECATED. Use extra_pg_conf."
+  "standard_conforming_strings":
+    "default": !!bool "true"
+    "type": "boolean"
+    "description": "DEPRECATED. Use extra_pg_conf."
+  "hot_standby":
+    "default": !!bool "false"
+    "type": "boolean"
+    "description": "DEPRECATED. Use extra_pg_conf."
+  "hot_standby_feedback":
+    "default": !!bool "false"
+    "type": "boolean"
+    "description": "DEPRECATED. Use extra_pg_conf."
+  "wal_level":
+    "default": "minimal"
+    "type": "string"
+    "description": "DEPRECATED. Use extra_pg_conf."
+  "max_wal_senders":
+    "default": !!int "0"
+    "type": "int"
+    "description": "DEPRECATED. Use extra_pg_conf."
+  "wal_keep_segments":
+    "default": !!int "0"
+    "type": "int"
+    "description": "DEPRECATED. Use extra_pg_conf."
+  "replicated_wal_keep_segments":
+    "default": !!int "500"
+    "type": "int"
+    "description": "DEPRECATED. Use extra_pg_conf."
+  "archive_mode":
+    "default": !!bool "false"
+    "type": "boolean"
+    "description": "DEPRECATED. Use extra_pg_conf."
+  "archive_command":
+    "default": ""
+    "type": "string"
+    "description": "DEPRECATED. Use extra_pg_conf."
+  "work_mem":
+    "default": "1MB"
+    "type": "string"
+    "description": "DEPRECATED. Use extra_pg_conf."
+  "maintenance_work_mem":
+    "default": "1MB"
+    "type": "string"
+    "description": "DEPRECATED. Use extra_pg_conf."
+  "kernel_shmall":
+    "default": !!int "0"
+    "type": "int"
+    "description": "DEPRECATED and ignored."
+  "kernel_shmmax":
+    "default": !!int "0"
+    "type": "int"
+    "description": "DEPRECATED and ignored."
+  "shared_buffers":
+    "default": ""
+    "type": "string"
+    "description": "DEPRECATED. Use extra_pg_conf."
+  "effective_cache_size":
+    "default": ""
+    "type": "string"
+    "description": "DEPRECATED. Use extra_pg_conf."
+  "default_statistics_target":
+    "default": !!int "-1"
+    "type": "int"
+    "description": "DEPRECATED. Use extra_pg_conf."
+  "collapse_limit":
+    "default": !!int "-1"
+    "type": "int"
+    "description": "DEPRECATED. Use extra_pg_conf."
+  "temp_buffers":
+    "default": "1MB"
+    "type": "string"
+    "description": "DEPRECATED. Use extra_pg_conf."
+  "wal_buffers":
+    "default": "-1"
+    "type": "string"
+    "description": "DEPRECATED. Use extra_pg_conf."
+  "checkpoint_segments":
+    "default": !!int "10"
+    "type": "int"
+    "description": "DEPRECATED. Use extra_pg_conf."
+  "checkpoint_completion_target":
+    "default": !!float "0.9"
+    "type": "float"
+    "description": "DEPRECATED. Use extra_pg_conf."
+  "checkpoint_timeout":
+    "default": ""
+    "type": "string"
+    "description": "DEPRECATED. Use extra_pg_conf."
+  "fsync":
+    "type": "boolean"
+    "default": !!bool "true"
+    "description": "DEPRECATED. Use extra_pg_conf."
+  "synchronous_commit":
+    "type": "boolean"
+    "default": !!bool "true"
+    "description": "DEPRECATED. Use extra_pg_conf."
+  "full_page_writes":
+    "type": "boolean"
+    "default": !!bool "true"
+    "description": "DEPRECATED. Use extra_pg_conf."
+  "random_page_cost":
+    "default": !!float "4.0"
+    "type": "float"
+    "description": "DEPRECATED. Use extra_pg_conf."