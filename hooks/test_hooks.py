--- conflicted
+++ resolved
@@ -181,11 +181,7 @@
 
     def config(self, scope=None):
         if scope is None:
-<<<<<<< HEAD
             return dict(self._config)
-=======
-            return self._config
->>>>>>> 35131860
         else:
             return self._config[scope]
 
