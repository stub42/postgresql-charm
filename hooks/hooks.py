--- conflicted
+++ resolved
@@ -681,13 +681,8 @@
 #     - if fresh new storage dir: rsync existing data
 #     - manipulate /var/lib/postgresql/VERSION/CLUSTER symlink
 #------------------------------------------------------------------------------
-<<<<<<< HEAD
 def config_changed_volume_apply(mount_point=None):
-    version = hookenv.config('version')
-=======
-def config_changed_volume_apply():
     version = pg_version()
->>>>>>> 30ad33f3
     cluster_name = hookenv.config('cluster_name')
     data_directory_path = os.path.join(
         postgresql_data_dir, version, cluster_name)
