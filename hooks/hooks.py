--- conflicted
+++ resolved
@@ -10,6 +10,7 @@
 import re
 import shutil
 import string
+import socket
 import subprocess
 import sys
 import time
@@ -608,9 +609,21 @@
 # generate_postgresql_hba:  Creates the pg_hba.conf file
 #------------------------------------------------------------------------------
 def generate_postgresql_hba(postgresql_hba, do_reload=True):
+
+    # Per Bug #1117542, when generating the postgresql_hba file we
+    # need to cope with private-address being either an IP address
+    # or a hostname.
+    def munge_address(addr):
+        # http://stackoverflow.com/q/319279/196832
+        try:
+            socket.inet_aton(addr)
+            return "%s/32" % addr
+        except socket.error:
+            # It's not an IP address.
+            return addr
+
     relation_data = relation_get_all(relation_types=['db', 'db-admin'])
     config_change_command = config_data["config_change_command"]
-    import socket
     for relation in relation_data:
         relation_id = relation['relation-id']
         if relation_id.startswith('db-admin:'):
@@ -622,10 +635,14 @@
             relation['schema_user'] = user_name(relation['relation-id'],
                                                 relation['unit'],
                                                 schema=True)
-<<<<<<< HEAD
         else:
             raise RuntimeError(
                 'Unknown relation type {}'.format(repr(relation_id)))
+
+        relation['private-address'] = munge_address(
+            relation['private-address'])
+
+    juju_log(MSG_INFO, str(relation_data))
 
     # Replication connections. Each unit needs to be able to connect to
     # every other unit's repmgr database and the magic replication
@@ -634,16 +651,17 @@
     replication_relations = relation_get_all(
         relation_types=replication_relation_types)
     for relation in replication_relations:
+        remote_addr = munge_address(relation['private-address'])
         remote_replication = {
             'database': 'replication', 'user': 'repmgr',
-            'private-address': relation['private-address'],
+            'private-address': remote_addr,
             'relation-id': relation['relation-id'],
             'unit': relation['private-address'],
             }
         relation_data.append(remote_replication)
         remote_repmgr = {
             'database': 'repmgr', 'user': 'repmgr',
-            'private-address': relation['private-address'],
+            'private-address': remote_addr,
             'relation-id': relation['relation-id'],
             'unit': relation['private-address'],
             }
@@ -651,23 +669,12 @@
     if replication_relations:
         local_repmgr = {
             'database': 'repmgr', 'user': 'repmgr',
-            'private-address': get_unit_host(),
+            'private-address': munge_address(get_unit_host()),
             'relation-id': relation['relation-id'],
             'unit': get_unit_host(),
             }
         relation_data.append(local_repmgr)
 
-=======
-        # http://stackoverflow.com/q/319279/196832
-        try:
-            socket.inet_aton(relation['private-address'])
-            relation['private-address'] = "%s/32" % relation['private-address']
-        except socket.error:
-            # It's not an IP address.
-            pass
-
-    juju_log(MSG_INFO, str(relation_data))
->>>>>>> 286b22d8
     pg_hba_template = Template(
         open("templates/pg_hba.conf.tmpl").read()).render(
             access_list=relation_data)
