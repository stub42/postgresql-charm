#!/usr/bin/env python
# vim: et ai ts=4 sw=4:

import cPickle as pickle
import json
import yaml
import os
import glob
import random
import re
import shutil
import string
import socket
import subprocess
import sys
from textwrap import dedent
import time
from yaml.constructor import ConstructorError
import commands
from pwd import getpwnam
from grp import getgrnam


# jinja2 may not be importable until the install hook has installed the
# required packages.
def Template(*args, **kw):
    from jinja2 import Template
    return Template(*args, **kw)


###############################################################################
# Supporting functions
###############################################################################
MSG_CRITICAL = "CRITICAL"
MSG_DEBUG = "DEBUG"
MSG_INFO = "INFO"
MSG_ERROR = "ERROR"
MSG_WARNING = "WARNING"


def juju_log(level, msg):
    subprocess.call(['juju-log', '-l', level, msg])
<<<<<<< HEAD
=======


class State(dict):
    """Encapsulate state common to the unit for republishing to relations."""
    def __init__(self, state_file):
        self._state_file = state_file
        self.load()

    def load(self):
        if os.path.exists(self._state_file):
            state = pickle.load(open(self._state_file, 'rb'))
        else:
            state = {}
        self.clear()

        self.update(state)

    def save(self):
        state = {}
        state.update(self)
        pickle.dump(state, open(self._state_file, 'wb'))

    def publish(self):
        """Publish relevant unit state to relations"""

        def add(state_dict, key):
            if self.has_key(key):
                state_dict[key] = self[key]

        client_state = {}
        add(client_state, 'state')

        for relid in relation_ids(relation_types=['db', 'db-admin']):
            relation_set(client_state, relid)

        replication_state = dict(client_state)

        add(replication_state, 'public_ssh_key')
        add(replication_state, 'ssh_host_key')
        add(replication_state, 'replication_password')

        authorized = self.get('authorized', None)
        if authorized:
            replication_state['authorized'] = ' '.join(sorted(authorized))

        for relid in relation_ids(relation_types=replication_relation_types):
            relation_set(replication_state, relid)

        self.save()
>>>>>>> 1456d4a1


###############################################################################

# Volume managment
###############################################################################
#------------------------------
# Get volume-id from juju config "volume-map" dictionary as
#     volume-map[JUJU_UNIT_NAME]
# @return  volid
#
#------------------------------
def volume_get_volid_from_volume_map():
    volume_map = {}
    try:
        volume_map = yaml.load(config_data['volume-map'])
        if volume_map:
            return volume_map.get(os.environ['JUJU_UNIT_NAME'])
    except ConstructorError as e:
        juju_log(MSG_WARNING, "invalid YAML in 'volume-map': %s", e)
    return None


# Is this volume_id permanent ?
# @returns  True if volid set and not --ephemeral, else:
#           False
def volume_is_permanent(volid):
    if volid and volid != "--ephemeral":
        return True
    return False


#------------------------------
# Returns a mount point from passed vol-id, e.g. /srv/juju/vol-000012345
#
# @param  volid          volume id (as e.g. EBS volid)
# @return mntpoint_path  eg /srv/juju/vol-000012345
#------------------------------
def volume_mount_point_from_volid(volid):
    if volid and volume_is_permanent(volid):
        return "/srv/juju/%s" % volid
    return None


# Do we have a valid storage state?
# @returns  volid
#           None    config state is invalid - we should not serve
def volume_get_volume_id():
    ephemeral_storage = config_data['volume-ephemeral-storage']
    volid = volume_get_volid_from_volume_map()
    juju_unit_name = os.environ['JUJU_UNIT_NAME']
    if ephemeral_storage in [True, 'yes', 'Yes', 'true', 'True']:
        if volid:
            juju_log(MSG_ERROR, "volume-ephemeral-storage is True, but " +
                     "volume-map['%s'] -> %s" % (juju_unit_name, volid))
            return None
        else:
            return "--ephemeral"
    else:
        if not volid:
            juju_log(MSG_ERROR, "volume-ephemeral-storage is False, but " +
                     "no volid found for volume-map['%s']" % (juju_unit_name))
            return None
    return volid


# Initialize and/or mount permanent storage, it straightly calls
# shell helper
def volume_init_and_mount(volid):
    command = ("scripts/volume-common.sh call " +
              "volume_init_and_mount %s" % volid)
    output = run(command)
    if output.find("ERROR") >= 0:
        return False
    return True


def volume_get_all_mounted():
    command = ("mount |egrep /srv/juju")
    status, output = commands.getstatusoutput(command)
    if status != 0:
        return None
    return output


#------------------------------------------------------------------------------
# Enable/disable service start by manipulating policy-rc.d
#------------------------------------------------------------------------------
def enable_service_start(service):
    ### NOTE: doesn't implement per-service, this can be an issue
    ###       for colocated charms (subordinates)
    juju_log(MSG_INFO, "NOTICE: enabling %s start by policy-rc.d" % service)
    if os.path.exists('/usr/sbin/policy-rc.d'):
        os.unlink('/usr/sbin/policy-rc.d')
        return True
    return False


def disable_service_start(service):
    juju_log(MSG_INFO, "NOTICE: disabling %s start by policy-rc.d" % service)
    policy_rc = '/usr/sbin/policy-rc.d'
    policy_rc_tmp = "%s.tmp" % policy_rc
    open('%s' % policy_rc_tmp, 'w').write("""#!/bin/bash
[[ "$1"-"$2" == %s-start ]] && exit 101
exit 0
EOF
""" % service)
    os.chmod(policy_rc_tmp, 0755)
    os.rename(policy_rc_tmp, policy_rc)


#------------------------------------------------------------------------------
# run: Run a command, return the output
#------------------------------------------------------------------------------
def run(command, exit_on_error=True):
    try:
        juju_log(MSG_DEBUG, command)
        return subprocess.check_output(
            command, stderr=subprocess.STDOUT, shell=True)
    except subprocess.CalledProcessError, e:
        juju_log(MSG_ERROR, "status=%d, output=%s" % (e.returncode, e.output))
        if exit_on_error:
            sys.exit(e.returncode)
        else:
            raise


#------------------------------------------------------------------------------
# install_file: install a file resource. overwites existing files.
#------------------------------------------------------------------------------
def install_file(contents, dest, owner="root", group="root", mode=0600):
    uid = getpwnam(owner)[2]
    gid = getgrnam(group)[2]
    dest_fd = os.open(dest, os.O_WRONLY | os.O_TRUNC | os.O_CREAT, mode)
    os.fchown(dest_fd, uid, gid)
    with os.fdopen(dest_fd, 'w') as destfile:
        destfile.write(str(contents))


#------------------------------------------------------------------------------
# install_dir: create a directory
#------------------------------------------------------------------------------
def install_dir(dirname, owner="root", group="root", mode=0700):
    command = \
    '/usr/bin/install -o {} -g {} -m {} -d {}'.format(owner, group, oct(mode),
        dirname)
    return run(command)


#------------------------------------------------------------------------------
# postgresql_stop, postgresql_start, postgresql_is_running:
# wrappers over invoke-rc.d, with extra check for postgresql_is_running()
#------------------------------------------------------------------------------
def postgresql_is_running():
    # init script always return true (9.1), add extra check to make it useful
    status, output = commands.getstatusoutput("invoke-rc.d postgresql status")
    if status != 0:
        return False
    # e.g. output: "Running clusters: 9.1/main"
    vc = "%s/%s" % (config_data["version"], config_data["cluster_name"])
    return vc in output.decode('utf8').split()


def postgresql_stop():
    status, output = commands.getstatusoutput("invoke-rc.d postgresql stop")
    if status != 0:
        return False
    return not postgresql_is_running()


def postgresql_start():
    status, output = commands.getstatusoutput("invoke-rc.d postgresql start")
    if status != 0:
        juju_log(MSG_CRITICAL, output)
        return False
    return postgresql_is_running()


def postgresql_restart():
    if postgresql_is_running():
        # If the database is in backup mode, we don't want to restart
        # PostgreSQL and abort the procedure. This may be another unit being
        # cloned, or a filesystem level backup is being made. There is no
        # timeout here, as backups can take hours or days. Instead, keep
        # logging so admins know wtf is going on.
        last_warning = time.time()
        while postgresql_is_in_backup_mode():
            if time.time() + 120 > last_warning:
                juju_log(
                    MSG_WARNING,
                    "In backup mode. PostgreSQL restart blocked.")
                juju_log(
                    MSG_INFO,
                    "Run \"psql -U postgres -c 'SELECT pg_stop_backup()'\""
                    "to cancel backup mode and forcefully unblock this hook.")
                last_warning = time.time()
            time.sleep(5)

        status, output = \
            commands.getstatusoutput("invoke-rc.d postgresql restart")
        if status != 0:
            return False
    else:
        postgresql_start()

    # Store a copy of our known live configuration so
    # postgresql_reload_or_restart() can make good choices.
    if local_state.has_key('saved_config'):
        local_state['live_config'] = local_state['saved_config']
        local_state.save()

    return postgresql_is_running()


def postgresql_reload():
    # reload returns a reliable exit status
    status, output = commands.getstatusoutput("invoke-rc.d postgresql reload")
    return (status == 0)


def postgresql_reload_or_restart():
    """Reload PostgreSQL configuration, restarting if necessary."""
    # Pull in current values of settings that can only be changed on
    # server restart.
    if not postgresql_is_running():
        return postgresql_restart()

    # Suck in the config last written to postgresql.conf.
    saved_config = local_state.get('saved_config', None)
    if not saved_config:
        # No record of postgresql.conf state, perhaps an upgrade.
        # Better restart.
        return postgresql_restart()

    # Suck in our live config from last time we restarted.
    live_config = local_state.setdefault('live_config', {})

    # Pull in a list of PostgreSQL settings.
    cur = db_cursor()
    cur.execute("SELECT name, context FROM pg_settings")
    requires_restart = False
    for name, context in cur.fetchall():
        live_value = live_config.get(name, None)
        new_value = saved_config.get(name, None)

        if new_value != live_value:
            if live_config:
                juju_log(
                    MSG_DEBUG, "Changed {} from {} to {}".format(
                        name, repr(live_value), repr(new_value)))
            if context == 'postmaster':
                # A setting has changed that requires PostgreSQL to be
                # restarted before it will take effect.
                requires_restart = True

    if requires_restart:
        # A change has been requested that requires a restart.
        juju_log(
            MSG_WARNING,
            "Configuration change requires PostgreSQL restart. "
            "Restarting.")
        rc = postgresql_restart()
    else:
        juju_log(
            MSG_DEBUG, "PostgreSQL reload, config changes taking effect.")
        rc = postgresql_reload()  # No pending need to bounce, just reload.

    if rc == 0 and local_state.has_key('saved_config'):
        local_state['live_config'] = local_state['saved_config']
        local_state.save()

    return rc


#------------------------------------------------------------------------------
# config_get:  Returns a dictionary containing all of the config information
#              Optional parameter: scope
#              scope: limits the scope of the returned configuration to the
#                     desired config item.
#------------------------------------------------------------------------------
def config_get(scope=None):
    try:
        config_cmd_line = ['config-get']
        if scope is not None:
            config_cmd_line.append(scope)
        config_cmd_line.append('--format=json')
        config_data = json.loads(subprocess.check_output(config_cmd_line))
    except:
        config_data = None
    finally:
        return(config_data)


#------------------------------------------------------------------------------
# get_service_port:   Convenience function that scans the existing postgresql
#                     configuration file and returns a the existing port
#                     being used.  This is necessary to know which port(s)
#                     to open and close when exposing/unexposing a service
#------------------------------------------------------------------------------
def get_service_port(postgresql_config):
    postgresql_config = load_postgresql_config(postgresql_config)
    if postgresql_config is None:
        return(None)
    port = re.search("port.*=(.*)", postgresql_config).group(1).strip()
    try:
        return int(port)
    except:
        return None


#------------------------------------------------------------------------------
# relation_json:  Returns json-formatted relation data
#                Optional parameters: scope, relation_id
#                scope:        limits the scope of the returned data to the
#                              desired item.
#                unit_name:    limits the data ( and optionally the scope )
#                              to the specified unit
#                relation_id:  specify relation id for out of context usage.
#------------------------------------------------------------------------------
def relation_json(scope=None, unit_name=None, relation_id=None):
    command = ['relation-get', '--format=json']
    if relation_id is not None:
        command.extend(('-r', relation_id))
    if scope is not None:
        command.append(scope)
    else:
        command.append('-')
    if unit_name is not None:
        command.append(unit_name)
    output = subprocess.check_output(command, stderr=subprocess.STDOUT)
    return output or None


#------------------------------------------------------------------------------
# relation_get:  Returns a dictionary containing the relation information
#                Optional parameters: scope, relation_id
#                scope:        limits the scope of the returned data to the
#                              desired item.
#                unit_name:    limits the data ( and optionally the scope )
#                              to the specified unit
#------------------------------------------------------------------------------
def relation_get(scope=None, unit_name=None, relation_id=None):
    j = relation_json(scope, unit_name, relation_id)
    if j:
        return json.loads(j)
    else:
        return None


def relation_set(keyvalues, relation_id=None):
    args = []
    if relation_id:
        args.extend(['-r', relation_id])
    args.extend(["{}='{}'".format(k, v or '') for k, v in keyvalues.items()])
    run("relation-set {}".format(' '.join(args)))

    ## Posting json to relation-set doesn't seem to work as documented?
    ## Bug #1116179
    ##
    ## cmd = ['relation-set']
    ## if relation_id:
    ##     cmd.extend(['-r', relation_id])
    ## p = Popen(
    ##     cmd, stdin=subprocess.PIPE, stdout=subprocess.PIPE,
    ##     stderr=subprocess.PIPE)
    ## (out, err) = p.communicate(json.dumps(keyvalues))
    ## if p.returncode:
    ##     juju_log(MSG_ERROR, err)
    ##     sys.exit(1)
    ## juju_log(MSG_DEBUG, "relation-set {}".format(repr(keyvalues)))


def relation_list(relation_id=None):
    """Return the list of units participating in the relation."""
    if relation_id is None:
        relation_id = os.environ['JUJU_RELATION_ID']
    cmd = ['relation-list', '--format=json', '-r', relation_id]
    json_units = subprocess.check_output(cmd).strip()
    if json_units:
        return json.loads(json_units)
    return []


#------------------------------------------------------------------------------
# relation_ids:  Returns a list of relation ids
#                optional parameters: relation_type
#                relation_type: return relations only of this type
#------------------------------------------------------------------------------
def relation_ids(relation_types=('db',)):
    # accept strings or iterators
    if isinstance(relation_types, basestring):
        reltypes = [relation_types, ]
    else:
        reltypes = relation_types
    relids = []
    for reltype in reltypes:
        relid_cmd_line = ['relation-ids', '--format=json', reltype]
        json_relids = subprocess.check_output(relid_cmd_line).strip()
        if json_relids:
            relids.extend(json.loads(json_relids))
    return relids


#------------------------------------------------------------------------------
# relation_get_all:  Returns a dictionary containing the relation information
#                optional parameters: relation_type
#                relation_type: limits the scope of the returned data to the
#                               desired item.
#------------------------------------------------------------------------------
def relation_get_all(*args, **kwargs):
    relation_data = []
    relids = relation_ids(*args, **kwargs)
    for relid in relids:
        units_cmd_line = ['relation-list', '--format=json', '-r', relid]
        json_units = subprocess.check_output(units_cmd_line).strip()
        if json_units:
            for unit in json.loads(json_units):
                unit_data = \
                    json.loads(relation_json(relation_id=relid,
                        unit_name=unit))
                for key in unit_data:
                    if key.endswith('-list'):
                        unit_data[key] = unit_data[key].split()
                unit_data['relation-id'] = relid
                unit_data['unit'] = unit
                relation_data.append(unit_data)
    return relation_data


#------------------------------------------------------------------------------
# apt_get_install( packages ):  Installs package(s)
#------------------------------------------------------------------------------
def apt_get_install(packages=None):
    if packages is None:
        return(False)
    cmd_line = ['apt-get', '-y', 'install', '-qq']
    cmd_line.extend(packages)
    return(subprocess.call(cmd_line))


#------------------------------------------------------------------------------
# create_postgresql_config:   Creates the postgresql.conf file
#------------------------------------------------------------------------------
def create_postgresql_config(postgresql_config):
    if config_data["performance_tuning"] == "auto":
        # Taken from:
        # http://wiki.postgresql.org/wiki/Tuning_Your_PostgreSQL_Server
        # num_cpus is not being used ... commenting it out ... negronjl
        #num_cpus = run("cat /proc/cpuinfo | grep processor | wc -l")
        total_ram = run("free -m | grep Mem | awk '{print $2}'")
        config_data["effective_cache_size"] = \
            "%sMB" % (int(int(total_ram) * 0.75),)
        if total_ram > 1023:
            config_data["shared_buffers"] = \
                "%sMB" % (int(int(total_ram) * 0.25),)
        else:
            config_data["shared_buffers"] = \
                "%sMB" % (int(int(total_ram) * 0.15),)
        # XXX: This is very messy - should probably be a subordinate charm
        # file overlaps with __builtin__.file ... renaming to conf_file
        # negronjl
        conf_file = open("/etc/sysctl.d/50-postgresql.conf", "w")
        conf_file.write("kernel.sem = 250 32000 100 1024\n")
        conf_file.write("kernel.shmall = %s\n" %
            ((int(total_ram) * 1024 * 1024) + 1024),)
        conf_file.write("kernel.shmmax = %s\n" %
            ((int(total_ram) * 1024 * 1024) + 1024),)
        conf_file.close()
        run("sysctl -p /etc/sysctl.d/50-postgresql.conf")

    # If we are replicating, some settings may need to be overridden to
    # certain minimum levels.
    num_slaves = slave_count()
    if num_slaves > 0:
        juju_log(
            MSG_INFO, 'Master replicated to {} hot standbys.'.format(
                num_slaves))
        juju_log(MSG_INFO, 'Ensuring minimal replication settings')
        config_data['hot_standby'] = 'on'
        config_data['wal_level'] = 'hot_standby'
        config_data['max_wal_senders'] = max(
            num_slaves, config_data['max_wal_senders'])
        config_data['wal_keep_segments'] = max(
            config_data['wal_keep_segments'],
            config_data['replicated_wal_keep_segments'])

    # Send config data to the template
    # Return it as pg_config
    pg_config = Template(
            open("templates/postgresql.conf.tmpl").read()).render(config_data)
    install_file(pg_config, postgresql_config)

    local_state['saved_config'] = config_data
    local_state.save()


#------------------------------------------------------------------------------
# create_postgresql_ident:  Creates the pg_ident.conf file
#------------------------------------------------------------------------------
def create_postgresql_ident(postgresql_ident):
    ident_data = {}
    pg_ident_template = \
        Template(
            open("templates/pg_ident.conf.tmpl").read()).render(ident_data)
    with open(postgresql_ident, 'w') as ident_file:
        ident_file.write(str(pg_ident_template))


#------------------------------------------------------------------------------
# generate_postgresql_hba:  Creates the pg_hba.conf file
#------------------------------------------------------------------------------
def generate_postgresql_hba(postgresql_hba):

    # Per Bug #1117542, when generating the postgresql_hba file we
    # need to cope with private-address being either an IP address
    # or a hostname.
    def munge_address(addr):
        # http://stackoverflow.com/q/319279/196832
        try:
            socket.inet_aton(addr)
            return "%s/32" % addr
        except socket.error:
            # It's not an IP address.
            return addr

    relation_data = []
    for relid in relation_ids(relation_types=['db', 'db-admin']):
        local_relation = relation_get(
            unit_name=os.environ['JUJU_UNIT_NAME'], relation_id=relid)
        for unit in relation_list(relid):
            relation = relation_get(unit_name=unit, relation_id=relid)
            relation['relation-id']  = relid
            relation['unit'] = unit

            if relid.startswith('db-admin:'):
                relation['user'] = 'all'
                relation['database'] = 'all'
            elif relid.startswith('db:'):
                relation['user'] = local_relation['user']
                relation['schema_user'] = local_relation['schema_user']
                relation['database'] = local_relation['database']
            else:
                raise RuntimeError(
                    'Unknown relation type {}'.format(repr(relation_id)))

            relation['private-address'] = munge_address(
                relation['private-address'])
            relation_data.append(relation)

    juju_log(MSG_INFO, str(relation_data))

    # Replication connections. Each unit needs to be able to connect to
    # every other unit's postgres database and the magic replication
    # database. It also needs to be able to connect to its own postgres
    # database.
    for relid in relation_ids(relation_types=replication_relation_types):
        for unit in relation_list(relid):
            replicated = True
            relation = relation_get(unit_name=unit, relation_id=relid)
            remote_addr = munge_address(relation['private-address'])
            remote_replication = {
                'database': 'replication', 'user': 'juju_replication',
                'private-address': remote_addr,
                'relation-id': relid,
                'unit': unit,
                }
            relation_data.append(remote_replication)
            remote_pgdb = {
                'database': 'postgres', 'user': 'juju_replication',
                'private-address': remote_addr,
                'relation-id': relid,
                'unit': unit,
                }
            relation_data.append(remote_pgdb)

    # Hooks need permissions too to setup replication.
    for relid in relation_ids(relation_types=['replication']):
        local_replication = {
            'database': 'postgres', 'user': 'juju_replication',
            'private-address': munge_address(get_unit_host()),
            'relation-id': relid,
            'unit': os.environ['JUJU_UNIT_NAME'],
            }
        relation_data.append(local_replication)

    pg_hba_template = Template(
        open("templates/pg_hba.conf.tmpl").read()).render(
            access_list=relation_data)
    with open(postgresql_hba, 'w') as hba_file:
        hba_file.write(str(pg_hba_template))
    postgresql_reload()



#------------------------------------------------------------------------------
# install_postgresql_crontab:  Creates the postgresql crontab file
#------------------------------------------------------------------------------
def install_postgresql_crontab(postgresql_ident):
    crontab_data = {
        'backup_schedule': config_data["backup_schedule"],
        'scripts_dir': postgresql_scripts_dir,
        'backup_days': config_data["backup_retention_count"],
    }
    crontab_template = Template(
        open("templates/postgres.cron.tmpl").read()).render(crontab_data)
    install_file(str(crontab_template), "/etc/cron.d/postgres", mode=0644)


#------------------------------------------------------------------------------
# load_postgresql_config:  Convenience function that loads (as a string) the
#                          current postgresql configuration file.
#                          Returns a string containing the postgresql config or
#                          None
#------------------------------------------------------------------------------
def load_postgresql_config(postgresql_config):
    if os.path.isfile(postgresql_config):
        return(open(postgresql_config).read())
    else:
        return(None)


#------------------------------------------------------------------------------
# open_port:  Convenience function to open a port in juju to
#             expose a service
#------------------------------------------------------------------------------
def open_port(port=None, protocol="TCP"):
    if port is None:
        return(None)
    return(subprocess.call(['open-port', "%d/%s" %
        (int(port), protocol)]))


#------------------------------------------------------------------------------
# close_port:  Convenience function to close a port in juju to
#              unexpose a service
#------------------------------------------------------------------------------
def close_port(port=None, protocol="TCP"):
    if port is None:
        return(None)
    return(subprocess.call(['close-port', "%d/%s" %
        (int(port), protocol)]))


#------------------------------------------------------------------------------
# update_service_ports:  Convenience function that evaluate the old and new
#                        service ports to decide which ports need to be
#                        opened and which to close
#------------------------------------------------------------------------------
def update_service_port(old_service_port=None, new_service_port=None):
    if old_service_port is None or new_service_port is None:
        return(None)
    if new_service_port != old_service_port:
        close_port(old_service_port)
        open_port(new_service_port)


#------------------------------------------------------------------------------
# pwgen:  Generates a random password
#         pwd_length:  Defines the length of the password to generate
#                      default: 20
#------------------------------------------------------------------------------
def pwgen(pwd_length=None):
    if pwd_length is None:
        pwd_length = random.choice(range(20, 30))
    alphanumeric_chars = [l for l in (string.letters + string.digits)
        if l not in 'Iil0oO1']
    random_chars = [random.choice(alphanumeric_chars)
        for i in range(pwd_length)]
    return(''.join(random_chars))


def set_password(user, password):
    if not os.path.isdir("passwords"):
        os.makedirs("passwords")
    old_umask = os.umask(0o077)
    try:
        with open("passwords/%s" % user, "w") as pwfile:
            pwfile.write(password)
    finally:
        os.umask(old_umask)


def get_password(user):
    try:
        with open("passwords/%s" % user) as pwfile:
            return pwfile.read()
    except IOError:
        return None


def db_cursor(
    autocommit=False, db='template1', user='postgres', host=None, timeout=120):
    import psycopg2
    if host:
        conn_str = "dbname={} host={} user={}".format(db, host, user)
    else:
        conn_str = "dbname={} user={}".format(db, user)
    # There are often race conditions in opening database connections,
    # such as a reload having just happened to change pg_hba.conf
    # settings or a hot standby being restarted and needing to catch up
    # with its master. To protect our automation against these sorts of
    # race conditions, by default we always retry failed connections
    # until a timeout is reached.
    start = time.time()
    while True:
        try:
            conn = psycopg2.connect(conn_str)
            break
        except psycopg2.Error:
            if time.time() > start + timeout:
                juju_log(
                    MSG_CRITICAL, "Database connection {!r} failed".format(
                        conn_str))
                raise
        time.sleep(0.3)
    conn.autocommit = autocommit
    return conn.cursor()


def run_sql_as_postgres(sql, *parameters):
    import psycopg2
    cur = db_cursor(autocommit=True)
    try:
        cur.execute(sql, parameters)
        return cur.statusmessage
    except psycopg2.ProgrammingError:
        juju_log(MSG_CRITICAL, sql)
        raise


def run_select_as_postgres(sql, *parameters):
    cur = db_cursor()
    cur.execute(sql, parameters)
    # NB. Need to suck in the results before the rowcount is valid.
    results = cur.fetchall()
    return (cur.rowcount, results)


#------------------------------------------------------------------------------
# Core logic for permanent storage changes:
# NOTE the only 2 "True" return points:
#   1) symlink already pointing to existing storage (no-op)
#   2) new storage properly initialized:
#     - volume: initialized if not already (fdisk, mkfs),
#       mounts it to e.g.:  /srv/juju/vol-000012345
#     - if fresh new storage dir: rsync existing data
#     - manipulate /var/lib/postgresql/VERSION/CLUSTER symlink
#------------------------------------------------------------------------------
def config_changed_volume_apply():
    data_directory_path = postgresql_cluster_dir
    assert(data_directory_path)
    volid = volume_get_volume_id()
    if volid:
        if volume_is_permanent(volid):
            if not volume_init_and_mount(volid):
                juju_log(MSG_ERROR, "volume_init_and_mount failed, " +
                     "not applying changes")
                return False

        if not os.path.exists(data_directory_path):
            juju_log(MSG_CRITICAL, ("postgresql data dir = %s not found, " +
                     "not applying changes.") % data_directory_path)
            return False

        mount_point = volume_mount_point_from_volid(volid)
        new_pg_dir = os.path.join(mount_point, "postgresql")
        new_pg_version_cluster_dir = os.path.join(new_pg_dir,
            config_data["version"], config_data["cluster_name"])
        if not mount_point:
            juju_log(MSG_ERROR, "invalid mount point from volid = \"%s\", " +
                     "not applying changes." % mount_point)
            return False

        if (os.path.islink(data_directory_path) and
            os.readlink(data_directory_path) == new_pg_version_cluster_dir and
            os.path.isdir(new_pg_version_cluster_dir)):
            juju_log(MSG_INFO,
                "NOTICE: postgresql data dir '%s' already points to '%s', \
                skipping storage changes." %
                (data_directory_path, new_pg_version_cluster_dir))
            juju_log(MSG_INFO,
                "existing-symlink: to fix/avoid UID changes from previous "
                "units, doing: chown -R postgres:postgres %s" % new_pg_dir)
            run("chown -R postgres:postgres %s" % new_pg_dir)
            return True

        # Create a directory structure below "new" mount_point, as e.g.:
        #   /srv/juju/vol-000012345/postgresql/9.1/main  , which "mimics":
        #   /var/lib/postgresql/9.1/main
        curr_dir_stat = os.stat(data_directory_path)
        for new_dir in [new_pg_dir,
                    os.path.join(new_pg_dir, config_data["version"]),
                    new_pg_version_cluster_dir]:
            if not os.path.isdir(new_dir):
                juju_log(MSG_INFO, "mkdir %s" % new_dir)
                os.mkdir(new_dir)
                # copy permissions from current data_directory_path
                os.chown(new_dir, curr_dir_stat.st_uid, curr_dir_stat.st_gid)
                os.chmod(new_dir, curr_dir_stat.st_mode)
        # Carefully build this symlink, e.g.:
        # /var/lib/postgresql/9.1/main ->
        # /srv/juju/vol-000012345/postgresql/9.1/main
        # but keep previous "main/"  directory, by renaming it to
        # main-$TIMESTAMP
        if not postgresql_stop():
            juju_log(MSG_ERROR,
                "postgresql_stop() returned False - can't migrate data.")
            return False
        if not os.path.exists(os.path.join(new_pg_version_cluster_dir,
            "PG_VERSION")):
            juju_log(MSG_WARNING, "migrating PG data %s/ -> %s/" % (
                     data_directory_path, new_pg_version_cluster_dir))
            # void copying PID file to perm storage (shouldn't be any...)
            command = "rsync -a --exclude postmaster.pid %s/ %s/" % \
                (data_directory_path, new_pg_version_cluster_dir)
            juju_log(MSG_INFO, "run: %s" % command)
            #output = run(command)
            run(command)
        try:
            os.rename(data_directory_path, "%s-%d" % (
                          data_directory_path, int(time.time())))
            juju_log(MSG_INFO, "NOTICE: symlinking %s -> %s" %
                (new_pg_version_cluster_dir, data_directory_path))
            os.symlink(new_pg_version_cluster_dir, data_directory_path)
            juju_log(MSG_INFO,
                "after-symlink: to fix/avoid UID changes from previous "
                "units, doing: chown -R postgres:postgres %s" % new_pg_dir)
            run("chown -R postgres:postgres %s" % new_pg_dir)
            return True
        except OSError:
            juju_log(MSG_CRITICAL, "failed to symlink \"%s\" -> \"%s\"" % (
                          data_directory_path, mount_point))
            return False
    else:
        juju_log(MSG_ERROR, "ERROR: Invalid volume storage configuration, " +
                 "not applying changes")
    return False


###############################################################################
# Hook functions
###############################################################################
def config_changed(postgresql_config, force_restart=False):

    add_extra_repos()

    # Trigger volume initialization logic for permanent storage
    volid = volume_get_volume_id()
    if not volid:
        ## Invalid configuration (whether ephemeral, or permanent)
        disable_service_start("postgresql")
        postgresql_stop()
        mounts = volume_get_all_mounted()
        if mounts:
            juju_log(MSG_INFO, "FYI current mounted volumes: %s" % mounts)
        juju_log(MSG_ERROR,
            "Disabled and stopped postgresql service, \
            because of broken volume configuration - check \
            'volume-ephermeral-storage' and 'volume-map'")
        sys.exit(1)

    if volume_is_permanent(volid):
        ## config_changed_volume_apply will stop the service if it founds
        ## it necessary, ie: new volume setup
        if config_changed_volume_apply():
            enable_service_start("postgresql")
            force_restart = True
        else:
            disable_service_start("postgresql")
            postgresql_stop()
            mounts = volume_get_all_mounted()
            if mounts:
                juju_log(MSG_INFO, "FYI current mounted volumes: %s" % mounts)
            juju_log(MSG_ERROR,
                "Disabled and stopped postgresql service \
                (config_changed_volume_apply failure)")
            sys.exit(1)
    current_service_port = get_service_port(postgresql_config)
    create_postgresql_config(postgresql_config)
    generate_postgresql_hba(postgresql_hba)
    create_postgresql_ident(postgresql_ident)
    updated_service_port = config_data["listen_port"]
    update_service_port(current_service_port, updated_service_port)
    update_nrpe_checks()
    generate_pgpass()
    if force_restart:
        return postgresql_restart()
    return postgresql_reload_or_restart()


def token_sql_safe(value):
    # Only allow alphanumeric + underscore in database identifiers
    if re.search('[^A-Za-z0-9_]', value):
        return False
    return True


def install(run_pre=True):
    if run_pre:
        for f in glob.glob('exec.d/*/charm-pre-install'):
            if os.path.isfile(f) and os.access(f, os.X_OK):
                subprocess.check_call(['sh', '-c', f])

    add_extra_repos()

    packages = ["postgresql", "pwgen", "python-jinja2", "syslinux",
                "python-psycopg2", "postgresql-contrib", "postgresql-plpython",
                "postgresql-%s-debversion" % config_data["version"]]
    packages.extend(config_data["extra-packages"].split())
    apt_get_install(packages)

    if not local_state.has_key('state'):
        # Fresh installation. Because this function is invoked by both
        # the install hook and the upgrade-charm hook, we need to guard
        # any non-idempotent setup. We should probably fix this; it
        # seems rather fragile.
        local_state.setdefault('state', 'standalone')
        local_state.publish()

        # Drop the cluster created when the postgresql package was
        # installed, and rebuild it with the requested locale and encoding.
        run("pg_dropcluster --stop 9.1 main")
        run("pg_createcluster --locale='{}' --encoding='{}' 9.1 main".format(
            config_data['locale'], config_data['encoding']))

    install_dir(postgresql_backups_dir, owner="postgres", mode=0755)
    install_dir(postgresql_scripts_dir, owner="postgres", mode=0755)
    install_dir(postgresql_logs_dir, owner="postgres", mode=0755)
    paths = {
        'base_dir': postgresql_data_dir,
        'backup_dir': postgresql_backups_dir,
        'scripts_dir': postgresql_scripts_dir,
        'logs_dir': postgresql_logs_dir,
    }
    dump_script = Template(
        open("templates/dump-pg-db.tmpl").read()).render(paths)
    backup_job = Template(
        open("templates/pg_backup_job.tmpl").read()).render(paths)
    install_file(dump_script, '{}/dump-pg-db'.format(postgresql_scripts_dir),
        mode=0755)
    install_file(backup_job, '{}/pg_backup_job'.format(postgresql_scripts_dir),
        mode=0755)
    install_postgresql_crontab(postgresql_crontab)
    open_port(5432)

    # Ensure at least minimal access granted for hooks to run.
    # Reload because we are using the default cluster setup and started
    # when we installed the PostgreSQL packages.
    config_changed(postgresql_config, force_restart=True)


def upgrade_charm():
    # Detect if we are upgrading from the old charm that used repmgr for
    # replication.
    from_repmgr = not local_state.has_key('juju_replication')

    # Handle renaming of the repmgr user to juju_replication.
    if from_repmgr and local_state['state'] == 'master':
        replication_password = create_user(
            'juju_replication', admin=True, replication=True)
        generate_pgpass()
        local_state['replication_password'] = replication_password
        juju_log(MSG_INFO, "Updating replication connection details")
        local_state.publish()
        drop_database('repmgr')

    if from_repmgr and local_state['state'] == 'hot standby':
        for relid in relation_ids(relation_types=['replication']):
            for unit in relation_list(relid):
                relation = relation_get(unit_name=unit, relation_id=relid)
                if relation.get('state', None) == 'master':
                    recovery_conf = Template(
                        open("templates/recovery.conf.tmpl").read()).render({
                            'host': relation['private-address'],
                            'password': local_state['replication_password']})
                    juju_log(MSG_DEBUG, recovery_conf)
                    install_file(
                        recovery_conf,
                        os.path.join(postgresql_cluster_dir, 'recovery.conf'),
                        owner="postgres", group="postgres")
                    postgresql_restart()
                    break


def user_name(relid, remote_unit, admin=False, schema=False):
    def sanitize(s):
        s = s.replace(':', '_')
        s = s.replace('-', '_')
        s = s.replace('/', '_')
        s = s.replace('"', '_')
        s = s.replace("'", '_')
        return s
    # Per Bug #1160530, don't append the remote unit number to the user name.
    components = [sanitize(relid), sanitize(re.split("/",remote_unit)[0])]
    if admin:
        components.append("admin")
    elif schema:
        components.append("schema")
    return "_".join(components)


def user_exists(user):
    sql = "SELECT rolname FROM pg_roles WHERE rolname = %s"
    if run_select_as_postgres(sql, user)[0] > 0:
        return True
    else:
        return False


def create_user(user, admin=False, replication=False):
    password = get_password(user)
    if password is None:
        password = pwgen()
        set_password(user, password)
    if user_exists(user):
        action = ["ALTER ROLE"]
    else:
        action = ["CREATE ROLE"]
    action.append('"{}"'.format(user))
    action.append('WITH LOGIN')
    if admin:
        action.append('SUPERUSER')
    else:
        action.append('NOSUPERUSER')
    if replication:
        action.append('REPLICATION')
    else:
        action.append('NOREPLICATION')
    action.append('PASSWORD %s')
    sql = ' '.join(action)
    run_sql_as_postgres(sql, password)
    return password


def grant_roles(user, roles):
    # Delete previous roles
    sql = ("DELETE FROM pg_auth_members WHERE member IN ("
           "SELECT oid FROM pg_roles WHERE rolname = %s)")
    run_sql_as_postgres(sql, user)

    for role in roles:
        ensure_role(role)
        sql = "GRANT {} to {}".format(role, user)
        run_sql_as_postgres(sql)


def ensure_role(role):
    sql = "SELECT oid FROM pg_roles WHERE rolname = %s"
    if run_select_as_postgres(sql, role)[0] != 0:
        # role already exists
        pass
    else:
        sql = "CREATE ROLE {} INHERIT NOLOGIN".format(role)
        run_sql_as_postgres(sql)


def ensure_database(user, schema_user, database):
    sql = "SELECT datname FROM pg_database WHERE datname = %s"
    if run_select_as_postgres(sql, database)[0] != 0:
        # DB already exists
        pass
    else:
        sql = "CREATE DATABASE {}".format(database)
        run_sql_as_postgres(sql)
    sql = "GRANT ALL PRIVILEGES ON DATABASE {} TO {}".format(database,
        schema_user)
    run_sql_as_postgres(sql)
    sql = "GRANT CONNECT ON DATABASE {} TO {}".format(database, user)
    run_sql_as_postgres(sql)


def get_relation_host():
    remote_host = run("relation-get ip")
    if not remote_host:
        # remote unit $JUJU_REMOTE_UNIT uses deprecated 'ip=' component of
        # interface.
        remote_host = run("relation-get private-address")
    return remote_host


def get_unit_host():
    this_host = run("unit-get private-address")
    return this_host.strip()


def db_relation_joined_changed(user, database, roles):
    if not user_exists(user):
        password = create_user(user)
        run("relation-set user='%s' password='%s'" % (user, password))
    grant_roles(user, roles)
    schema_user = "{}_schema".format(user)
    if not user_exists(schema_user):
        schema_password = create_user(schema_user)
        run("relation-set schema_user='%s' schema_password='%s'" % (
            schema_user, schema_password))
    ensure_database(user, schema_user, database)
    config_data = config_get()
    host = get_unit_host()
    run("relation-set host='%s' database='%s' port='%s'" % (
        host, database, config_data["listen_port"]))
    generate_postgresql_hba(postgresql_hba)


def db_admin_relation_joined_changed(user, database='all'):
    if not user_exists(user):
        password = create_user(user, admin=True)
        run("relation-set user='%s' password='%s'" % (user, password))
    host = get_unit_host()
    config_data = config_get()
    run("relation-set host='%s' port='%s'" % (
        host, config_data["listen_port"]))
    generate_postgresql_hba(postgresql_hba)


def db_relation_broken(user, database):
    sql = "REVOKE ALL PRIVILEGES ON {} FROM {}".format(database, user)
    run_sql_as_postgres(sql)
    sql = "REVOKE ALL PRIVILEGES ON {} FROM {}_schema".format(database, user)
    run_sql_as_postgres(sql)


def db_admin_relation_broken(user):
    sql = "ALTER USER {} NOSUPERUSER".format(user)
    run_sql_as_postgres(sql)
    generate_postgresql_hba(postgresql_hba)


def TODO(msg):
    juju_log(MSG_WARNING, 'TODO> %s' % msg)


def add_extra_repos():
    extra_repos = config_get('extra_archives')
    extra_repos_added = local_state.setdefault('extra_repos_added', set())
    if extra_repos:
        repos_added = False
        for repo in extra_repos.split():
            if repo not in extra_repos_added:
                run("add-apt-repository --yes '{}'".format(repo))
                extra_repos_added.add(repo)
                repos_added = True
        if repos_added:
            run('apt-get update')
            local_state.save()


def ensure_local_ssh():
    """Generate SSH keys for postgres user.

    The public key is stored in public_ssh_key on the relation.

    Bidirectional SSH access is required by repmgr.
    """
    comment = 'repmgr key for {}'.format(os.environ['JUJU_UNIT_NAME'])
    if not os.path.isdir(postgres_ssh_dir):
        install_dir(postgres_ssh_dir, "postgres", "postgres", 0700)
    if not os.path.exists(postgres_ssh_private_key):
        run("sudo -u postgres -H ssh-keygen -q -t rsa -C '{}' -N '' "
            "-f '{}'".format(comment, postgres_ssh_private_key))
    public_key = open(postgres_ssh_public_key, 'r').read().strip()
    host_key = open('/etc/ssh/ssh_host_ecdsa_key.pub').read().strip()
    local_state['public_ssh_key'] = public_key
    local_state['ssh_host_key'] = host_key
    local_state.publish()


def authorize_remote_ssh():
    """Generate the SSH authorized_keys file."""
    authorized_units = set()
    authorized_keys = set()
    known_hosts = set()
    for relid in relation_ids(relation_types=replication_relation_types):
        for unit in relation_list(relid):
            relation = relation_get(unit_name=unit, relation_id=relid)
            public_key = relation.get('public_ssh_key', None)
            if public_key:
                authorized_units.add(unit)
                authorized_keys.add(public_key)
                known_hosts.add('{} {}'.format(
                    relation['private-address'], relation['ssh_host_key']))

    # Generate known_hosts
    install_file(
        '\n'.join(known_hosts), postgres_ssh_known_hosts,
        owner="postgres", group="postgres", mode=0o644)

    # Generate authorized_keys
    install_file(
        '\n'.join(authorized_keys), postgres_ssh_authorized_keys,
        owner="postgres", group="postgres", mode=0o400)

    # Publish details, so relation knows they have been granted access.
    local_state['authorized'] = authorized_units
    local_state.publish()


def generate_pgpass():
    passwords = {}

    # Replication
    for relid in relation_ids(relation_types=['replication', 'master']):
        for unit in relation_list(relid):
            relation = relation_get(unit_name=unit, relation_id=relid)

            if relation.get('state', None) == 'master':
                replication_password = relation.get('replication_password', '')
                if replication_password:
                    passwords['juju_replication'] = replication_password

    if passwords:
        pgpass = '\n'.join(
            "*:*:*:{}:{}".format(username, password)
                for username, password in passwords.items())
        install_file(
            pgpass, charm_pgpass,
            owner="postgres", group="postgres", mode=0o400)


def drop_database(dbname, warn=True):
    import psycopg2
    timeout = 120
    now = time.time()
    while True:
        try:
            db_cursor(autocommit=True).execute(
                'DROP DATABASE IF EXISTS "{}"'.format(dbname))
        except psycopg2.Error:
            if time.time() > now + timeout:
                if warn:
                    juju_log(
                        MSG_WARNING, "Unable to drop database %s" % dbname)
                else:
                    raise
            time.sleep(0.5)
        else:
            break


def replication_gc():
    """Remove old nodes from the repmgr database, tear down if no slaves"""
    wanted_units = []
    for relid in relation_ids(replication_relation_types):
        wanted_units.extend(relation_list(relid))

    # If there are replication relationships, trash the local repmgr setup.
    if not wanted_units:
        # Restore a hot standby to a standalone configuration.
        if postgresql_is_in_recovery():
            pg_ctl = os.path.join(postgresql_bin_dir, 'pg_ctl')
            run("sudo -u postgres {} promote -D '{}'".format(
                pg_ctl, postgresql_cluster_dir))

        if os.path.exists(charm_pgpass):
            os.unlink(charm_pgpass)

        local_state['state'] = 'standalone'


def is_master():
    '''True if we are, or should be, the master.

    Return True if I am the active master, or if neither myself nor
    the remote unit is and I win an election.
    '''
    master_relation_ids = relation_ids(relation_types=['master'])
    slave_relation_ids = relation_ids(relation_types=['slave'])
    if master_relation_ids and slave_relation_ids:
        # Both master and slave relations, so an attempt has been made
        # to set up cascading replication. This is not yet supported in
        # PostgreSQL, so we cannot support it either. Unfortunately,
        # there is no way yet to inform juju about this so we just have
        # to leave the impossible relation in a broken state.
        juju_log(
            MSG_CRITICAL,
            "Unable to create relationship. "
            "Cascading replication not supported.")
        raise SystemExit(1)

    if slave_relation_ids:
        # I'm explicitly the slave in a master/slave relationship.
        # No units in my service can be a master.
        juju_log(MSG_DEBUG, "In a slave relation, so I'm a slave")
        return False

    # Do I think I'm the master?
    if local_state['state'] == 'master':
        juju_log(MSG_DEBUG, "I already believe I am the master")
        return True

    # Lets see what out peer group thinks.
    peer_units = set()
    peer_host = {}  # Cache of addresses for peer units.
    peer_authorized = {}  # True if the peer unit has authorized us.
    for relid in relation_ids(relation_types=['replication']):
        # If there are any other peers claiming to be the master, then I am
        # not the master.
        for unit in relation_list(relid):
            relation = relation_get(unit_name=unit, relation_id=relid)
            peer_units.add(unit)
            peer_host[unit] = relation['private-address']
            peer_authorized[unit] = False
            for a in relation.get('authorized', '').split():
                if a == os.environ['JUJU_UNIT_NAME']:
                    peer_authorized[unit] = True
                    break
            if relation.get('state', None) == 'master':
                juju_log(MSG_DEBUG, "Found a master in peers, so I'm a slave")
                return False

    # Are there other units? Maybe we are the only one left in the
    # various master/slave/replication relationships.
    alone = True
    for relid in relation_ids(relation_types=replication_relation_types):
        if relation_list(relid):
            alone = False
            break
    if alone:
        juju_log(MSG_DEBUG, "I am alone, no point being a master")
        return False

    # If the peer group has lost a master, the hot standby with the
    # least lag should be the new master. Perhaps that is me?
    my_offset = postgresql_wal_received_offset(
        host=None, db='postgres', user='postgres')
    if my_offset is not None:
        # Store the offset, unit number & unit in a tuple for easy
        # sorting.
        my_unit = os.environ['JUJU_UNIT_NAME']
        offsets = set([(my_offset, int(my_unit.split('/')[1]), my_unit)])
        for unit in peer_units:
            if peer_authorized[unit]:
                # If the peer has not yet got as far as authorizing us,
                # it will not be further in sync with the master than
                # us.
                host = peer_host[unit]
                offset = postgresql_wal_received_offset(host)
                if offset is not None:
                    if offset < my_offset:
                        juju_log(
                            MSG_DEBUG,
                            "A peer is less lagged than me, so I'm a slave")
                        return False  # Short circuit.
                    offsets.add((offset, int(unit.split('/')[1]), unit))
            else:
                juju_log(
                    MSG_DEBUG,
                    "Unable to check {} wal offset - unauthorized".format(
                        unit))
        best_unit = sorted(offsets)[0][2]  # Lowest number wins a tie.
        if best_unit == my_unit:
            juju_log(MSG_DEBUG, "I won the lag tie breaker and am the master")
            return True
        else:
            juju_log(MSG_DEBUG, "I lost the lag tie breaker and am a slave")
            return False

    # There are no masters, so we need an election within this peer
    # relation. Lowest unit number wins and gets to be the master.
    remote_nums = sorted(int(unit.split('/')[1]) for unit in peer_units)
    if not remote_nums:
        return True  # Only unit in a service in a master relationship.
    my_num = int(os.environ['JUJU_UNIT_NAME'].split('/')[1])
    if my_num < remote_nums[0]:
        juju_log(MSG_DEBUG, "Lowest unit so I'm the master")
        return True
    else:
        juju_log(MSG_DEBUG, "Not the lowest unit so I'm a slave")
        return False


def replication_relation_changed():
    ## Without repmgr, we no longer need SSH authorization
    ## Leaving the code around for now in case we want it as the log
    ## shipping transport.
    ##
    ## ensure_local_ssh()  # Generate SSH key and publish details
    ## authorize_remote_ssh()  # Authorize relationship SSH keys.
    config_changed(postgresql_config)  # Ensure minimal replication settings.

    # Now that pg_hba.conf has been regenerated and loaded, inform related
    # units that they have been granted replication access.
    authorized_units = set()
    for relid in relation_ids(relation_types=replication_relation_types):
        for unit in relation_list(relid):
            authorized_units.add(unit)
    local_state['authorized'] = authorized_units
    local_state.publish()

    relation = relation_get()

    juju_log(MSG_INFO, "Current state is {}".format(local_state['state']))

    if is_master():
        if local_state['state'] == 'standalone':  # Initial setup of a master.
            juju_log(MSG_INFO, "I am standalone and becoming the master")
            # The juju_replication user connects as both a streaming
            # replication connection and as a superuser to check
            # replication status.
            # TODO: Does it? We can use explicit grants to remove the
            # superuser requirement now.
            replication_password = create_user(
                'juju_replication', admin=True, replication=True)
            local_state['state'] = 'master'
            local_state['replication_password'] = replication_password
            juju_log(
                MSG_INFO,
                "Publishing replication connection details to hot standbys")
            local_state.publish()

        elif local_state['state'] == 'master':  # Already the master.
            juju_log(MSG_INFO, "I am the master")
            replication_gc()

        elif local_state['state'] == 'hot standby':  # I've been promoted
            juju_log(MSG_INFO, "I am a hot standby being promoted to master")
            # Rather than using 'pg_ctl promote', we do the promotion
            # this way to avoid creating a timeline change. Switch this
            # to using 'pg_ctl promote' once PostgreSQL propagates
            # timeline changes via streaming replication.
            os.unlink(os.path.join(postgresql_cluster_dir, 'recovery.conf'))
            postgresql_restart()
            local_state['state'] = 'master'
            local_state.publish()
            replication_gc()

        else:
            raise AssertionError(
                "Unknown state {}".format(local_state['state']))

    else:  # A hot standby, now or soon.
        remote_is_master = (relation.get('state', '') == 'master')

        remote_has_authorized = False
        for unit in relation.get('authorized', '').split():
            if unit == os.environ['JUJU_UNIT_NAME']:
                remote_has_authorized = True

        if remote_is_master and remote_has_authorized:
            replication_password = relation['replication_password']
            if local_state.get(
                'replication_password', None) != replication_password:
                local_state['replication_password'] = replication_password
                generate_pgpass()

            slave_relation_ids = relation_ids(relation_types=['slave'])
            if local_state['state'] == 'standalone' or slave_relation_ids:
                # Building a fresh hot standby. Either a new node
                # ('standalone'), or a unit in a service that is being
                # attached as a slave.
                juju_log(MSG_INFO, "I am becoming a hot standby")
                # Republish the replication password in case we failover to
                # being the master in the future. Bug #806098.
                local_state[
                    'replication_password'] = relation['replication_password']
                local_state.publish()

                # We are just joining replication, and have found a
                # master. Clone and follow it.
                generate_pgpass()

                # Before we start destroying anything, ensure that the
                # master is contactable.
                wait_for_db(
                    db='postgres', user='juju_replication',
                    host=relation['private-address'])

                clone(
                    os.environ['JUJU_REMOTE_UNIT'],
                    relation['private-address'])

                local_state['state'] = 'hot standby'
                local_state['following'] = os.environ['JUJU_REMOTE_UNIT']
                local_state.publish()

            elif local_state['state'] == 'hot standby':
                juju_log(MSG_INFO, "I am a hot standby")
                if local_state['following'] != os.environ['JUJU_REMOTE_UNIT']:
                    juju_log(
                        MSG_INFO, "New master {} found. Following".format(
                            os.environ['JUJU_REMOTE_UNIT']))
                    recovery_conf = dedent("""\
                        standby_mode = on
                        primary_conninfo = 'host={} user=juju_replication'
                        """.format(relation['private-address']))
                    juju_log(MSG_DEBUG, recovery_conf)
                    install_file(
                        recovery_conf,
                        os.path.join(postgresql_cluster_dir, 'recovery.conf'),
                        owner="postgres", group="postgres")
                    postgresql_restart()
                    local_state['following'] = os.environ['JUJU_REMOTE_UNIT']
                    local_state.save()

            else:
                raise AssertionError(
                    "Unknown state {}".format(local_state['state']))

        elif remote_is_master:
            juju_log(
                MSG_INFO,
                "I am waiting for a master to authorize me")


def replication_relation_broken():
    config_changed(postgresql_config)
    authorize_remote_ssh()


def clone(master_unit, master_host):
    postgresql_stop()
    juju_log(MSG_INFO, "Cloning master {}".format(master_unit))

    cmd = [
        'sudo', '-E', '-u', 'postgres',  # -E needed to locate pgpass file.
        'pg_basebackup', '-D', postgresql_cluster_dir,
        '--xlog', '--checkpoint=fast', '--no-password',
        '-h', master_host, '-p', '5432', '--username=juju_replication',
        ]
    juju_log(MSG_DEBUG, ' '.join(cmd))
    if os.path.isdir(postgresql_cluster_dir):
        shutil.rmtree(postgresql_cluster_dir)
    try:
        output = subprocess.check_output(cmd, stderr=subprocess.STDOUT)
        juju_log(MSG_DEBUG, output)
        # Debian by default expects SSL certificates in the datadir.
        os.symlink(
            '/etc/ssl/certs/ssl-cert-snakeoil.pem',
            os.path.join(postgresql_cluster_dir, 'server.crt'))
        os.symlink(
            '/etc/ssl/private/ssl-cert-snakeoil.key',
            os.path.join(postgresql_cluster_dir, 'server.key'))
        recovery_conf = Template(
            open("templates/recovery.conf.tmpl").read()).render({
                'host': master_host,
                'password': local_state['replication_password']})
        juju_log(MSG_DEBUG, recovery_conf)
        install_file(
            recovery_conf,
            os.path.join(postgresql_cluster_dir, 'recovery.conf'),
            owner="postgres", group="postgres")
    except subprocess.CalledProcessError, x:
        # We failed, and this cluster is broken. Rebuild a
        # working cluster so start/stop etc. works and we
        # can retry hooks again. Even assuming the charm is
        # functioning correctly, the clone may still fail
        # due to eg. lack of disk space.
        juju_log(MSG_ERROR, "Clone failed, db cluster destroyed")
        juju_log(MSG_ERROR, x.output)
        if os.path.exists(postgresql_cluster_dir):
            shutil.rmtree(postgresql_cluster_dir)
        if os.path.exists(postgresql_config_dir):
            shutil.rmtree(postgresql_config_dir)
        run('pg_createcluster {} main'.format(version))
        config_changed(postgresql_config)
        raise
    finally:
        postgresql_start()
        wait_for_db()


def slave_count():
    num_slaves = 0
    for relid in relation_ids(relation_types=replication_relation_types):
        num_slaves += len(relation_list(relid))
    return num_slaves


def postgresql_is_in_recovery():
    cur = db_cursor(autocommit=True)
    cur.execute("SELECT pg_is_in_recovery()")
    return cur.fetchone()[0]


def postgresql_is_in_backup_mode():
    return os.path.exists(
        os.path.join(postgresql_cluster_dir, 'backup_label'))


def postgresql_wal_received_offset(
    host, db='postgres', user='juju_replication'):
    cur = db_cursor(autocommit=True, db=db, user=user, host=host)
    cur.execute('SELECT pg_is_in_recovery(), pg_last_xlog_receive_location()')
    is_in_recovery, xlog_received = cur.fetchone()
    if is_in_recovery:
        return wal_location_to_bytes(xlog_received)
    return None


def wal_location_to_bytes(wal_location):
    """Convert WAL + offset to num bytes, so they can be compared."""
    logid, offset = wal_location.split('/')
    return int(logid, 16) * 16 * 1024 * 1024 * 255 + int(offset, 16)


def wait_for_db(timeout=120, db='template1', user='postgres', host=None):
    '''Wait until the db is fully up.'''
    db_cursor(db=db, user=user, host=host, timeout=timeout)


def update_nrpe_checks():
    config_data = config_get()
    try:
        nagios_uid = getpwnam('nagios').pw_uid
        nagios_gid = getgrnam('nagios').gr_gid
    except:
        juju_log(MSG_DEBUG, "Nagios user not set up. Exiting.")
        return

    unit_name = os.environ['JUJU_UNIT_NAME'].replace('/', '-')
    nagios_hostname = "%s-%s" % (config_data['nagios_context'], unit_name)
    nagios_logdir = '/var/log/nagios'
    nrpe_service_file = \
        '/var/lib/nagios/export/service__{}_check_pgsql.cfg'.format(
            nagios_hostname)
    if not os.path.exists(nagios_logdir):
        os.mkdir(nagios_logdir)
        os.chown(nagios_logdir, nagios_uid, nagios_gid)
    for f in os.listdir('/var/lib/nagios/export/'):
        if re.search('.*check_pgsql.cfg', f):
            os.remove(os.path.join('/var/lib/nagios/export/', f))

    # --- exported service configuration file
    from jinja2 import Environment, FileSystemLoader
    template_env = Environment(
        loader=FileSystemLoader(os.path.join(os.environ['CHARM_DIR'],
        'templates')))
    templ_vars = {
        'nagios_hostname': nagios_hostname,
        'nagios_servicegroup': config_data['nagios_context'],
    }
    template = \
        template_env.get_template('nrpe_service.tmpl').render(templ_vars)
    with open(nrpe_service_file, 'w') as nrpe_service_config:
        nrpe_service_config.write(str(template))

    # --- nrpe configuration
    # pgsql service
    nrpe_check_file = '/etc/nagios/nrpe.d/check_pgsql.cfg'
    with open(nrpe_check_file, 'w') as nrpe_check_config:
        nrpe_check_config.write("# check pgsql\n")
        nrpe_check_config.write(
            "command[check_pgsql]=/usr/lib/nagios/plugins/check_pgsql -P {}"
            .format(config_data['listen_port']))
    # pgsql backups
    nrpe_check_file = '/etc/nagios/nrpe.d/check_pgsql_backups.cfg'
    backup_log = "{}/backups.log".format(postgresql_logs_dir)
    # XXX: these values _should_ be calculated from the backup schedule
    #      perhaps warn = backup_frequency * 1.5, crit = backup_frequency * 2
    warn_age = 172800
    crit_age = 194400
    with open(nrpe_check_file, 'w') as nrpe_check_config:
        nrpe_check_config.write("# check pgsql backups\n")
        nrpe_check_config.write(
            "command[check_pgsql_backups]=/usr/lib/nagios/plugins/\
check_file_age -w {} -c {} -f {}".format(warn_age, crit_age, backup_log))

    if os.path.isfile('/etc/init.d/nagios-nrpe-server'):
        subprocess.call(['service', 'nagios-nrpe-server', 'reload'])

###############################################################################
# Global variables
###############################################################################
config_data = config_get()
version = config_data['version']
cluster_name = config_data['cluster_name']
postgresql_data_dir = "/var/lib/postgresql"
postgresql_cluster_dir = os.path.join(
    postgresql_data_dir, version, cluster_name)
postgresql_bin_dir = os.path.join('/usr/lib/postgresql', version, 'bin')
postgresql_config_dir = os.path.join("/etc/postgresql", version, cluster_name)
postgresql_config = os.path.join(postgresql_config_dir, "postgresql.conf")
postgresql_ident = os.path.join(postgresql_config_dir, "pg_ident.conf")
postgresql_hba = os.path.join(postgresql_config_dir, "pg_hba.conf")
postgresql_crontab = "/etc/cron.d/postgresql"
postgresql_service_config_dir = "/var/run/postgresql"
<<<<<<< HEAD
postgresql_scripts_dir = '{}/scripts'.format(postgresql_data_dir)
postgresql_backups_dir = config_data['backup_dir']
postgresql_logs_dir = '{}/logs'.format(postgresql_data_dir)
=======
postgresql_scripts_dir = os.path.join(postgresql_data_dir, 'scripts')
postgresql_backups_dir = os.path.join(postgresql_data_dir, 'backups')
postgresql_logs_dir = os.path.join(postgresql_data_dir, 'logs')
postgres_ssh_dir = os.path.expanduser('~postgres/.ssh')
postgres_ssh_public_key = os.path.join(postgres_ssh_dir, 'id_rsa.pub')
postgres_ssh_private_key = os.path.join(postgres_ssh_dir, 'id_rsa')
postgres_ssh_authorized_keys = os.path.join(postgres_ssh_dir, 'authorized_keys')
postgres_ssh_known_hosts = os.path.join(postgres_ssh_dir, 'known_hosts')
>>>>>>> 1456d4a1
hook_name = os.path.basename(sys.argv[0])
replication_relation_types = ['master', 'slave', 'replication']
local_state = State('local_state.pickle')
charm_pgpass = os.path.abspath(
    os.path.join(os.path.dirname(__file__), '..', 'pgpass'))

# Hooks, running as root, need to be pointed at the correct .pgpass.
os.environ['PGPASSFILE'] = charm_pgpass


###############################################################################
# Main section
###############################################################################
def main():
    juju_log(MSG_INFO, "Running {} hook".format(hook_name))
    if hook_name == "install":
        install()

    elif hook_name == "config-changed":
        config_changed(postgresql_config)

    elif hook_name == "upgrade-charm":
        install(run_pre=False)
        upgrade_charm()

    elif hook_name == "start":
        if not postgresql_restart():
            raise SystemExit(1)

    elif hook_name == "stop":
        if not postgresql_stop():
            raise SystemExit(1)

    elif hook_name == "db-relation-joined":
        # By default, we create a database named after the remote
        # servicename. The remote service can override this by setting
        # the database property on the relation.
        database = os.environ['JUJU_REMOTE_UNIT'].split('/')[0]

        # Generate a unique username for this relation to use. We should
        # probably change this to share the username between all units
        # in the remote service, as it makes connection pooling better.
        user = user_name(
            os.environ['JUJU_RELATION_ID'], os.environ['JUJU_REMOTE_UNIT'])

        db_relation_joined_changed(user, database, [])  # No roles yet.

    elif hook_name == "db-relation-changed":
        roles = filter(None, relation_get('roles').split(","))

        # If the remote service has requested we use a particular database
        # name, honour that request.
        database = relation_get('database')
        if not database:
            database = relation_get('database', os.environ['JUJU_UNIT_NAME'])

        user = relation_get('user', os.environ['JUJU_UNIT_NAME'])
        assert user, 'user not set'
        db_relation_joined_changed(user, database, roles)

    elif hook_name == "db-relation-broken":
        database = relation_get('database')
        user = user_name(
            os.environ['JUJU_RELATION_ID'], os.environ['JUJU_REMOTE_UNIT'])
        db_relation_broken(user, database)

    elif hook_name in [
        "db-admin-relation-joined", "db-admin-relation-changed"]:
        user = user_name(os.environ['JUJU_RELATION_ID'],
            os.environ['JUJU_REMOTE_UNIT'], admin=True)
        db_admin_relation_joined_changed(user, 'all')

    elif hook_name == "db-admin-relation-broken":
        # XXX: Fix: relation is not set when it is already broken
        # cannot determine the user name
        user = user_name(os.environ['JUJU_RELATION_ID'],
            os.environ['JUJU_REMOTE_UNIT'], admin=True)
        db_admin_relation_broken(user)

    elif hook_name == "nrpe-external-master-relation-changed":
        update_nrpe_checks()

    elif hook_name in (
        'master-relation-joined', 'master-relation-changed',
        'slave-relation-joined', 'slave-relation-changed',
        'replication-relation-joined', 'replication-relation-changed'):
        replication_relation_changed()

    elif hook_name in (
        'master-relation-broken', 'slave-relation-broken',
        'replication-relation-broken', 'replication-relation-departed'):
        replication_relation_broken()

    #-------- persistent-storage-relation-joined,
    #         persistent-storage-relation-changed
    #elif hook_name in ["persistent-storage-relation-joined",
    #    "persistent-storage-relation-changed"]:
    #    persistent_storage_relation_joined_changed()
    #-------- persistent-storage-relation-broken
    #elif hook_name == "persistent-storage-relation-broken":
    #    persistent_storage_relation_broken()
    else:
        print "Unknown hook {}".format(hook_name)
        raise SystemExit(1)


if __name__ == '__main__':
    raise SystemExit(main())<|MERGE_RESOLUTION|>--- conflicted
+++ resolved
@@ -40,8 +40,6 @@
 
 def juju_log(level, msg):
     subprocess.call(['juju-log', '-l', level, msg])
-<<<<<<< HEAD
-=======
 
 
 class State(dict):
@@ -68,7 +66,7 @@
         """Publish relevant unit state to relations"""
 
         def add(state_dict, key):
-            if self.has_key(key):
+            if key in self:
                 state_dict[key] = self[key]
 
         client_state = {}
@@ -91,7 +89,6 @@
             relation_set(replication_state, relid)
 
         self.save()
->>>>>>> 1456d4a1
 
 
 ###############################################################################
@@ -162,7 +159,7 @@
 # shell helper
 def volume_init_and_mount(volid):
     command = ("scripts/volume-common.sh call " +
-              "volume_init_and_mount %s" % volid)
+               "volume_init_and_mount %s" % volid)
     output = run(command)
     if output.find("ERROR") >= 0:
         return False
@@ -235,9 +232,8 @@
 # install_dir: create a directory
 #------------------------------------------------------------------------------
 def install_dir(dirname, owner="root", group="root", mode=0700):
-    command = \
-    '/usr/bin/install -o {} -g {} -m {} -d {}'.format(owner, group, oct(mode),
-        dirname)
+    command = '/usr/bin/install -o {} -g {} -m {} -d {}'.format(
+        owner, group, oct(mode), dirname)
     return run(command)
 
 
@@ -299,7 +295,7 @@
 
     # Store a copy of our known live configuration so
     # postgresql_reload_or_restart() can make good choices.
-    if local_state.has_key('saved_config'):
+    if 'saved_config' in local_state:
         local_state['live_config'] = local_state['saved_config']
         local_state.save()
 
@@ -359,7 +355,7 @@
             MSG_DEBUG, "PostgreSQL reload, config changes taking effect.")
         rc = postgresql_reload()  # No pending need to bounce, just reload.
 
-    if rc == 0 and local_state.has_key('saved_config'):
+    if rc == 0 and 'saved_config' in local_state:
         local_state['live_config'] = local_state['saved_config']
         local_state.save()
 
@@ -511,7 +507,7 @@
             for unit in json.loads(json_units):
                 unit_data = \
                     json.loads(relation_json(relation_id=relid,
-                        unit_name=unit))
+                                             unit_name=unit))
                 for key in unit_data:
                     if key.endswith('-list'):
                         unit_data[key] = unit_data[key].split()
@@ -556,9 +552,9 @@
         conf_file = open("/etc/sysctl.d/50-postgresql.conf", "w")
         conf_file.write("kernel.sem = 250 32000 100 1024\n")
         conf_file.write("kernel.shmall = %s\n" %
-            ((int(total_ram) * 1024 * 1024) + 1024),)
+                        ((int(total_ram) * 1024 * 1024) + 1024),)
         conf_file.write("kernel.shmmax = %s\n" %
-            ((int(total_ram) * 1024 * 1024) + 1024),)
+                        ((int(total_ram) * 1024 * 1024) + 1024),)
         conf_file.close()
         run("sysctl -p /etc/sysctl.d/50-postgresql.conf")
 
@@ -581,7 +577,7 @@
     # Send config data to the template
     # Return it as pg_config
     pg_config = Template(
-            open("templates/postgresql.conf.tmpl").read()).render(config_data)
+        open("templates/postgresql.conf.tmpl").read()).render(config_data)
     install_file(pg_config, postgresql_config)
 
     local_state['saved_config'] = config_data
@@ -623,7 +619,7 @@
             unit_name=os.environ['JUJU_UNIT_NAME'], relation_id=relid)
         for unit in relation_list(relid):
             relation = relation_get(unit_name=unit, relation_id=relid)
-            relation['relation-id']  = relid
+            relation['relation-id'] = relid
             relation['unit'] = unit
 
             if relid.startswith('db-admin:'):
@@ -635,7 +631,7 @@
                 relation['database'] = local_relation['database']
             else:
                 raise RuntimeError(
-                    'Unknown relation type {}'.format(repr(relation_id)))
+                    'Unknown relation type {}'.format(repr(relid)))
 
             relation['private-address'] = munge_address(
                 relation['private-address'])
@@ -649,32 +645,31 @@
     # database.
     for relid in relation_ids(relation_types=replication_relation_types):
         for unit in relation_list(relid):
-            replicated = True
             relation = relation_get(unit_name=unit, relation_id=relid)
             remote_addr = munge_address(relation['private-address'])
-            remote_replication = {
-                'database': 'replication', 'user': 'juju_replication',
-                'private-address': remote_addr,
-                'relation-id': relid,
-                'unit': unit,
-                }
+            remote_replication = {'database': 'replication',
+                                  'user': 'juju_replication',
+                                  'private-address': remote_addr,
+                                  'relation-id': relid,
+                                  'unit': unit,
+                                  }
             relation_data.append(remote_replication)
-            remote_pgdb = {
-                'database': 'postgres', 'user': 'juju_replication',
-                'private-address': remote_addr,
-                'relation-id': relid,
-                'unit': unit,
-                }
+            remote_pgdb = {'database': 'postgres',
+                           'user': 'juju_replication',
+                           'private-address': remote_addr,
+                           'relation-id': relid,
+                           'unit': unit,
+                           }
             relation_data.append(remote_pgdb)
 
     # Hooks need permissions too to setup replication.
     for relid in relation_ids(relation_types=['replication']):
-        local_replication = {
-            'database': 'postgres', 'user': 'juju_replication',
-            'private-address': munge_address(get_unit_host()),
-            'relation-id': relid,
-            'unit': os.environ['JUJU_UNIT_NAME'],
-            }
+        local_replication = {'database': 'postgres',
+                             'user': 'juju_replication',
+                             'private-address': munge_address(get_unit_host()),
+                             'relation-id': relid,
+                             'unit': os.environ['JUJU_UNIT_NAME'],
+                             }
         relation_data.append(local_replication)
 
     pg_hba_template = Template(
@@ -683,7 +678,6 @@
     with open(postgresql_hba, 'w') as hba_file:
         hba_file.write(str(pg_hba_template))
     postgresql_reload()
-
 
 
 #------------------------------------------------------------------------------
@@ -721,7 +715,7 @@
     if port is None:
         return(None)
     return(subprocess.call(['open-port', "%d/%s" %
-        (int(port), protocol)]))
+                            (int(port), protocol)]))
 
 
 #------------------------------------------------------------------------------
@@ -732,7 +726,7 @@
     if port is None:
         return(None)
     return(subprocess.call(['close-port', "%d/%s" %
-        (int(port), protocol)]))
+                            (int(port), protocol)]))
 
 
 #------------------------------------------------------------------------------
@@ -757,9 +751,9 @@
     if pwd_length is None:
         pwd_length = random.choice(range(20, 30))
     alphanumeric_chars = [l for l in (string.letters + string.digits)
-        if l not in 'Iil0oO1']
+                          if l not in 'Iil0oO1']
     random_chars = [random.choice(alphanumeric_chars)
-        for i in range(pwd_length)]
+                    for i in range(pwd_length)]
     return(''.join(random_chars))
 
 
@@ -782,8 +776,8 @@
         return None
 
 
-def db_cursor(
-    autocommit=False, db='template1', user='postgres', host=None, timeout=120):
+def db_cursor(autocommit=False, db='template1', user='postgres',
+              host=None, timeout=120):
     import psycopg2
     if host:
         conn_str = "dbname={} host={} user={}".format(db, host, user)
@@ -847,34 +841,38 @@
     if volid:
         if volume_is_permanent(volid):
             if not volume_init_and_mount(volid):
-                juju_log(MSG_ERROR, "volume_init_and_mount failed, " +
-                     "not applying changes")
+                juju_log(MSG_ERROR,
+                         "volume_init_and_mount failed, "
+                         "not applying changes")
                 return False
 
         if not os.path.exists(data_directory_path):
-            juju_log(MSG_CRITICAL, ("postgresql data dir = %s not found, " +
-                     "not applying changes.") % data_directory_path)
+            juju_log(MSG_CRITICAL,
+                     "postgresql data dir = %s not found, "
+                     "not applying changes." % data_directory_path)
             return False
 
         mount_point = volume_mount_point_from_volid(volid)
         new_pg_dir = os.path.join(mount_point, "postgresql")
-        new_pg_version_cluster_dir = os.path.join(new_pg_dir,
-            config_data["version"], config_data["cluster_name"])
+        new_pg_version_cluster_dir = os.path.join(
+            new_pg_dir, config_data["version"], config_data["cluster_name"])
         if not mount_point:
-            juju_log(MSG_ERROR, "invalid mount point from volid = \"%s\", " +
+            juju_log(MSG_ERROR,
+                     "invalid mount point from volid = \"%s\", "
                      "not applying changes." % mount_point)
             return False
 
-        if (os.path.islink(data_directory_path) and
-            os.readlink(data_directory_path) == new_pg_version_cluster_dir and
-            os.path.isdir(new_pg_version_cluster_dir)):
+        if ((os.path.islink(data_directory_path) and
+             os.readlink(data_directory_path) == new_pg_version_cluster_dir and
+             os.path.isdir(new_pg_version_cluster_dir))):
             juju_log(MSG_INFO,
-                "NOTICE: postgresql data dir '%s' already points to '%s', \
-                skipping storage changes." %
-                (data_directory_path, new_pg_version_cluster_dir))
+                     "NOTICE: postgresql data dir '%s' already points "
+                     "to '%s', skipping storage changes." %
+                     (data_directory_path, new_pg_version_cluster_dir))
             juju_log(MSG_INFO,
-                "existing-symlink: to fix/avoid UID changes from previous "
-                "units, doing: chown -R postgres:postgres %s" % new_pg_dir)
+                     "existing-symlink: to fix/avoid UID changes from "
+                     "previous units, doing: "
+                     "chown -R postgres:postgres %s" % new_pg_dir)
             run("chown -R postgres:postgres %s" % new_pg_dir)
             return True
 
@@ -883,8 +881,8 @@
         #   /var/lib/postgresql/9.1/main
         curr_dir_stat = os.stat(data_directory_path)
         for new_dir in [new_pg_dir,
-                    os.path.join(new_pg_dir, config_data["version"]),
-                    new_pg_version_cluster_dir]:
+                        os.path.join(new_pg_dir, config_data["version"]),
+                        new_pg_version_cluster_dir]:
             if not os.path.isdir(new_dir):
                 juju_log(MSG_INFO, "mkdir %s" % new_dir)
                 os.mkdir(new_dir)
@@ -898,10 +896,10 @@
         # main-$TIMESTAMP
         if not postgresql_stop():
             juju_log(MSG_ERROR,
-                "postgresql_stop() returned False - can't migrate data.")
+                     "postgresql_stop() returned False - can't migrate data.")
             return False
         if not os.path.exists(os.path.join(new_pg_version_cluster_dir,
-            "PG_VERSION")):
+                                           "PG_VERSION")):
             juju_log(MSG_WARNING, "migrating PG data %s/ -> %s/" % (
                      data_directory_path, new_pg_version_cluster_dir))
             # void copying PID file to perm storage (shouldn't be any...)
@@ -912,18 +910,19 @@
             run(command)
         try:
             os.rename(data_directory_path, "%s-%d" % (
-                          data_directory_path, int(time.time())))
+                data_directory_path, int(time.time())))
             juju_log(MSG_INFO, "NOTICE: symlinking %s -> %s" %
-                (new_pg_version_cluster_dir, data_directory_path))
+                     (new_pg_version_cluster_dir, data_directory_path))
             os.symlink(new_pg_version_cluster_dir, data_directory_path)
             juju_log(MSG_INFO,
-                "after-symlink: to fix/avoid UID changes from previous "
-                "units, doing: chown -R postgres:postgres %s" % new_pg_dir)
+                     "after-symlink: to fix/avoid UID changes from "
+                     "previous units, doing: "
+                     "chown -R postgres:postgres %s" % new_pg_dir)
             run("chown -R postgres:postgres %s" % new_pg_dir)
             return True
         except OSError:
             juju_log(MSG_CRITICAL, "failed to symlink \"%s\" -> \"%s\"" % (
-                          data_directory_path, mount_point))
+                data_directory_path, mount_point))
             return False
     else:
         juju_log(MSG_ERROR, "ERROR: Invalid volume storage configuration, " +
@@ -948,9 +947,9 @@
         if mounts:
             juju_log(MSG_INFO, "FYI current mounted volumes: %s" % mounts)
         juju_log(MSG_ERROR,
-            "Disabled and stopped postgresql service, \
-            because of broken volume configuration - check \
-            'volume-ephermeral-storage' and 'volume-map'")
+                 "Disabled and stopped postgresql service, "
+                 "because of broken volume configuration - check "
+                 "'volume-ephemeral-storage' and 'volume-map'")
         sys.exit(1)
 
     if volume_is_permanent(volid):
@@ -966,8 +965,8 @@
             if mounts:
                 juju_log(MSG_INFO, "FYI current mounted volumes: %s" % mounts)
             juju_log(MSG_ERROR,
-                "Disabled and stopped postgresql service \
-                (config_changed_volume_apply failure)")
+                     "Disabled and stopped postgresql service "
+                     "(config_changed_volume_apply failure)")
             sys.exit(1)
     current_service_port = get_service_port(postgresql_config)
     create_postgresql_config(postgresql_config)
@@ -1003,7 +1002,7 @@
     packages.extend(config_data["extra-packages"].split())
     apt_get_install(packages)
 
-    if not local_state.has_key('state'):
+    if not 'state' in local_state:
         # Fresh installation. Because this function is invoked by both
         # the install hook and the upgrade-charm hook, we need to guard
         # any non-idempotent setup. We should probably fix this; it
@@ -1031,9 +1030,9 @@
     backup_job = Template(
         open("templates/pg_backup_job.tmpl").read()).render(paths)
     install_file(dump_script, '{}/dump-pg-db'.format(postgresql_scripts_dir),
-        mode=0755)
+                 mode=0755)
     install_file(backup_job, '{}/pg_backup_job'.format(postgresql_scripts_dir),
-        mode=0755)
+                 mode=0755)
     install_postgresql_crontab(postgresql_crontab)
     open_port(5432)
 
@@ -1046,7 +1045,7 @@
 def upgrade_charm():
     # Detect if we are upgrading from the old charm that used repmgr for
     # replication.
-    from_repmgr = not local_state.has_key('juju_replication')
+    from_repmgr = not 'juju_replication' in local_state
 
     # Handle renaming of the repmgr user to juju_replication.
     if from_repmgr and local_state['state'] == 'master':
@@ -1085,7 +1084,7 @@
         s = s.replace("'", '_')
         return s
     # Per Bug #1160530, don't append the remote unit number to the user name.
-    components = [sanitize(relid), sanitize(re.split("/",remote_unit)[0])]
+    components = [sanitize(relid), sanitize(re.split("/", remote_unit)[0])]
     if admin:
         components.append("admin")
     elif schema:
@@ -1156,8 +1155,8 @@
     else:
         sql = "CREATE DATABASE {}".format(database)
         run_sql_as_postgres(sql)
-    sql = "GRANT ALL PRIVILEGES ON DATABASE {} TO {}".format(database,
-        schema_user)
+    sql = "GRANT ALL PRIVILEGES ON DATABASE {} TO {}".format(
+        database, schema_user)
     run_sql_as_postgres(sql)
     sql = "GRANT CONNECT ON DATABASE {} TO {}".format(database, user)
     run_sql_as_postgres(sql)
@@ -1304,7 +1303,7 @@
     if passwords:
         pgpass = '\n'.join(
             "*:*:*:{}:{}".format(username, password)
-                for username, password in passwords.items())
+            for username, password in passwords.items())
         install_file(
             pgpass, charm_pgpass,
             owner="postgres", group="postgres", mode=0o400)
@@ -1531,8 +1530,8 @@
 
         if remote_is_master and remote_has_authorized:
             replication_password = relation['replication_password']
-            if local_state.get(
-                'replication_password', None) != replication_password:
+            if ((local_state.get('replication_password', None) !=
+                 replication_password)):
                 local_state['replication_password'] = replication_password
                 generate_pgpass()
 
@@ -1604,12 +1603,10 @@
     postgresql_stop()
     juju_log(MSG_INFO, "Cloning master {}".format(master_unit))
 
-    cmd = [
-        'sudo', '-E', '-u', 'postgres',  # -E needed to locate pgpass file.
-        'pg_basebackup', '-D', postgresql_cluster_dir,
-        '--xlog', '--checkpoint=fast', '--no-password',
-        '-h', master_host, '-p', '5432', '--username=juju_replication',
-        ]
+    cmd = ['sudo', '-E', '-u', 'postgres',  # -E needed to locate pgpass file.
+           'pg_basebackup', '-D', postgresql_cluster_dir,
+           '--xlog', '--checkpoint=fast', '--no-password',
+           '-h', master_host, '-p', '5432', '--username=juju_replication']
     juju_log(MSG_DEBUG, ' '.join(cmd))
     if os.path.isdir(postgresql_cluster_dir):
         shutil.rmtree(postgresql_cluster_dir)
@@ -1670,8 +1667,8 @@
         os.path.join(postgresql_cluster_dir, 'backup_label'))
 
 
-def postgresql_wal_received_offset(
-    host, db='postgres', user='juju_replication'):
+def postgresql_wal_received_offset(host, db='postgres',
+                                   user='juju_replication'):
     cur = db_cursor(autocommit=True, db=db, user=user, host=host)
     cur.execute('SELECT pg_is_in_recovery(), pg_last_xlog_receive_location()')
     is_in_recovery, xlog_received = cur.fetchone()
@@ -1716,8 +1713,8 @@
     # --- exported service configuration file
     from jinja2 import Environment, FileSystemLoader
     template_env = Environment(
-        loader=FileSystemLoader(os.path.join(os.environ['CHARM_DIR'],
-        'templates')))
+        loader=FileSystemLoader(
+            os.path.join(os.environ['CHARM_DIR'], 'templates')))
     templ_vars = {
         'nagios_hostname': nagios_hostname,
         'nagios_servicegroup': config_data['nagios_context'],
@@ -1767,20 +1764,17 @@
 postgresql_hba = os.path.join(postgresql_config_dir, "pg_hba.conf")
 postgresql_crontab = "/etc/cron.d/postgresql"
 postgresql_service_config_dir = "/var/run/postgresql"
-<<<<<<< HEAD
-postgresql_scripts_dir = '{}/scripts'.format(postgresql_data_dir)
-postgresql_backups_dir = config_data['backup_dir']
-postgresql_logs_dir = '{}/logs'.format(postgresql_data_dir)
-=======
 postgresql_scripts_dir = os.path.join(postgresql_data_dir, 'scripts')
-postgresql_backups_dir = os.path.join(postgresql_data_dir, 'backups')
+postgresql_backups_dir = (
+    config_data['backup_dir'].strip() or
+    os.path.join(postgresql_data_dir, 'backups'))
 postgresql_logs_dir = os.path.join(postgresql_data_dir, 'logs')
 postgres_ssh_dir = os.path.expanduser('~postgres/.ssh')
 postgres_ssh_public_key = os.path.join(postgres_ssh_dir, 'id_rsa.pub')
 postgres_ssh_private_key = os.path.join(postgres_ssh_dir, 'id_rsa')
-postgres_ssh_authorized_keys = os.path.join(postgres_ssh_dir, 'authorized_keys')
+postgres_ssh_authorized_keys = os.path.join(postgres_ssh_dir,
+                                            'authorized_keys')
 postgres_ssh_known_hosts = os.path.join(postgres_ssh_dir, 'known_hosts')
->>>>>>> 1456d4a1
 hook_name = os.path.basename(sys.argv[0])
 replication_relation_types = ['master', 'slave', 'replication']
 local_state = State('local_state.pickle')
@@ -1847,31 +1841,31 @@
             os.environ['JUJU_RELATION_ID'], os.environ['JUJU_REMOTE_UNIT'])
         db_relation_broken(user, database)
 
-    elif hook_name in [
-        "db-admin-relation-joined", "db-admin-relation-changed"]:
+    elif hook_name in ("db-admin-relation-joined",
+                       "db-admin-relation-changed"):
         user = user_name(os.environ['JUJU_RELATION_ID'],
-            os.environ['JUJU_REMOTE_UNIT'], admin=True)
+                         os.environ['JUJU_REMOTE_UNIT'], admin=True)
         db_admin_relation_joined_changed(user, 'all')
 
     elif hook_name == "db-admin-relation-broken":
         # XXX: Fix: relation is not set when it is already broken
         # cannot determine the user name
         user = user_name(os.environ['JUJU_RELATION_ID'],
-            os.environ['JUJU_REMOTE_UNIT'], admin=True)
+                         os.environ['JUJU_REMOTE_UNIT'], admin=True)
         db_admin_relation_broken(user)
 
     elif hook_name == "nrpe-external-master-relation-changed":
         update_nrpe_checks()
 
-    elif hook_name in (
-        'master-relation-joined', 'master-relation-changed',
-        'slave-relation-joined', 'slave-relation-changed',
-        'replication-relation-joined', 'replication-relation-changed'):
+    elif hook_name in ('master-relation-joined', 'master-relation-changed',
+                       'slave-relation-joined', 'slave-relation-changed',
+                       'replication-relation-joined',
+                       'replication-relation-changed'):
         replication_relation_changed()
 
-    elif hook_name in (
-        'master-relation-broken', 'slave-relation-broken',
-        'replication-relation-broken', 'replication-relation-departed'):
+    elif hook_name in ('master-relation-broken', 'slave-relation-broken',
+                       'replication-relation-broken',
+                       'replication-relation-departed'):
         replication_relation_broken()
 
     #-------- persistent-storage-relation-joined,
