#!/usr/bin/env python
# vim: et ai ts=4 sw=4:

from contextlib import contextmanager
import commands
import cPickle as pickle
from distutils.version import StrictVersion
import glob
from grp import getgrnam
import os.path
from pwd import getpwnam
import re
import shutil
import socket
import subprocess
import sys
from tempfile import NamedTemporaryFile
from textwrap import dedent
import time
import urlparse

from charmhelpers import fetch
from charmhelpers.core import hookenv, host
from charmhelpers.core.hookenv import (
    CRITICAL, ERROR, WARNING, INFO, DEBUG,
    )

try:
    import psycopg2
    from jinja2 import Template
except ImportError:
    fetch.apt_install(['python-psycopg2', 'python-jinja2'], fatal=True)
    import psycopg2
    from jinja2 import Template

from psycopg2.extensions import AsIs
from jinja2 import Environment, FileSystemLoader


hooks = hookenv.Hooks()


def log(msg, lvl=INFO):
    '''Log a message.

    Per Bug #1208787, log messages sent via juju-log are being lost.
    Spit messages out to a log file to work around the problem.
    It is also rather nice to have the log messages we explicitly emit
    in a separate log file, rather than just mashed up with all the
    juju noise.
    '''
    myname = hookenv.local_unit().replace('/', '-')
    ts = time.strftime('%Y-%m-%d %H:%M:%S', time.gmtime())
    with open('{}/{}-debug.log'.format(juju_log_dir, myname), 'a') as f:
        f.write('{} {}: {}\n'.format(ts, lvl, msg))
    hookenv.log(msg, lvl)


def pg_version():
    '''Return pg_version to use.

    Return "version" config item if set, else use version from "postgresql"
    package candidate, saving it in local_state for later.
    '''
    config_data = hookenv.config()
    if 'pg_version' in local_state:
        version = local_state['pg_version']
    elif 'version' in config_data:
        version = config_data['version']
    else:
        log("map version from distro release ...")
        version_map = {'precise': '9.1',
                       'trusty': '9.3'}
        version = version_map.get(distro_codename())
        if not version:
            log("No PG version map for distro_codename={}, "
                "you'll need to explicitly set it".format(distro_codename()),
                CRITICAL)
            sys.exit(1)
        log("version={} from distro_codename='{}'".format(
            version, distro_codename()))
        # save it for later
        local_state.setdefault('pg_version', version)
        local_state.save()

    assert version, "pg_version couldn't find a version to use"
    return version


def distro_codename():
    """Return the distro release code name, eg. 'precise' or 'trusty'."""
    return host.lsb_release()['DISTRIB_CODENAME']


class State(dict):
    """Encapsulate state common to the unit for republishing to relations."""
    def __init__(self, state_file):
        super(State, self).__init__()
        self._state_file = state_file
        self.load()

    def load(self):
        '''Load stored state from local disk.'''
        if os.path.exists(self._state_file):
            state = pickle.load(open(self._state_file, 'rb'))
        else:
            state = {}
        self.clear()

        self.update(state)

    def save(self):
        '''Store state to local disk.'''
        state = {}
        state.update(self)
        pickle.dump(state, open(self._state_file, 'wb'))

    def publish(self):
        """Publish relevant unit state to relations"""

        def add(state_dict, key):
            if key in self:
                state_dict[key] = self[key]

        client_state = {}
        add(client_state, 'state')

        for relid in hookenv.relation_ids('db'):
            hookenv.relation_set(relid, client_state)

        for relid in hookenv.relation_ids('db-admin'):
            hookenv.relation_set(relid, client_state)

        replication_state = dict(client_state)

        add(replication_state, 'replication_password')
        add(replication_state, 'port')
        add(replication_state, 'wal_received_offset')
        add(replication_state, 'following')
        add(replication_state, 'client_relations')

        authorized = self.get('authorized', None)
        if authorized:
            replication_state['authorized'] = ' '.join(sorted(authorized))

        for relid in hookenv.relation_ids('replication'):
            hookenv.relation_set(relid, replication_state)

        log('saving local state', DEBUG)
        self.save()


def volume_get_all_mounted():
    command = ("mount |egrep %s" % external_volume_mount)
    status, output = commands.getstatusoutput(command)
    if status != 0:
        return None
    return output


def postgresql_autostart(enabled):
    postgresql_config_dir = _get_postgresql_config_dir()
    startup_file = os.path.join(postgresql_config_dir, 'start.conf')
    if enabled:
        log("Enabling PostgreSQL startup in {}".format(startup_file))
        mode = 'auto'
    else:
        log("Disabling PostgreSQL startup in {}".format(startup_file))
        mode = 'manual'
    template_file = "{}/templates/start_conf.tmpl".format(hookenv.charm_dir())
    contents = Template(open(template_file).read()).render({'mode': mode})
    host.write_file(
        startup_file, contents, 'postgres', 'postgres', perms=0o644)


def run(command, exit_on_error=True, quiet=False):
    '''Run a command and return the output.'''
    if not quiet:
        log("Running {!r}".format(command), DEBUG)
    p = subprocess.Popen(
        command, stdin=subprocess.PIPE, stdout=subprocess.PIPE,
        shell=isinstance(command, basestring))
    p.stdin.close()
    lines = []
    for line in p.stdout:
        if line:
            # LP:1274460 & LP:1259490 mean juju-log is no where near as
            # useful as we would like, so just shove a copy of the
            # output to stdout for logging.
            # log("> {}".format(line), DEBUG)
            if not quiet:
                print line
            lines.append(line)
        elif p.poll() is not None:
            break

    p.wait()

    if p.returncode == 0:
        return '\n'.join(lines)

    if p.returncode != 0 and exit_on_error:
        log("ERROR: {}".format(p.returncode), ERROR)
        sys.exit(p.returncode)

    raise subprocess.CalledProcessError(
        p.returncode, command, '\n'.join(lines))


def postgresql_is_running():
    '''Return true if PostgreSQL is running.'''
    for version, name, _, status in lsclusters(slice(4)):
        if (version, name) == (pg_version(), hookenv.config('cluster_name')):
            if 'online' in status.split(','):
                log('PostgreSQL is running', DEBUG)
                return True
            else:
                log('PostgreSQL is not running', DEBUG)
                return False
    assert False, 'Cluster {} {} not found'.format(
        pg_version(), hookenv.config('cluster_name'))


def postgresql_stop():
    '''Shutdown PostgreSQL.'''
    if postgresql_is_running():
        run([
            'pg_ctlcluster', '--force',
            pg_version(), hookenv.config('cluster_name'), 'stop'])
        log('PostgreSQL shut down')


def postgresql_start():
    '''Start PostgreSQL if it is not already running.'''
    if not postgresql_is_running():
        run([
            'pg_ctlcluster', pg_version(),
            hookenv.config('cluster_name'), 'start'])
        log('PostgreSQL started')


def postgresql_restart():
    '''Restart PostgreSQL, or start it if it is not already running.'''
    if postgresql_is_running():
        with restart_lock(hookenv.local_unit(), True):
            run([
                'pg_ctlcluster', '--force',
                pg_version(), hookenv.config('cluster_name'), 'restart'])
            log('PostgreSQL restarted')
    else:
        postgresql_start()

    assert postgresql_is_running()

    # Store a copy of our known live configuration so
    # postgresql_reload_or_restart() can make good choices.
    if 'saved_config' in local_state:
        local_state['live_config'] = local_state['saved_config']
        local_state.save()


def postgresql_reload():
    '''Make PostgreSQL reload its configuration.'''
    # reload returns a reliable exit status
    if postgresql_is_running():
        # I'm using the PostgreSQL function to avoid as much indirection
        # as possible.
        success = run_select_as_postgres('SELECT pg_reload_conf()')[1][0][0]
        assert success, 'Failed to reload PostgreSQL configuration'
        log('PostgreSQL configuration reloaded')
    return postgresql_start()


def requires_restart():
    '''Check for configuration changes requiring a restart to take effect.'''
    if not postgresql_is_running():
        return True

    saved_config = local_state.get('saved_config', None)
    if not saved_config:
        # No record of postgresql.conf state, perhaps an upgrade.
        # Better restart.
        return True

    live_config = local_state.setdefault('live_config', {})

    # Pull in a list of PostgreSQL settings.
    cur = db_cursor()
    cur.execute("SELECT name, context FROM pg_settings")
    restart = False
    for name, context in cur.fetchall():
        live_value = live_config.get(name, None)
        new_value = saved_config.get(name, None)

        if new_value != live_value:
            if live_config:
                log("Changed {} from {!r} to {!r}".format(
                    name, live_value, new_value), DEBUG)
            if context == 'postmaster':
                # A setting has changed that requires PostgreSQL to be
                # restarted before it will take effect.
                restart = True
                log('{} changed from {} to {}. Restart required.'.format(
                    name, live_value, new_value), DEBUG)
    return restart


def postgresql_reload_or_restart():
    """Reload PostgreSQL configuration, restarting if necessary."""
    if requires_restart():
        log("Configuration change requires PostgreSQL restart", WARNING)
        postgresql_restart()
        assert not requires_restart(), "Configuration changes failed to apply"
    else:
        postgresql_reload()

    local_state['saved_config'] = local_state['live_config']
    local_state.save()


def get_service_port():
    '''Return the port PostgreSQL is listening on.'''
    for version, name, port in lsclusters(slice(3)):
        if (version, name) == (pg_version(), hookenv.config('cluster_name')):
            return int(port)

    assert False, 'No port found for {!r} {!r}'.format(
        pg_version(), hookenv.config['cluster_name'])


def lsclusters(s=slice(0, -1)):
    for line in run('pg_lsclusters', quiet=True).splitlines()[1:]:
        if line:
            yield line.split()[s]


def createcluster():
    with switch_cwd('/tmp'):  # Ensure cwd is readable as the postgres user
        create_cmd = [
            "pg_createcluster",
            "--locale", hookenv.config('locale'),
            "-e", hookenv.config('encoding')]
        if hookenv.config('listen_port'):
            create_cmd.extend(["-p", str(hookenv.config('listen_port'))])
        version = pg_version()
        create_cmd.append(version)
        create_cmd.append(hookenv.config('cluster_name'))

        # With 9.3+, we make an opinionated decision to always enable
        # data checksums. This seems to be best practice. We could
        # turn this into a configuration item if there is need. There
        # is no way to enable this option on existing clusters.
        if StrictVersion(version) >= StrictVersion('9.3'):
            create_cmd.extend(['--', '--data-checksums'])

        run(create_cmd)
        # Ensure SSL certificates exist, as we enable SSL by default.
        create_ssl_cert(os.path.join(
            postgresql_data_dir, pg_version(), hookenv.config('cluster_name')))


def _get_system_ram():
    """ Return the system ram in Megabytes """
    import psutil
    return psutil.phymem_usage()[0] / (1024 ** 2)


def _get_page_size():
    """ Return the operating system's configured PAGE_SIZE """
    return int(run("getconf PAGE_SIZE"))   # frequently 4096


def _run_sysctl(postgresql_sysctl):
    """sysctl -p postgresql_sysctl, helper for easy test mocking."""
    # Do not error out when this fails. It is not likely to work under LXC.
    return run("sysctl -p {}".format(postgresql_sysctl), exit_on_error=False)


def create_postgresql_config(config_file):
    '''Create the postgresql.conf file'''
    config_data = hookenv.config()
    if not config_data.get('listen_port', None):
        config_data['listen_port'] = get_service_port()
    if config_data["performance_tuning"].lower() != "manual":
        total_ram = _get_system_ram()
        config_data["kernel_shmmax"] = (int(total_ram) * 1024 * 1024) + 1024
        config_data["kernel_shmall"] = config_data["kernel_shmmax"]

    # XXX: This is very messy - should probably be a subordinate charm
    lines = ["kernel.sem = 250 32000 100 1024\n"]
    if config_data["kernel_shmall"] > 0:
        # Convert config kernel_shmall (bytes) to pages
        page_size = _get_page_size()
        num_pages = config_data["kernel_shmall"] / page_size
        if (config_data["kernel_shmall"] % page_size) > 0:
            num_pages += 1
        lines.append("kernel.shmall = %s\n" % num_pages)
    if config_data["kernel_shmmax"] > 0:
        lines.append("kernel.shmmax = %s\n" % config_data["kernel_shmmax"])
    host.write_file(postgresql_sysctl, ''.join(lines), perms=0600)
    _run_sysctl(postgresql_sysctl)

    # If we are replicating, some settings may need to be overridden to
    # certain minimum levels.
    num_slaves = slave_count()
    if num_slaves > 0:
        log('{} hot standbys in peer relation.'.format(num_slaves))
        log('Ensuring minimal replication settings')
        config_data['hot_standby'] = True
        config_data['wal_level'] = 'hot_standby'
        config_data['wal_keep_segments'] = max(
            config_data['wal_keep_segments'],
            config_data['replicated_wal_keep_segments'])
        # We need this set even if config_data['streaming_replication']
        # is False, because the replication connection is still needed
        # by pg_basebackup to build a hot standby.
        config_data['max_wal_senders'] = max(
            num_slaves, config_data['max_wal_senders'])

    # Log shipping to Swift using SwiftWAL. This could be for
    # non-streaming replication, or for PITR.
    if config_data.get('swiftwal_log_shipping', None):
        config_data['archive_mode'] = True
        config_data['wal_level'] = 'hot_standby'
        config_data['archive_command'] = swiftwal_archive_command()

    if config_data.get('wal_e_storage_uri', None):
        config_data['archive_mode'] = True
        config_data['wal_level'] = 'hot_standby'
        config_data['archive_command'] = wal_e_archive_command()

    # Send config data to the template
    # Return it as pg_config
    charm_dir = hookenv.charm_dir()
    template_file = "{}/templates/postgresql.conf.tmpl".format(charm_dir)
    if not config_data.get('version', None):
        config_data['version'] = pg_version()
    pg_config = Template(
        open(template_file).read()).render(config_data)
    host.write_file(
        config_file, pg_config,
        owner="postgres",  group="postgres", perms=0600)

    # Create or update files included from postgresql.conf.
    configure_log_destination(os.path.dirname(config_file))

    tune_postgresql_config(config_file)

    local_state['saved_config'] = dict(config_data)
    local_state.save()


def tune_postgresql_config(config_file):
    tune_workload = hookenv.config('performance_tuning').lower()
    if tune_workload == "manual":
        return  # Requested no autotuning.

    if tune_workload == "auto":
        tune_workload = "mixed"  # Pre-pgtune backwards compatibility.

    with NamedTemporaryFile() as tmp_config:
        run(['pgtune', '-i', config_file, '-o', tmp_config.name,
             '-T', tune_workload,
             '-c', str(hookenv.config('max_connections'))])
        host.write_file(
            config_file, open(tmp_config.name, 'r').read(),
            owner='postgres', group='postgres', perms=0o600)


def create_postgresql_ident(output_file):
    '''Create the pg_ident.conf file.'''
    ident_data = {}
    charm_dir = hookenv.charm_dir()
    template_file = "{}/templates/pg_ident.conf.tmpl".format(charm_dir)
    pg_ident_template = Template(open(template_file).read())
    host.write_file(
        output_file, pg_ident_template.render(ident_data),
        owner="postgres", group="postgres", perms=0600)


def generate_postgresql_hba(
        output_file, user=None, schema_user=None, database=None):
    '''Create the pg_hba.conf file.'''

    # Per Bug #1117542, when generating the postgresql_hba file we
    # need to cope with private-address being either an IP address
    # or a hostname.
    def munge_address(addr):
        # http://stackoverflow.com/q/319279/196832
        try:
            socket.inet_aton(addr)
            return "%s/32" % addr
        except socket.error:
            # It's not an IP address.
            # XXX workaround for MAAS bug
            # https://bugs.launchpad.net/maas/+bug/1250435
            # If it's a CNAME, use the A record it points to.
            # If it fails for some reason, return the original address
            try:
                output = run("dig +short -t CNAME %s" % addr, True).strip()
            except:
                return addr
            if len(output) != 0:
                return output.rstrip(".")  # trailing dot
            return addr

    config_data = hookenv.config()
    allowed_units = set()
    relation_data = []
    relids = hookenv.relation_ids('db') + hookenv.relation_ids('db-admin')
    for relid in relids:
        local_relation = hookenv.relation_get(
            unit=hookenv.local_unit(), rid=relid)

        # We might see relations that have not yet been setup enough.
        # At a minimum, the relation-joined hook needs to have been run
        # on the server so we have information about the usernames and
        # databases to allow in.
        if 'user' not in local_relation:
            continue

        for unit in hookenv.related_units(relid):
            relation = hookenv.relation_get(unit=unit, rid=relid)

            relation['relation-id'] = relid
            relation['unit'] = unit

            if relid.startswith('db-admin:'):
                relation['user'] = 'all'
                relation['database'] = 'all'
            elif relid.startswith('db:'):
                relation['user'] = local_relation.get('user', user)
                relation['schema_user'] = local_relation.get('schema_user',
                                                             schema_user)
                relation['database'] = local_relation.get('database', database)

                if ((relation['user'] is None
                     or relation['schema_user'] is None
                     or relation['database'] is None)):
                    # Missing info in relation for this unit, so skip it.
                    continue
            else:
                raise RuntimeError(
                    'Unknown relation type {}'.format(repr(relid)))

            allowed_units.add(unit)
            relation['private-address'] = munge_address(
                relation['private-address'])
            relation_data.append(relation)

    log(str(relation_data), INFO)

    # Replication connections. Each unit needs to be able to connect to
    # every other unit's postgres database and the magic replication
    # database. It also needs to be able to connect to its own postgres
    # database.
    for relid in hookenv.relation_ids('replication'):
        for unit in hookenv.related_units(relid):
            relation = hookenv.relation_get(unit=unit, rid=relid)
            remote_addr = munge_address(relation['private-address'])
            remote_replication = {'database': 'replication',
                                  'user': 'juju_replication',
                                  'private-address': remote_addr,
                                  'relation-id': relid,
                                  'unit': unit,
                                  }
            relation_data.append(remote_replication)
            remote_pgdb = {'database': 'postgres',
                           'user': 'juju_replication',
                           'private-address': remote_addr,
                           'relation-id': relid,
                           'unit': unit,
                           }
            relation_data.append(remote_pgdb)

    # Hooks need permissions too to setup replication.
    for relid in hookenv.relation_ids('replication'):
        local_replication = {'database': 'postgres',
                             'user': 'juju_replication',
                             'private-address': munge_address(
                                 hookenv.unit_private_ip()),
                             'relation-id': relid,
                             'unit': hookenv.local_unit(),
                             }
        relation_data.append(local_replication)

    # Admin IP addresses for people using tools like pgAdminIII in a local JuJu
    # We accept a single IP or a comma separated list of IPs, these are added
    # to the list of relations that end up in pg_hba.conf thus granting
    # the IP addresses socket access to the postgres server.
    if config_data["admin_addresses"] != '':
        if "," in config_data["admin_addresses"]:
            admin_ip_list = config_data["admin_addresses"].split(",")
        else:
            admin_ip_list = [config_data["admin_addresses"]]

        for admin_ip in admin_ip_list:
            admin_host = {
                'database': 'all',
                'user': 'all',
                'private-address': munge_address(admin_ip)}
            relation_data.append(admin_host)

    extra_pg_auth = [pg_auth.strip() for pg_auth in
                     config_data["extra_pg_auth"].split(',') if pg_auth]

    template_file = "{}/templates/pg_hba.conf.tmpl".format(hookenv.charm_dir())
    pg_hba_template = Template(open(template_file).read())
    pg_hba_rendered = pg_hba_template.render(extra_pg_auth=extra_pg_auth,
                                             access_list=relation_data)
    host.write_file(
        output_file, pg_hba_rendered,
        owner="postgres", group="postgres", perms=0600)
    postgresql_reload()

    # Loop through all db relations, making sure each knows what are the list
    # of allowed hosts that were just added. lp:#1187508
    # We sort the list to ensure stability, probably unnecessarily.
    for relid in hookenv.relation_ids('db') + hookenv.relation_ids('db-admin'):
        hookenv.relation_set(
            relid, {"allowed-units": " ".join(unit_sorted(allowed_units))})


def install_postgresql_crontab(output_file):
    '''Create the postgres user's crontab'''
    config_data = hookenv.config()
    config_data['scripts_dir'] = postgresql_scripts_dir
    config_data['swiftwal_backup_command'] = swiftwal_backup_command()
    config_data['swiftwal_prune_command'] = swiftwal_prune_command()
    config_data['wal_e_backup_command'] = wal_e_backup_command()
    config_data['wal_e_prune_command'] = wal_e_prune_command()

    charm_dir = hookenv.charm_dir()
    template_file = "{}/templates/postgres.cron.tmpl".format(charm_dir)
    crontab_template = Template(
        open(template_file).read()).render(config_data)
    host.write_file(output_file, crontab_template, perms=0600)


def create_recovery_conf(master_host, master_port, restart_on_change=False):
    version = pg_version()
    cluster_name = hookenv.config('cluster_name')
    postgresql_cluster_dir = os.path.join(
        postgresql_data_dir, version, cluster_name)

    recovery_conf_path = os.path.join(postgresql_cluster_dir, 'recovery.conf')
    if os.path.exists(recovery_conf_path):
        old_recovery_conf = open(recovery_conf_path, 'r').read()
    else:
        old_recovery_conf = None

    charm_dir = hookenv.charm_dir()
    streaming_replication = hookenv.config('streaming_replication')
    template_file = "{}/templates/recovery.conf.tmpl".format(charm_dir)
    params = dict(
        host=master_host, port=master_port,
        password=local_state['replication_password'],
        streaming_replication=streaming_replication)
    if hookenv.config('wal_e_storage_uri'):
        params['restore_command'] = wal_e_restore_command()
    elif hookenv.config('swiftwal_log_shipping'):
        params['restore_command'] = swiftwal_restore_command()
    recovery_conf = Template(open(template_file).read()).render(params)
    log(recovery_conf, DEBUG)
    host.write_file(
        os.path.join(postgresql_cluster_dir, 'recovery.conf'),
        recovery_conf, owner="postgres", group="postgres", perms=0o600)

    if restart_on_change and old_recovery_conf != recovery_conf:
        log("recovery.conf updated. Restarting to take effect.")
        postgresql_restart()


<<<<<<< HEAD
# -----------------------------------------------------------------------------
# load_postgresql_config:  Convenience function that loads (as a string) the
#                          current postgresql configuration file.
#                          Returns a string containing the postgresql config or
#                          None
# -----------------------------------------------------------------------------
def load_postgresql_config(config_file):
    if os.path.isfile(config_file):
        return(open(config_file).read())
=======
def ensure_swift_container(container):
    from swiftclient import client as swiftclient
    config = hookenv.config()
    con = swiftclient.Connection(
        authurl=config.get('os_auth_url', ''),
        user=config.get('os_username', ''),
        key=config.get('os_password', ''),
        tenant_name=config.get('os_tenant_name', ''),
        auth_version='2.0',
        retries=0)
    try:
        con.head_container(container)
    except swiftclient.ClientException:
        con.put_container(container)


def wal_e_envdir():
    '''The envdir(1) environment location used to drive WAL-E.'''
    return os.path.join(_get_postgresql_config_dir(), 'wal-e.env')


def create_wal_e_envdir():
    '''Regenerate the envdir(1) environment used to drive WAL-E.'''
    config = hookenv.config()
    env = dict(
        SWIFT_AUTHURL=config.get('os_auth_url', ''),
        SWIFT_TENANT=config.get('os_tenant_name', ''),
        SWIFT_USER=config.get('os_username', ''),
        SWIFT_PASSWORD=config.get('os_password', ''),
        AWS_ACCESS_KEY_ID=config.get('aws_access_key_id', ''),
        AWS_SECRET_ACCESS_KEY=config.get('aws_secret_access_key', ''),
        WABS_ACCOUNT_NAME=config.get('wabs_account_name', ''),
        WABS_ACCESS_KEY=config.get('wabs_access_key', ''),
        WALE_SWIFT_PREFIX='',
        WALE_S3_PREFIX='',
        WALE_WABS_PREFIX='')

    uri = config.get('wal_e_storage_uri', None)

    if uri:
        # Until juju provides us with proper leader election, we have a
        # state where units do not know if they are alone or part of a
        # cluster. To avoid units stomping on each others WAL and backups,
        # we use a unique container for each unit when they are not
        # part of the peer relation. Once they are part of the peer
        # relation, they share a container.
        if local_state.get('state', 'standalone') == 'standalone':
            if not uri.endswith('/'):
                uri += '/'
            uri += hookenv.local_unit().split('/')[-1]

        parsed_uri = urlparse.urlparse(uri)

        required_env = []
        if parsed_uri.scheme == 'swift':
            env['WALE_SWIFT_PREFIX'] = uri
            required_env = ['SWIFT_AUTHURL', 'SWIFT_TENANT',
                            'SWIFT_USER', 'SWIFT_PASSWORD']
            ensure_swift_container(parsed_uri.netloc)
        elif parsed_uri.scheme == 's3':
            env['WALE_S3_PREFIX'] = uri
            required_env = ['AWS_ACCESS_KEY_ID', 'AWS_SECRET_ACCESS_KEY']
        elif parsed_uri.scheme == 'wabs':
            env['WALE_WABS_PREFIX'] = uri
            required_env = ['WABS_ACCOUNT_NAME', 'WABS_ACCESS_KEY']
        else:
            log('Invalid wal_e_storage_uri {}'.format(uri), ERROR)

        for env_key in required_env:
            if not env[env_key].strip():
                log('Missing {}'.format(env_key), ERROR)

    # Regenerate the envdir(1) environment recommended by WAL-E.
    # All possible keys are rewritten to ensure we remove old secrets.
    host.mkdir(wal_e_envdir(), 'postgres', 'postgres', 0o750)
    for k, v in env.items():
        host.write_file(
            os.path.join(wal_e_envdir(), k), v.strip(),
            'postgres', 'postgres', 0o640)


def wal_e_archive_command():
    '''Return the archive_command needed in postgresql.conf.'''
    return 'envdir {} wal-e wal-push %p'.format(wal_e_envdir())


def wal_e_restore_command():
    return 'envdir {} wal-e wal-fetch "%f" "%p"'.format(wal_e_envdir())


def wal_e_backup_command():
    postgresql_cluster_dir = os.path.join(
        postgresql_data_dir, pg_version(), hookenv.config('cluster_name'))
    return 'envdir {} wal-e backup-push {}'.format(
        wal_e_envdir(), postgresql_cluster_dir)


def wal_e_prune_command():
    return 'envdir {} wal-e delete --confirm retain {}'.format(
        wal_e_envdir(), hookenv.config('wal_e_backup_retention'))


def swiftwal_config():
    postgresql_config_dir = _get_postgresql_config_dir()
    return os.path.join(postgresql_config_dir, "swiftwal.conf")


def create_swiftwal_config():
    if not hookenv.config('swiftwal_container_prefix'):
        return

    # Until juju provides us with proper leader election, we have a
    # state where units do not know if they are alone or part of a
    # cluster. To avoid units stomping on each others WAL and backups,
    # we use a unique Swift container for each unit when they are not
    # part of the peer relation. Once they are part of the peer
    # relation, they share a container.
    if local_state.get('state', 'standalone') == 'standalone':
        container = '{}_{}'.format(hookenv.config('swiftwal_container_prefix'),
                                   hookenv.local_unit().split('/')[-1])
>>>>>>> e13e7bfb
    else:
        container = hookenv.config('swiftwal_container_prefix')

    template_file = os.path.join(hookenv.charm_dir(),
                                 'templates', 'swiftwal.conf.tmpl')
    params = dict(hookenv.config())
    params['swiftwal_container'] = container
    content = Template(open(template_file).read()).render(params)
    host.write_file(swiftwal_config(), content, "postgres", "postgres", 0o600)


def swiftwal_archive_command():
    '''Return the archive_command needed in postgresql.conf'''
    return 'swiftwal --config={} archive-wal %p'.format(swiftwal_config())


def swiftwal_restore_command():
    '''Return the restore_command needed in recovery.conf'''
    return 'swiftwal --config={} restore-wal %f %p'.format(swiftwal_config())


def swiftwal_backup_command():
    '''Return the backup command needed in postgres' crontab'''
    cmd = 'swiftwal --config={} backup --port={}'.format(swiftwal_config(),
                                                         get_service_port())
    if not hookenv.config('swiftwal_log_shipping'):
        cmd += ' --xlog'
    return cmd


def swiftwal_prune_command():
    '''Return the backup & wal pruning command needed in postgres' crontab'''
    config = hookenv.config()
    args = '--keep-backups={} --keep-wals={}'.format(
        config.get('swiftwal_backup_retention', 0),
        max(config['wal_keep_segments'],
            config['replicated_wal_keep_segments']))
    return 'swiftwal --config={} prune {}'.format(swiftwal_config(), args)


def update_service_port():
    old_port = local_state.get('listen_port', None)
    new_port = get_service_port()
    if old_port != new_port:
        if new_port:
            hookenv.open_port(new_port)
        if old_port:
            hookenv.close_port(old_port)
        local_state['listen_port'] = new_port
        local_state.save()


def create_ssl_cert(cluster_dir):
    # PostgreSQL expects SSL certificates in the datadir.
    server_crt = os.path.join(cluster_dir, 'server.crt')
    server_key = os.path.join(cluster_dir, 'server.key')
    if not os.path.exists(server_crt):
        os.symlink('/etc/ssl/certs/ssl-cert-snakeoil.pem',
                   server_crt)
    if not os.path.exists(server_key):
        os.symlink('/etc/ssl/private/ssl-cert-snakeoil.key',
                   server_key)


def set_password(user, password):
    if not os.path.isdir("passwords"):
        os.makedirs("passwords")
    old_umask = os.umask(0o077)
    try:
        with open("passwords/%s" % user, "w") as pwfile:
            pwfile.write(password)
    finally:
        os.umask(old_umask)


def get_password(user):
    try:
        with open("passwords/%s" % user) as pwfile:
            return pwfile.read()
    except IOError:
        return None


def db_cursor(autocommit=False, db='postgres', user='postgres',
              host=None, port=None, timeout=30):
    if port is None:
        port = get_service_port()
    if host:
        conn_str = "dbname={} host={} port={} user={}".format(
            db, host, port, user)
    else:
        conn_str = "dbname={} port={} user={}".format(db, port, user)
    # There are often race conditions in opening database connections,
    # such as a reload having just happened to change pg_hba.conf
    # settings or a hot standby being restarted and needing to catch up
    # with its master. To protect our automation against these sorts of
    # race conditions, by default we always retry failed connections
    # until a timeout is reached.
    start = time.time()
    while True:
        try:
            with pgpass():
                conn = psycopg2.connect(conn_str)
            break
        except psycopg2.Error, x:
            if time.time() > start + timeout:
                log("Database connection {!r} failed".format(
                    conn_str), CRITICAL)
                raise
            log("Unable to open connection ({}), retrying.".format(x))
            time.sleep(1)
    conn.autocommit = autocommit
    return conn.cursor()


def run_sql_as_postgres(sql, *parameters):
    cur = db_cursor(autocommit=True)
    try:
        cur.execute(sql, parameters)
        return cur.statusmessage
    except psycopg2.ProgrammingError:
        log(sql, CRITICAL)
        raise


def run_select_as_postgres(sql, *parameters):
    cur = db_cursor()
    cur.execute(sql, parameters)
    # NB. Need to suck in the results before the rowcount is valid.
    results = cur.fetchall()
    return (cur.rowcount, results)


def validate_config():
    """
    Sanity check charm configuration, aborting the script if
    we have bogus config values or config changes the charm does not yet
    (or cannot) support.
    """
    valid = True
    config_data = hookenv.config()

    version = config_data.get('version', None)
    if version:
        if version not in ('9.1', '9.2', '9.3', '9.4'):
            valid = False
            log("Invalid or unsupported version {!r} requested".format(
                version), CRITICAL)

    if config_data['cluster_name'] != 'main':
        valid = False
        log("Cluster names other than 'main' do not work per LP:1271835",
            CRITICAL)

    if config_data['listen_ip'] != '*':
        valid = False
        log("listen_ip values other than '*' do not work per LP:1271837",
            CRITICAL)

    valid_workloads = [
        'dw',  'oltp', 'web', 'mixed', 'desktop', 'manual', 'auto']
    requested_workload = config_data['performance_tuning'].lower()
    if requested_workload not in valid_workloads:
        valid = False
        log('Invalid performance_tuning setting {}'.format(requested_workload),
            CRITICAL)
    if requested_workload == 'auto':
        log("'auto' performance_tuning deprecated. Using 'mixed' tuning",
            WARNING)

    unchangeable_config = [
        'locale', 'encoding', 'version', 'cluster_name', 'pgdg']

    for name in unchangeable_config:
        if (name in local_state
                and local_state[name] != config_data.get(name, None)):
            valid = False
            log("Cannot change {!r} setting after install.".format(name))
        local_state[name] = config_data.get(name, None)
    local_state.save()

    package_status = config_data['package_status']
    if package_status not in ['install', 'hold']:
        valid = False
        log("package_status must be 'install' or 'hold' not '{}'"
            "".format(package_status), CRITICAL)

    if not valid:
        sys.exit(99)


def ensure_package_status(package, status):
    selections = ''.join(['{} {}\n'.format(package, status)])
    dpkg = subprocess.Popen(
        ['dpkg', '--set-selections'], stdin=subprocess.PIPE)
    dpkg.communicate(input=selections)


# -----------------------------------------------------------------------------
# Core logic for permanent storage changes:
# NOTE the only 2 "True" return points:
#   1) symlink already pointing to existing storage (no-op)
#   2) new storage properly initialized:
#     - if fresh new storage dir: rsync existing data
#     - manipulate /var/lib/postgresql/VERSION/CLUSTER symlink
# -----------------------------------------------------------------------------
def config_changed_volume_apply(mount_point):
    version = pg_version()
    cluster_name = hookenv.config('cluster_name')
    data_directory_path = os.path.join(
        postgresql_data_dir, version, cluster_name)

    assert(data_directory_path)

    if not os.path.exists(data_directory_path):
        log(
            "postgresql data dir {} not found, "
            "not applying changes.".format(data_directory_path),
            CRITICAL)
        return False

    new_pg_dir = os.path.join(mount_point, "postgresql")
    new_pg_version_cluster_dir = os.path.join(
        new_pg_dir, version, cluster_name)
    if not mount_point:
        log(
            "invalid mount point = {}, "
            "not applying changes.".format(mount_point), ERROR)
        return False

    if ((os.path.islink(data_directory_path) and
         os.readlink(data_directory_path) == new_pg_version_cluster_dir and
         os.path.isdir(new_pg_version_cluster_dir))):
        log(
            "postgresql data dir '{}' already points "
            "to {}, skipping storage changes.".format(
                data_directory_path, new_pg_version_cluster_dir))
        log(
            "existing-symlink: to fix/avoid UID changes from "
            "previous units, doing: "
            "chown -R postgres:postgres {}".format(new_pg_dir))
        run("chown -R postgres:postgres %s" % new_pg_dir)
        return True

    # Create a directory structure below "new" mount_point as
    #   external_volume_mount/postgresql/9.1/main
    for new_dir in [new_pg_dir,
                    os.path.join(new_pg_dir, version),
                    new_pg_version_cluster_dir]:
        if not os.path.isdir(new_dir):
            log("mkdir %s".format(new_dir))
            host.mkdir(new_dir, owner="postgres", perms=0o700)
    # Carefully build this symlink, e.g.:
    # /var/lib/postgresql/9.1/main ->
    # external_volume_mount/postgresql/9.1/main
    # but keep previous "main/"  directory, by renaming it to
    # main-$TIMESTAMP
    if not postgresql_stop() and postgresql_is_running():
        log("postgresql_stop() failed - can't migrate data.", ERROR)
        return False
    if not os.path.exists(os.path.join(
            new_pg_version_cluster_dir, "PG_VERSION")):
        log("migrating PG data {}/ -> {}/".format(
            data_directory_path, new_pg_version_cluster_dir), WARNING)
        # void copying PID file to perm storage (shouldn't be any...)
        command = "rsync -a --exclude postmaster.pid {}/ {}/".format(
            data_directory_path, new_pg_version_cluster_dir)
        log("run: {}".format(command))
        run(command)
    try:
        os.rename(data_directory_path, "{}-{}".format(
            data_directory_path, int(time.time())))
        log("NOTICE: symlinking {} -> {}".format(
            new_pg_version_cluster_dir, data_directory_path))
        os.symlink(new_pg_version_cluster_dir, data_directory_path)
        run("chown -h postgres:postgres {}".format(data_directory_path))
        log(
            "after-symlink: to fix/avoid UID changes from "
            "previous units, doing: "
            "chown -R postgres:postgres {}".format(new_pg_dir))
        run("chown -R postgres:postgres {}".format(new_pg_dir))
        return True
    except OSError:
        log("failed to symlink {} -> {}".format(
            data_directory_path, mount_point), CRITICAL)
        return False


@hooks.hook()
def config_changed(force_restart=False, mount_point=None):
    validate_config()
    config_data = hookenv.config()
    update_repos_and_packages()

    if mount_point is not None:
        # config_changed_volume_apply will stop the service if it finds
        # it necessary, ie: new volume setup
        if config_changed_volume_apply(mount_point=mount_point):
            postgresql_autostart(True)
        else:
            postgresql_autostart(False)
            postgresql_stop()
            mounts = volume_get_all_mounted()
            if mounts:
                log("current mounted volumes: {}".format(mounts))
            log(
                "Disabled and stopped postgresql service "
                "(config_changed_volume_apply failure)", ERROR)
            sys.exit(1)

    postgresql_config_dir = _get_postgresql_config_dir(config_data)
    postgresql_config = os.path.join(postgresql_config_dir, "postgresql.conf")
    postgresql_hba = os.path.join(postgresql_config_dir, "pg_hba.conf")
    postgresql_ident = os.path.join(postgresql_config_dir, "pg_ident.conf")

    create_postgresql_config(postgresql_config)
    create_postgresql_ident(postgresql_ident)  # Do this before pg_hba.conf.
    generate_postgresql_hba(postgresql_hba)
    create_ssl_cert(os.path.join(
        postgresql_data_dir, pg_version(), config_data['cluster_name']))
    create_swiftwal_config()
    create_wal_e_envdir()
    update_service_port()
    update_nrpe_checks()

    # If an external mountpoint has caused an old, existing DB to be
    # mounted, we need to ensure that all the users, databases, roles
    # etc. exist with known passwords.
    if local_state['state'] in ('standalone', 'master'):
        client_relids = (
            hookenv.relation_ids('db') + hookenv.relation_ids('db-admin'))
        for relid in client_relids:
            rel = hookenv.relation_get(rid=relid, unit=hookenv.local_unit())
            client_rel = None
            for unit in hookenv.related_units(relid):
                client_rel = hookenv.relation_get(unit=unit, rid=relid)
            if not client_rel:
                continue  # No client units - in between departed and broken?

            database = rel.get('database')
            if database is None:
                continue  # The relation exists, but we haven't joined it yet.

            roles = filter(None, (client_rel.get('roles') or '').split(","))
            user = rel.get('user')
            if user:
                admin = relid.startswith('db-admin')
                password = create_user(user, admin=admin)
                reset_user_roles(user, roles)
                hookenv.relation_set(relid, password=password)

            schema_user = rel.get('schema_user')
            if schema_user:
                schema_password = create_user(schema_user)
                hookenv.relation_set(relid, schema_password=schema_password)

            if user and schema_user and not (
                    database is None or database == 'all'):
                ensure_database(user, schema_user, database)

    if force_restart:
        postgresql_restart()
    postgresql_reload_or_restart()

    # In case the log_line_prefix has changed, inform syslog consumers.
    for relid in hookenv.relation_ids('syslog'):
        hookenv.relation_set(
            relid, log_line_prefix=hookenv.config('log_line_prefix'))


@hooks.hook()
def install(run_pre=True):
    if run_pre:
        for f in glob.glob('exec.d/*/charm-pre-install'):
            if os.path.isfile(f) and os.access(f, os.X_OK):
                subprocess.check_call(['sh', '-c', f])

    validate_config()

    config_data = hookenv.config()
    update_repos_and_packages()
    if 'state' not in local_state:
        log('state not in {}'.format(local_state.keys()), DEBUG)
        # Fresh installation. Because this function is invoked by both
        # the install hook and the upgrade-charm hook, we need to guard
        # any non-idempotent setup. We should probably fix this; it
        # seems rather fragile.
        local_state.setdefault('state', 'standalone')
        log(repr(local_state.keys()), DEBUG)

        # Drop the cluster created when the postgresql package was
        # installed, and rebuild it with the requested locale and encoding.
        version = pg_version()
        for ver, name in lsclusters(slice(2)):
            if version == ver and name == 'main':
                run("pg_dropcluster --stop {} main".format(version))
        listen_port = config_data.get('listen_port', None)
        if listen_port:
            port_opt = "--port={}".format(config_data['listen_port'])
        else:
            port_opt = ''
        createcluster()
        assert (
            not port_opt
            or get_service_port() == config_data['listen_port']), (
            'allocated port {!r} != {!r}'.format(
                get_service_port(), config_data['listen_port']))
        local_state['port'] = get_service_port()
        log('publishing state', DEBUG)
        local_state.publish()

    postgresql_backups_dir = (
        config_data['backup_dir'].strip() or
        os.path.join(postgresql_data_dir, 'backups'))

    host.mkdir(postgresql_backups_dir, owner="postgres", perms=0o755)
    host.mkdir(postgresql_scripts_dir, owner="postgres", perms=0o755)
    host.mkdir(postgresql_logs_dir, owner="postgres", perms=0o755)
    paths = {
        'base_dir': postgresql_data_dir,
        'backup_dir': postgresql_backups_dir,
        'scripts_dir': postgresql_scripts_dir,
        'logs_dir': postgresql_logs_dir,
    }
    charm_dir = hookenv.charm_dir()
    template_file = "{}/templates/pg_backup_job.tmpl".format(charm_dir)
    backup_job = Template(open(template_file).read()).render(paths)
    host.write_file(
        os.path.join(postgresql_scripts_dir, 'dump-pg-db'),
        open('scripts/pgbackup.py', 'r').read(), perms=0o755)
    host.write_file(
        os.path.join(postgresql_scripts_dir, 'pg_backup_job'),
        backup_job, perms=0755)
    install_postgresql_crontab(postgresql_crontab)

    # Create this empty log file on installation to avoid triggering
    # spurious monitoring system alerts, per Bug #1329816.
    if not os.path.exists(backup_log):
        host.write_file(backup_log, '', 'postgres', 'postgres', 0664)

    hookenv.open_port(get_service_port())

    # Ensure at least minimal access granted for hooks to run.
    # Reload because we are using the default cluster setup and started
    # when we installed the PostgreSQL packages.
    config_changed(force_restart=True)

    snapshot_relations()


@hooks.hook()
def upgrade_charm():
    """Handle saving state during an upgrade-charm hook.

    When upgrading from an installation using volume-map, we migrate
    that installation to use the storage subordinate charm by remounting
    a mountpath that the storage subordinate maintains. We exit(1) only to
    raise visibility to manual procedure that we log in juju logs below for the
    juju admin to finish the migration by relating postgresql to the storage
    and block-storage-broker services. These steps are generalised in the
    README as well.
    """
    install(run_pre=False)
    snapshot_relations()
    version = pg_version()
    cluster_name = hookenv.config('cluster_name')
    data_directory_path = os.path.join(
        postgresql_data_dir, version, cluster_name)
    if (os.path.islink(data_directory_path)):
        link_target = os.readlink(data_directory_path)
        if "/srv/juju" in link_target:
            # Then we just upgraded from an installation that was using
            # charm config volume_map definitions. We need to stop postgresql
            # and remount the device where the storage subordinate expects to
            # control the mount in the future if relations/units change
            volume_id = link_target.split("/")[3]
            unit_name = hookenv.local_unit()
            new_mount_root = external_volume_mount
            new_pg_version_cluster_dir = os.path.join(
                new_mount_root, "postgresql", version, cluster_name)
            if not os.exists(new_mount_root):
                os.mkdir(new_mount_root)
            log("\n"
                "WARNING: %s unit has external volume id %s mounted via the\n"
                "deprecated volume-map and volume-ephemeral-storage\n"
                "configuration parameters.\n"
                "These parameters are no longer available in the postgresql\n"
                "charm in favor of using the volume_map parameter in the\n"
                "storage subordinate charm.\n"
                "We are migrating the attached volume to a mount path which\n"
                "can be managed by the storage subordinate charm. To\n"
                "continue using this volume_id with the storage subordinate\n"
                "follow this procedure.\n-----------------------------------\n"
                "1. cat > storage.cfg <<EOF\nstorage:\n"
                "  provider: block-storage-broker\n"
                "  root: %s\n"
                "  volume_map: \"{%s: %s}\"\nEOF\n2. juju deploy "
                "--config storage.cfg storage\n"
                "3. juju deploy block-storage-broker\n4. juju add-relation "
                "block-storage-broker storage\n5. juju resolved --retry "
                "%s\n6. juju add-relation postgresql storage\n"
                "-----------------------------------\n" %
                (unit_name, volume_id, new_mount_root, unit_name, volume_id,
                 unit_name), WARNING)
            postgresql_stop()
            os.unlink(data_directory_path)
            log("Unmounting external storage due to charm upgrade: %s" %
                link_target)
            try:
                subprocess.check_output(
                    "umount /srv/juju/%s" % volume_id, shell=True)
                # Since e2label truncates labels to 16 characters use only the
                # first 16 characters of the volume_id as that's what was
                # set by old versions of postgresql charm
                subprocess.check_call(
                    "mount -t ext4 LABEL=%s %s" %
                    (volume_id[:16], new_mount_root), shell=True)
            except subprocess.CalledProcessError, e:
                log("upgrade-charm mount migration failed. %s" % str(e), ERROR)
                sys.exit(1)

            log("NOTICE: symlinking {} -> {}".format(
                new_pg_version_cluster_dir, data_directory_path))
            os.symlink(new_pg_version_cluster_dir, data_directory_path)
            run("chown -h postgres:postgres {}".format(data_directory_path))
            postgresql_start()  # Will exit(1) if issues
            log("Remount and restart success for this external volume.\n"
                "This current running installation will break upon\n"
                "add/remove postgresql units or relations if you do not\n"
                "follow the above procedure to ensure your external\n"
                "volumes are preserved by the storage subordinate charm.",
                WARNING)
            # So juju admins can see the hook fail and note the steps to fix
            # per our WARNINGs above
            sys.exit(1)


@hooks.hook()
def start():
    postgresql_reload_or_restart()


@hooks.hook()
def stop():
    if postgresql_is_running():
        with restart_lock(hookenv.local_unit(), True):
            postgresql_stop()


def quote_identifier(identifier):
    r'''Quote an identifier, such as a table or role name.

    In SQL, identifiers are quoted using " rather than ' (which is reserved
    for strings).

    >>> print(quote_identifier('hello'))
    "hello"

    Quotes and Unicode are handled if you make use of them in your
    identifiers.

    >>> print(quote_identifier("'"))
    "'"
    >>> print(quote_identifier('"'))
    """"
    >>> print(quote_identifier("\\"))
    "\"
    >>> print(quote_identifier('\\"'))
    "\"""
    >>> print(quote_identifier('\\ aargh \u0441\u043b\u043e\u043d'))
    U&"\\ aargh \0441\043b\043e\043d"
    '''
    try:
        return '"%s"' % identifier.encode('US-ASCII').replace('"', '""')
    except UnicodeEncodeError:
        escaped = []
        for c in identifier:
            if c == '\\':
                escaped.append('\\\\')
            elif c == '"':
                escaped.append('""')
            else:
                c = c.encode('US-ASCII', 'backslashreplace')
                # Note Python only supports 32 bit unicode, so we use
                # the 4 hexdigit PostgreSQL syntax (\1234) rather than
                # the 6 hexdigit format (\+123456).
                if c.startswith('\\u'):
                    c = '\\' + c[2:]
                escaped.append(c)
        return 'U&"%s"' % ''.join(escaped)


def sanitize(s):
    s = s.replace(':', '_')
    s = s.replace('-', '_')
    s = s.replace('/', '_')
    s = s.replace('"', '_')
    s = s.replace("'", '_')
    return s


def user_name(relid, remote_unit, admin=False, schema=False):
    # Per Bug #1160530, don't append the remote unit number to the user name.
    components = [sanitize(relid), sanitize(re.split("/", remote_unit)[0])]
    if admin:
        components.append("admin")
    elif schema:
        components.append("schema")
    return "_".join(components)


def user_exists(user):
    sql = "SELECT rolname FROM pg_roles WHERE rolname = %s"
    if run_select_as_postgres(sql, user)[0] > 0:
        return True
    else:
        return False


def create_user(user, admin=False, replication=False):
    password = get_password(user)
    if password is None:
        password = host.pwgen()
        set_password(user, password)
    if user_exists(user):
        log("Updating {} user".format(user))
        action = ["ALTER ROLE"]
    else:
        log("Creating {} user".format(user))
        action = ["CREATE ROLE"]
    action.append('%s WITH LOGIN')
    if admin:
        action.append('SUPERUSER')
    else:
        action.append('NOSUPERUSER')
    if replication:
        action.append('REPLICATION')
    else:
        action.append('NOREPLICATION')
    action.append('PASSWORD %s')
    sql = ' '.join(action)
    run_sql_as_postgres(sql, AsIs(quote_identifier(user)), password)
    return password


def reset_user_roles(user, roles):
    wanted_roles = set(roles)

    sql = """
        SELECT role.rolname
        FROM
            pg_roles AS role,
            pg_roles AS member,
            pg_auth_members
        WHERE
            member.oid = pg_auth_members.member
            AND role.oid = pg_auth_members.roleid
            AND member.rolname = %s
        """
    existing_roles = set(r[0] for r in run_select_as_postgres(sql, user)[1])

    roles_to_grant = wanted_roles.difference(existing_roles)

    for role in roles_to_grant:
        ensure_role(role)

    if roles_to_grant:
        log("Granting {} to {}".format(",".join(roles_to_grant), user), INFO)

    for role in roles_to_grant:
        run_sql_as_postgres(
            "GRANT %s TO %s",
            AsIs(quote_identifier(role)), AsIs(quote_identifier(user)))

    roles_to_revoke = existing_roles.difference(wanted_roles)

    if roles_to_revoke:
        log("Revoking {} from {}".format(",".join(roles_to_grant), user), INFO)

    for role in roles_to_revoke:
        run_sql_as_postgres(
            "REVOKE %s FROM %s",
            AsIs(quote_identifier(role)), AsIs(quote_identifier(user)))


def ensure_role(role):
    sql = "SELECT oid FROM pg_roles WHERE rolname = %s"
    if run_select_as_postgres(sql, role)[0] == 0:
        sql = "CREATE ROLE %s INHERIT NOLOGIN"
        run_sql_as_postgres(sql, AsIs(quote_identifier(role)))


def ensure_database(user, schema_user, database):
    sql = "SELECT datname FROM pg_database WHERE datname = %s"
    if run_select_as_postgres(sql, database)[0] != 0:
        # DB already exists
        pass
    else:
        sql = "CREATE DATABASE %s"
        run_sql_as_postgres(sql, AsIs(quote_identifier(database)))
    sql = "GRANT ALL PRIVILEGES ON DATABASE %s TO %s"
    run_sql_as_postgres(sql, AsIs(quote_identifier(database)),
                        AsIs(quote_identifier(schema_user)))
    sql = "GRANT CONNECT ON DATABASE %s TO %s"
    run_sql_as_postgres(sql, AsIs(quote_identifier(database)),
                        AsIs(quote_identifier(user)))


def snapshot_relations():
    '''Snapshot our relation information into local state.

    We need this information to be available in -broken
    hooks letting us actually clean up properly. Bug #1190996.
    '''
    log("Snapshotting relations", DEBUG)
    local_state['relations'] = hookenv.relations()
    local_state.save()


# Each database unit needs to publish connection details to the
# client. This is problematic, because 1) the user and database are
# only created on the master unit and this is replicated to the
# slave units outside of juju and 2) we have no control over the
# order that units join the relation.
#
# The simplest approach of generating usernames and passwords in
# the master units db-relation-joined hook fails because slave
# units may well have already run their hooks and found no
# connection details to republish. When the master unit publishes
# the connection details it only triggers relation-changed hooks
# on the client units, not the relation-changed hook on other peer
# units.
#
# A more complex approach is for the first database unit that joins
# the relation to generate the usernames and passwords and publish
# this to the relation. Subsequent units can retrieve this
# information and republish it. Of course, the master unit also
# creates the database and users when it joins the relation.
# This approach should work reliably on the server side. However,
# there is a window from when a slave unit joins a client relation
# until the master unit has joined that relation when the
# credentials published by the slave unit are invalid. These
# credentials will only become valid after the master unit has
# actually created the user and database.
#
# The implemented approach is for the master unit's
# db-relation-joined hook to create the user and database and
# publish the connection details, and in addition update a list
# of active relations to the service's peer 'replication' relation.
# After the master unit has updated the peer relationship, the
# slave unit's peer replication-relation-changed hook will
# be triggered and it will have an opportunity to republish the
# connection details. Of course, it may not be able to do so if the
# slave unit's db-relation-joined hook has yet been run, so we must
# also attempt to to republish the connection settings there.
# This way we are guaranteed at least one chance to republish the
# connection details after the database and user have actually been
# created and both the master and slave units have joined the
# relation.
#
# The order of relevant hooks firing may be:
#
# master db-relation-joined (publish)
# slave db-relation-joined (republish)
# slave replication-relation-changed (noop)
#
# slave db-relation-joined (noop)
# master db-relation-joined (publish)
# slave replication-relation-changed (republish)
#
# master db-relation-joined (publish)
# slave replication-relation-changed (noop; slave not yet joined db rel)
# slave db-relation-joined (republish)


@hooks.hook('db-relation-joined', 'db-relation-changed')
def db_relation_joined_changed():
    if local_state['state'] == 'hot standby':
        publish_hot_standby_credentials()
        return

    # By default, we create a database named after the remote
    # servicename. The remote service can override this by setting
    # the database property on the relation.
    database = hookenv.relation_get('database')
    if not database:
        database = hookenv.remote_unit().split('/')[0]

    # Generate a unique username for this relation to use.
    user = user_name(hookenv.relation_id(), hookenv.remote_unit())

    roles = filter(None, (hookenv.relation_get('roles') or '').split(","))

    log('{} unit publishing credentials'.format(local_state['state']))

    password = create_user(user)
    reset_user_roles(user, roles)
    schema_user = "{}_schema".format(user)
    schema_password = create_user(schema_user)
    ensure_database(user, schema_user, database)
    host = hookenv.unit_private_ip()
    port = get_service_port()
    state = local_state['state']  # master, hot standby, standalone

    # Publish connection details.
    connection_settings = dict(
        user=user, password=password,
        schema_user=schema_user, schema_password=schema_password,
        host=host, database=database, port=port, state=state)
    log("Connection settings {!r}".format(connection_settings), DEBUG)
    hookenv.relation_set(relation_settings=connection_settings)

    # Update the peer relation, notifying any hot standby units
    # to republish connection details to the client relation.
    local_state['client_relations'] = ' '.join(sorted(
        hookenv.relation_ids('db') + hookenv.relation_ids('db-admin')))
    log("Client relations {}".format(local_state['client_relations']))
    local_state.publish()

    postgresql_hba = os.path.join(_get_postgresql_config_dir(), "pg_hba.conf")
    generate_postgresql_hba(postgresql_hba, user=user,
                            schema_user=schema_user,
                            database=database)

    snapshot_relations()


@hooks.hook('db-admin-relation-joined', 'db-admin-relation-changed')
def db_admin_relation_joined_changed():
    if local_state['state'] == 'hot standby':
        publish_hot_standby_credentials()
        return

    user = user_name(
        hookenv.relation_id(), hookenv.remote_unit(), admin=True)

    log('{} unit publishing credentials'.format(local_state['state']))

    password = create_user(user, admin=True)
    host = hookenv.unit_private_ip()
    port = get_service_port()
    state = local_state['state']  # master, hot standby, standalone

    # Publish connection details.
    connection_settings = dict(
        user=user, password=password,
        host=host, database='all', port=port, state=state)
    log("Connection settings {!r}".format(connection_settings), DEBUG)
    hookenv.relation_set(relation_settings=connection_settings)

    # Update the peer relation, notifying any hot standby units
    # to republish connection details to the client relation.
    local_state['client_relations'] = ' '.join(
        hookenv.relation_ids('db') + hookenv.relation_ids('db-admin'))
    log("Client relations {}".format(local_state['client_relations']))
    local_state.publish()

    postgresql_hba = os.path.join(_get_postgresql_config_dir(), "pg_hba.conf")
    generate_postgresql_hba(postgresql_hba)

    snapshot_relations()


@hooks.hook()
def db_relation_broken():
    relid = hookenv.relation_id()
    if relid not in local_state['relations']['db']:
        # This was to be a hot standby, but it had not yet got as far as
        # receiving and handling credentials from the master.
        log("db-relation-broken called before relation finished setup", DEBUG)
        return

    # The relation no longer exists, so we can't pull the database name
    # we used from there. Instead, we have to persist this information
    # ourselves.
    relation = local_state['relations']['db'][relid]
    unit_relation_data = relation[hookenv.local_unit()]

    if local_state['state'] in ('master', 'standalone'):
        user = unit_relation_data.get('user', None)
        database = unit_relation_data['database']

        # We need to check that the database still exists before
        # attempting to revoke privileges because the local PostgreSQL
        # cluster may have been rebuilt by another hook.
        sql = "SELECT datname FROM pg_database WHERE datname = %s"
        if run_select_as_postgres(sql, database)[0] != 0:
            sql = "REVOKE ALL PRIVILEGES ON DATABASE %s FROM %s"
            run_sql_as_postgres(sql, AsIs(quote_identifier(database)),
                                AsIs(quote_identifier(user)))
            run_sql_as_postgres(sql, AsIs(quote_identifier(database)),
                                AsIs(quote_identifier(user + "_schema")))

    postgresql_hba = os.path.join(_get_postgresql_config_dir(), "pg_hba.conf")
    generate_postgresql_hba(postgresql_hba)

    # Cleanup our local state.
    snapshot_relations()


@hooks.hook()
def db_admin_relation_broken():
    if local_state['state'] in ('master', 'standalone'):
        user = hookenv.relation_get('user', unit=hookenv.local_unit())
        if user:
            # We need to check that the user still exists before
            # attempting to revoke privileges because the local PostgreSQL
            # cluster may have been rebuilt by another hook.
            sql = "SELECT usename FROM pg_user WHERE usename = %s"
            if run_select_as_postgres(sql, user)[0] != 0:
                sql = "ALTER USER %s NOSUPERUSER"
                run_sql_as_postgres(sql, AsIs(quote_identifier(user)))

    postgresql_hba = os.path.join(_get_postgresql_config_dir(), "pg_hba.conf")
    generate_postgresql_hba(postgresql_hba)

    # Cleanup our local state.
    snapshot_relations()


def update_repos_and_packages():
    need_upgrade = False

    version = pg_version()

    # Add the PGDG APT repository if it is enabled. Setting this boolean
    # is simpler than requiring the magic URL and key be added to
    # install_sources and install_keys. In addition, per Bug #1271148,
    # install_keys is likely a security hole for this sort of remote
    # archive. Instead, we keep a copy of the signing key in the charm
    # and can add it securely.
    pgdg_list = '/etc/apt/sources.list.d/pgdg_{}.list'.format(
        sanitize(hookenv.local_unit()))
    pgdg_key = 'ACCC4CF8'

    if hookenv.config('pgdg'):
        if not os.path.exists(pgdg_list):
            # We need to upgrade, as if we have Ubuntu main packages
            # installed they may be incompatible with the PGDG ones.
            # This is unlikely to ever happen outside of the test suite,
            # and never if you don't reuse machines.
            need_upgrade = True
            run("apt-key add lib/{}.asc".format(pgdg_key))
            open(pgdg_list, 'w').write('deb {} {}-pgdg main'.format(
                'http://apt.postgresql.org/pub/repos/apt/', distro_codename()))
        if version == '9.4':
            pgdg_94_list = '/etc/apt/sources.list.d/pgdg_94_{}.list'.format(
                sanitize(hookenv.local_unit()))
            if not os.path.exists(pgdg_94_list):
                need_upgrade = True
                open(pgdg_94_list, 'w').write(
                    'deb {} {}-pgdg main 9.4'.format(
                        'http://apt.postgresql.org/pub/repos/apt/',
                        distro_codename()))

    elif os.path.exists(pgdg_list):
        log(
            "PGDG apt source not requested, but already in place in this "
            "container", WARNING)
        # We can't just remove a source, as we may have packages
        # installed that conflict with ones from the other configured
        # sources. In particular, if we have postgresql-common installed
        # from the PGDG Apt source, PostgreSQL packages from Ubuntu main
        # will fail to install.
        # os.unlink(pgdg_list)

    # Try to optimize our calls to fetch.configure_sources(), as it
    # cannot do this itself due to lack of state.
    if (need_upgrade
        or local_state.get('install_sources', None)
            != hookenv.config('install_sources')
        or local_state.get('install_keys', None)
            != hookenv.config('install_keys')):
        # Support the standard mechanism implemented by charm-helpers. Pulls
        # from the default 'install_sources' and 'install_keys' config
        # options. This also does 'apt-get update', pulling in the PGDG data
        # if we just configured it.
        fetch.configure_sources(True)
        local_state['install_sources'] = hookenv.config('install_sources')
        local_state['install_keys'] = hookenv.config('install_keys')
        local_state.save()

    # Ensure that the desired database locale is possible.
    if hookenv.config('locale') != 'C':
        run(["locale-gen", "{}.{}".format(
            hookenv.config('locale'), hookenv.config('encoding'))])

    if need_upgrade:
        run("apt-get -y upgrade")

    # It might have been better for debversion and plpython to only get
    # installed if they were listed in the extra-packages config item,
    # but they predate this feature.
    packages = ["python-psutil",  # to obtain system RAM from python
                "libc-bin",       # for getconf
                "postgresql-{}".format(version),
                "postgresql-contrib-{}".format(version),
                "postgresql-plpython-{}".format(version),
                "python-jinja2", "python-psycopg2"]

    # PGDG currently doesn't have debversion for 9.3 & 9.4. Put this back
    # when it does.
    if not (hookenv.config('pgdg') and version in ('9.3', '9.4')):
        packages.append("postgresql-{}-debversion".format(version))

    if hookenv.config('performance_tuning').lower() != 'manual':
        packages.append('pgtune')

    if hookenv.config('swiftwal_container_prefix'):
        packages.append('swiftwal')

    if hookenv.config('wal_e_storage_uri'):
        packages.extend(['wal-e', 'daemontools'])

    packages.extend((hookenv.config('extra-packages') or '').split())
    packages = fetch.filter_installed_packages(packages)
    # Set package state for main postgresql package if installed
    if 'postgresql-{}'.format(version) not in packages:
        ensure_package_status('postgresql-{}'.format(version),
                              hookenv.config('package_status'))
    fetch.apt_install(packages, fatal=True)


@contextmanager
def pgpass():
    passwords = {}

    # Replication.
    # pg_basebackup only works with the password in .pgpass, or entered
    # at the command prompt.
    if 'replication_password' in local_state:
        passwords['juju_replication'] = local_state['replication_password']

    pgpass_contents = '\n'.join(
        "*:*:*:{}:{}".format(username, password)
        for username, password in passwords.items())
    pgpass_file = NamedTemporaryFile()
    pgpass_file.write(pgpass_contents)
    pgpass_file.flush()
    os.chown(pgpass_file.name, getpwnam('postgres').pw_uid, -1)
    os.chmod(pgpass_file.name, 0o400)
    org_pgpassfile = os.environ.get('PGPASSFILE', None)
    os.environ['PGPASSFILE'] = pgpass_file.name
    try:
        yield pgpass_file.name
    finally:
        if org_pgpassfile is None:
            del os.environ['PGPASSFILE']
        else:
            os.environ['PGPASSFILE'] = org_pgpassfile


def authorized_by(unit):
    '''Return True if the peer has authorized our database connections.'''
    for relid in hookenv.relation_ids('replication'):
        relation = hookenv.relation_get(unit=unit, rid=relid)
        authorized = relation.get('authorized', '').split()
        return hookenv.local_unit() in authorized


def promote_database():
    '''Take the database out of recovery mode.'''
    config_data = hookenv.config()
    version = pg_version()
    cluster_name = config_data['cluster_name']
    postgresql_cluster_dir = os.path.join(
        postgresql_data_dir, version, cluster_name)
    recovery_conf = os.path.join(postgresql_cluster_dir, 'recovery.conf')
    if os.path.exists(recovery_conf):
        # Rather than using 'pg_ctl promote', we do the promotion
        # this way to avoid creating a timeline change. Switch this
        # to using 'pg_ctl promote' once PostgreSQL propagates
        # timeline changes via streaming replication.
        os.unlink(recovery_conf)
        postgresql_restart()


def follow_database(master):
    '''Connect the database as a streaming replica of the master.'''
    master_relation = hookenv.relation_get(unit=master)
    create_recovery_conf(
        master_relation['private-address'],
        master_relation['port'], restart_on_change=True)


def elected_master():
    """Return the unit that should be master, or None if we don't yet know."""
    if local_state['state'] == 'master':
        log("I am already the master", DEBUG)
        return hookenv.local_unit()

    if local_state['state'] == 'hot standby':
        log("I am already following {}".format(
            local_state['following']), DEBUG)
        return local_state['following']

    replication_relid = hookenv.relation_ids('replication')[0]
    replication_units = hookenv.related_units(replication_relid)

    if local_state['state'] == 'standalone':
        log("I'm a standalone unit wanting to participate in replication")
        existing_replication = False
        for unit in replication_units:
            # If another peer thinks it is the master, believe it.
            remote_state = hookenv.relation_get(
                'state', unit, replication_relid)
            if remote_state == 'master':
                log("{} thinks it is the master, believing it".format(
                    unit), DEBUG)
                return unit

            # If we find a peer that isn't standalone, we know
            # replication has already been setup at some point.
            if remote_state != 'standalone':
                existing_replication = True

        # If we are joining a peer relation where replication has
        # already been setup, but there is currently no master, wait
        # until one of the remaining participating units has been
        # promoted to master. Only they have the data we need to
        # preserve.
        if existing_replication:
            log("Peers participating in replication need to elect a master",
                DEBUG)
            return None

        # There are no peers claiming to be master, and there is no
        # election in progress, so lowest numbered unit wins.
        units = replication_units + [hookenv.local_unit()]
        master = unit_sorted(units)[0]
        if master == hookenv.local_unit():
            log("I'm Master - lowest numbered unit in new peer group")
            return master
        else:
            log("Waiting on {} to declare itself Master".format(master), DEBUG)
            return None

    if local_state['state'] == 'failover':
        former_master = local_state['following']
        log("Failover from {}".format(former_master))

        units_not_in_failover = set()
        candidates = set()
        for unit in replication_units:
            if unit == former_master:
                log("Found dying master {}".format(unit), DEBUG)
                continue

            relation = hookenv.relation_get(unit=unit, rid=replication_relid)

            if relation['state'] == 'master':
                log("{} says it already won the election".format(unit),
                    INFO)
                return unit

            if relation['state'] == 'failover':
                candidates.add(unit)

            elif relation['state'] != 'standalone':
                units_not_in_failover.add(unit)

        if units_not_in_failover:
            log("{} unaware of impending election. Deferring result.".format(
                " ".join(unit_sorted(units_not_in_failover))))
            return None

        log("Election in progress")
        winner = None
        winning_offset = -1
        candidates.add(hookenv.local_unit())
        # Sort the unit lists so we get consistent results in a tie
        # and lowest unit number wins.
        for unit in unit_sorted(candidates):
            relation = hookenv.relation_get(unit=unit, rid=replication_relid)
            if int(relation['wal_received_offset']) > winning_offset:
                winner = unit
                winning_offset = int(relation['wal_received_offset'])

        # All remaining hot standbys are in failover mode and have
        # reported their wal_received_offset. We can declare victory.
        if winner == hookenv.local_unit():
            log("I won the election, announcing myself winner")
            return winner
        else:
            log("Waiting for {} to announce its victory".format(winner),
                DEBUG)
            return None


@hooks.hook('replication-relation-joined', 'replication-relation-changed')
def replication_relation_joined_changed():
    config_changed()  # Ensure minimal replication settings.

    # Now that pg_hba.conf has been regenerated and loaded, inform related
    # units that they have been granted replication access.
    authorized_units = set()
    for unit in hookenv.related_units():
        authorized_units.add(unit)
    local_state['authorized'] = authorized_units

    master = elected_master()

    # Handle state changes:
    #  - Fresh install becoming the master
    #  - Fresh install becoming a hot standby
    #  - Hot standby being promoted to master

    if master is None:
        log("Master is not yet elected. Deferring.")

    elif master == hookenv.local_unit():
        if local_state['state'] != 'master':
            log("I have elected myself master")
            promote_database()
            if 'following' in local_state:
                del local_state['following']
            if 'wal_received_offset' in local_state:
                del local_state['wal_received_offset']
            if 'paused_at_failover' in local_state:
                del local_state['paused_at_failover']
            local_state['state'] = 'master'

            # Publish credentials to hot standbys so they can connect.
            replication_password = create_user(
                'juju_replication', replication=True)
            local_state['replication_password'] = replication_password
            local_state['client_relations'] = ' '.join(
                hookenv.relation_ids('db') + hookenv.relation_ids('db-admin'))
            local_state.publish()

        else:
            log("I am master and remain master")

    elif not authorized_by(master):
        log("I need to follow {} but am not yet authorized".format(master))

    else:
        log("Syncing replication_password from {}".format(master), DEBUG)
        local_state['replication_password'] = hookenv.relation_get(
            'replication_password', master)

        if 'following' not in local_state:
            log("Fresh unit. I will clone {} and become a hot standby".format(
                master))

            master_ip = hookenv.relation_get('private-address', master)
            master_port = hookenv.relation_get('port', master)
            assert master_port is not None, 'No master port set'

            clone_database(master, master_ip, master_port)

            local_state['state'] = 'hot standby'
            local_state['following'] = master
            if 'wal_received_offset' in local_state:
                del local_state['wal_received_offset']

        elif local_state['following'] == master:
            log("I am a hot standby already following {}".format(master))

            # Replication connection details may have changed, so
            # ensure we are still following.
            follow_database(master)

        else:
            log("I am a hot standby following new master {}".format(master))
            follow_database(master)
            if not local_state.get("paused_at_failover", None):
                run_sql_as_postgres("SELECT pg_xlog_replay_resume()")
            local_state['state'] = 'hot standby'
            local_state['following'] = master
            del local_state['wal_received_offset']
            del local_state['paused_at_failover']

        publish_hot_standby_credentials()
        postgresql_hba = os.path.join(
            _get_postgresql_config_dir(), "pg_hba.conf")
        generate_postgresql_hba(postgresql_hba)

    # Swift container name make have changed, so regenerate the SwiftWAL
    # config. This can go away when we have real leader election and can
    # safely share a single container.
    create_swiftwal_config()
    create_wal_e_envdir()

    local_state.publish()


def publish_hot_standby_credentials():
    '''
    If a hot standby joins a client relation before the master
    unit, it is unable to publish connection details. However,
    when the master does join it updates the client_relations
    value in the peer relation causing the replication-relation-changed
    hook to be invoked. This gives us a second opertunity to publish
    connection details.

    This function is invoked from both the client and peer
    relation-changed hook. One of these will work depending on the order
    the master and hot standby joined the client relation.
    '''
    master = local_state['following']
    if not master:
        log("I will be a hot standby, but no master yet")
        return

    if not authorized_by(master):
        log("Master {} has not yet authorized us".format(master))
        return

    client_relations = hookenv.relation_get(
        'client_relations', master, hookenv.relation_ids('replication')[0])

    if client_relations is None:
        log("Master {} has not yet joined any client relations".format(
            master), DEBUG)
        return

    # Build the set of client relations that both the master and this
    # unit have joined.
    active_client_relations = set(
        hookenv.relation_ids('db') + hookenv.relation_ids('db-admin')
        ).intersection(set(client_relations.split()))

    for client_relation in active_client_relations:
        # We need to pull the credentials from the master unit's
        # end of the client relation. This is problematic as we
        # have no way of knowing if the master unit has joined
        # the relation yet. We use the exception handler to detect
        # this case per Bug #1192803.
        log('Hot standby republishing credentials from {} to {}'.format(
            master, client_relation))

        connection_settings = hookenv.relation_get(
            unit=master, rid=client_relation)

        # Override unit specific connection details
        connection_settings['host'] = hookenv.unit_private_ip()
        connection_settings['port'] = get_service_port()
        connection_settings['state'] = local_state['state']
        requested_db = hookenv.relation_get('database')
        # A hot standby might have seen a database name change before
        # the master, so override. This is no problem because we block
        # until this database has been created on the master and
        # replicated through to this unit.
        if requested_db:
            connection_settings['database'] = requested_db

        # Block until users and database has replicated, so we know the
        # connection details we publish are actually valid. This will
        # normally be pretty much instantaneous.
        timeout = 60
        start = time.time()
        while time.time() < start + timeout:
            cur = db_cursor(autocommit=True)
            cur.execute('select datname from pg_database')
            if cur.fetchone() is not None:
                break
            del cur
            log('Waiting for database {} to be replicated'.format(
                connection_settings['database']))
            time.sleep(10)

        log("Relation {} connection settings {!r}".format(
            client_relation, connection_settings), DEBUG)
        hookenv.relation_set(
            client_relation, relation_settings=connection_settings)


@hooks.hook()
def replication_relation_departed():
    '''A unit has left the replication peer group.'''
    remote_unit = hookenv.remote_unit()

    assert remote_unit is not None

    log("{} has left the peer group".format(remote_unit))

    # If we are the last unit standing, we become standalone
    remaining_peers = set(hookenv.related_units(hookenv.relation_id()))
    remaining_peers.discard(remote_unit)  # Bug #1192433

    # True if we were following the departed unit.
    following_departed = (local_state.get('following', None) == remote_unit)

    if remaining_peers and not following_departed:
        log("Remaining {}".format(local_state['state']))

    elif remaining_peers and following_departed:
        # If the unit being removed was our master, prepare for failover.
        # We need to suspend replication to ensure that the replay point
        # remains consistent throughout the election, and publish that
        # replay point. Once all units have entered this steady state,
        # we can identify the most up to date hot standby and promote it
        # to be the new master.
        log("Entering failover state")
        cur = db_cursor(autocommit=True)
        cur.execute("SELECT pg_is_xlog_replay_paused()")
        already_paused = cur.fetchone()[0]
        local_state["paused_at_failover"] = already_paused
        if not already_paused:
            cur.execute("SELECT pg_xlog_replay_pause()")
        # Switch to failover state. Don't cleanup the 'following'
        # setting because having access to the former master is still
        # useful.
        local_state['state'] = 'failover'
        local_state['wal_received_offset'] = postgresql_wal_received_offset()

    else:
        log("Last unit standing. Switching from {} to standalone.".format(
            local_state['state']))
        promote_database()
        local_state['state'] = 'standalone'
        if 'following' in local_state:
            del local_state['following']
        if 'wal_received_offset' in local_state:
            del local_state['wal_received_offset']
        if 'paused_at_failover' in local_state:
            del local_state['paused_at_failover']

    config_changed()
    local_state.publish()


@hooks.hook()
def replication_relation_broken():
    # This unit has been removed from the service.
    promote_database()
    config_changed()


@contextmanager
def switch_cwd(new_working_directory):
    org_dir = os.getcwd()
    os.chdir(new_working_directory)
    try:
        yield new_working_directory
    finally:
        os.chdir(org_dir)


@contextmanager
def restart_lock(unit, exclusive):
    '''Aquire the database restart lock on the given unit.

    A database needing a restart should grab an exclusive lock before
    doing so. To block a remote database from doing a restart, grab a shared
    lock.
    '''
    key = long(hookenv.config('advisory_lock_restart_key'))
    if exclusive:
        lock_function = 'pg_advisory_lock'
    else:
        lock_function = 'pg_advisory_lock_shared'
    q = 'SELECT {}({})'.format(lock_function, key)

    # We will get an exception if the database is rebooted while waiting
    # for a shared lock. If the connection is killed, we retry a few
    # times to cope.
    num_retries = 3

    for count in range(0, num_retries):
        try:
            if unit == hookenv.local_unit():
                cur = db_cursor(autocommit=True)
            else:
                host = hookenv.relation_get('private-address', unit)
                port = hookenv.relation_get('port', unit)
                cur = db_cursor(
                    autocommit=True, db='postgres', user='juju_replication',
                    host=host, port=port)
            cur.execute(q)
            break
        except psycopg2.Error:
            if count == num_retries - 1:
                raise

    try:
        yield
    finally:
        # Close our connection, swallowing any exceptions as the database
        # may be being rebooted now we have released our lock.
        try:
            del cur
        except psycopg2.Error:
            pass


def clone_database(master_unit, master_host, master_port):
    with restart_lock(master_unit, False):
        postgresql_stop()
        log("Cloning master {}".format(master_unit))

        config_data = hookenv.config()
        version = pg_version()
        cluster_name = config_data['cluster_name']
        postgresql_cluster_dir = os.path.join(
            postgresql_data_dir, version, cluster_name)
        postgresql_config_dir = _get_postgresql_config_dir(config_data)
        cmd = [
            'sudo', '-E',  # -E needed to locate pgpass file.
            '-u', 'postgres', 'pg_basebackup', '-D', postgresql_cluster_dir,
            '--xlog', '--checkpoint=fast', '--no-password',
            '-h', master_host, '-p', master_port,
            '--username=juju_replication']
        log(' '.join(cmd), DEBUG)

        if os.path.isdir(postgresql_cluster_dir):
            shutil.rmtree(postgresql_cluster_dir)

        try:
            # Change directory the postgres user can read, and need
            # .pgpass too.
            with switch_cwd('/tmp'), pgpass():
                # Clone the master with pg_basebackup.
                output = subprocess.check_output(cmd, stderr=subprocess.STDOUT)
            log(output, DEBUG)
            # SSL certificates need to exist in the datadir.
            create_ssl_cert(postgresql_cluster_dir)
            create_recovery_conf(master_host, master_port)
        except subprocess.CalledProcessError as x:
            # We failed, and this cluster is broken. Rebuild a
            # working cluster so start/stop etc. works and we
            # can retry hooks again. Even assuming the charm is
            # functioning correctly, the clone may still fail
            # due to eg. lack of disk space.
            log(x.output, ERROR)
            log("Clone failed, local db destroyed", ERROR)
            if os.path.exists(postgresql_cluster_dir):
                shutil.rmtree(postgresql_cluster_dir)
            if os.path.exists(postgresql_config_dir):
                shutil.rmtree(postgresql_config_dir)
            createcluster()
            config_changed()
            raise
        finally:
            postgresql_start()
            wait_for_db()


def slave_count():
    num_slaves = 0
    for relid in hookenv.relation_ids('replication'):
        num_slaves += len(hookenv.related_units(relid))
    return num_slaves


def postgresql_is_in_backup_mode():
    version = pg_version()
    cluster_name = hookenv.config('cluster_name')
    postgresql_cluster_dir = os.path.join(
        postgresql_data_dir, version, cluster_name)

    return os.path.exists(
        os.path.join(postgresql_cluster_dir, 'backup_label'))


def pg_basebackup_is_running():
    cur = db_cursor(autocommit=True)
    cur.execute("""
        SELECT count(*) FROM pg_stat_activity
        WHERE usename='juju_replication' AND application_name='pg_basebackup'
        """)
    return cur.fetchone()[0] > 0


def postgresql_wal_received_offset():
    """How much WAL we have.

    WAL is replicated asynchronously from the master to hot standbys.
    The more WAL a hot standby has received, the better a candidate it
    makes for master during failover.

    Note that this is not quite the same as how in sync the hot standby is.
    That depends on how much WAL has been replayed. WAL is replayed after
    it is received.
    """
    cur = db_cursor(autocommit=True)
    cur.execute('SELECT pg_is_in_recovery(), pg_last_xlog_receive_location()')
    is_in_recovery, xlog_received = cur.fetchone()
    if is_in_recovery:
        return wal_location_to_bytes(xlog_received)
    return None


def wal_location_to_bytes(wal_location):
    """Convert WAL + offset to num bytes, so they can be compared."""
    logid, offset = wal_location.split('/')
    return int(logid, 16) * 16 * 1024 * 1024 * 255 + int(offset, 16)


def wait_for_db(
        timeout=120, db='postgres', user='postgres', host=None, port=None):
    '''Wait until the db is fully up.'''
    db_cursor(db=db, user=user, host=host, port=port, timeout=timeout)


def unit_sorted(units):
    """Return a sorted list of unit names."""
    return sorted(
        units, lambda a, b: cmp(int(a.split('/')[-1]), int(b.split('/')[-1])))


@hooks.hook('nrpe-external-master-relation-changed')
def update_nrpe_checks():
    config_data = hookenv.config()
    try:
        nagios_uid = getpwnam('nagios').pw_uid
        nagios_gid = getgrnam('nagios').gr_gid
    except Exception:
        hookenv.log("Nagios user not set up.", hookenv.DEBUG)
        return
    nagios_password = create_user('nagios')
    pg_pass_entry = '*:*:*:nagios:%s' % (nagios_password)
    with open('/var/lib/nagios/.pgpass', 'w') as target:
        os.fchown(target.fileno(), nagios_uid, nagios_gid)
        os.fchmod(target.fileno(), 0400)
        target.write(pg_pass_entry)

    unit_name = hookenv.local_unit().replace('/', '-')
    nagios_hostname = "%s-%s" % (config_data['nagios_context'], unit_name)
    nagios_logdir = '/var/log/nagios'
    nrpe_service_file = \
        '/var/lib/nagios/export/service__{}_check_pgsql.cfg'.format(
            nagios_hostname)
    if not os.path.exists(nagios_logdir):
        os.mkdir(nagios_logdir)
        os.chown(nagios_logdir, nagios_uid, nagios_gid)
    for f in os.listdir('/var/lib/nagios/export/'):
        if re.search('.*check_pgsql.cfg', f):
            os.remove(os.path.join('/var/lib/nagios/export/', f))

    # --- exported service configuration file
    template_env = Environment(
        loader=FileSystemLoader(
            os.path.join(os.environ['CHARM_DIR'], 'templates')))
    templ_vars = {
        'nagios_hostname': nagios_hostname,
        'nagios_servicegroup': config_data['nagios_context'],
    }
    template = \
        template_env.get_template('nrpe_service.tmpl').render(templ_vars)
    with open(nrpe_service_file, 'w') as nrpe_service_config:
        nrpe_service_config.write(str(template))

    # --- nrpe configuration
    # pgsql service
    nrpe_check_file = '/etc/nagios/nrpe.d/check_pgsql.cfg'
    with open(nrpe_check_file, 'w') as nrpe_check_config:
        nrpe_check_config.write("# check pgsql\n")
        nrpe_check_config.write(
            "command[check_pgsql]=/usr/lib/nagios/plugins/check_pgsql -P {}"
            .format(get_service_port()))
    # pgsql backups
    nrpe_check_file = '/etc/nagios/nrpe.d/check_pgsql_backups.cfg'
    # XXX: these values _should_ be calculated from the backup schedule
    #      perhaps warn = backup_frequency * 1.5, crit = backup_frequency * 2
    warn_age = 172800
    crit_age = 194400
    with open(nrpe_check_file, 'w') as nrpe_check_config:
        nrpe_check_config.write("# check pgsql backups\n")
        nrpe_check_config.write(
            "command[check_pgsql_backups]=/usr/lib/nagios/plugins/\
check_file_age -w {} -c {} -f {}".format(warn_age, crit_age, backup_log))

    if os.path.isfile('/etc/init.d/nagios-nrpe-server'):
        host.service_reload('nagios-nrpe-server')


@hooks.hook()
def syslog_relation_changed():
    configure_log_destination(_get_postgresql_config_dir())
    postgresql_reload()

    # We extend the syslog interface by exposing the log_line_prefix.
    # This is required so consumers of the PostgreSQL logs can decode
    # them. Consumers not smart enough to cope with arbitrary prefixes
    # can at a minimum abort if they detect it is set to something they
    # cannot support. Similarly, inform the consumer of the programname
    # we are using so they can tell one units log messages from another.
    hookenv.relation_set(
        log_line_prefix=hookenv.config('log_line_prefix'),
        programname=sanitize(hookenv.local_unit()))

    template_path = "{0}/templates/rsyslog_forward.conf".format(
        hookenv.charm_dir())
    rsyslog_conf = Template(open(template_path).read()).render(
        local_unit=sanitize(hookenv.local_unit()),
        raw_local_unit=hookenv.local_unit(),
        raw_remote_unit=hookenv.remote_unit(),
        remote_addr=hookenv.relation_get('private-address'))
    host.write_file(rsyslog_conf_path(hookenv.remote_unit()), rsyslog_conf)
    run(['service', 'rsyslog', 'restart'])


@hooks.hook()
def syslog_relation_departed():
    configure_log_destination(_get_postgresql_config_dir())
    postgresql_reload()
    os.unlink(rsyslog_conf_path(hookenv.remote_unit()))
    run(['service', 'rsyslog', 'restart'])


def configure_log_destination(config_dir):
    """Set the log_destination PostgreSQL config flag appropriately"""
    # We currently support either 'standard' logs (the files in
    # /var/log/postgresql), or syslog + 'standard' logs. This should
    # grow more complex in the future, as the local logs will be
    # redundant if you are using syslog for log aggregation, and we
    # probably want to add csvlog in the future. Note that csvlog
    # requires switching from 'Debian' log redirection and rotation to
    # the PostgreSQL builtin facilities.
    logdest_conf_path = os.path.join(config_dir, 'juju_logdest.conf')
    logdest_conf = open(logdest_conf_path, 'w')
    if hookenv.relation_ids('syslog'):
        # For syslog, we change the ident from the default of 'postgres'
        # to the unit name to allow remote services to easily identify
        # and filter which unit messages are from. We don't use IP
        # address for this as it is not necessarily unique.
        logdest_conf.write(dedent("""\
                log_destination='stderr,syslog'
                syslog_ident={0}
                """).format(sanitize(hookenv.local_unit())))
    else:
        open(logdest_conf_path, 'w').write("log_destination='stderr'")


def rsyslog_conf_path(remote_unit):
    return '/etc/rsyslog.d/juju-{0}-{1}.conf'.format(
        sanitize(hookenv.local_unit()), sanitize(remote_unit))


@hooks.hook('data-relation-changed')
def data_relation_changed():
    """Listen for configured mountpoint from storage subordinate relation"""
    if not hookenv.relation_get("mountpoint"):
        hookenv.log("Waiting for mountpoint from the relation: %s"
                    % external_volume_mount, hookenv.DEBUG)
    else:
        hookenv.log("Storage ready and mounted", hookenv.DEBUG)
        config_changed(mount_point=external_volume_mount)


@hooks.hook('data-relation-joined')
def data_relation_joined():
    """Request mountpoint from storage subordinate by setting mountpoint"""
    hookenv.log("Setting mount point in the relation: %s"
                % external_volume_mount, hookenv.DEBUG)
    hookenv.relation_set(mountpoint=external_volume_mount)


@hooks.hook('data-relation-departed')
def stop_postgres_on_data_relation_departed():
    hookenv.log("Data relation departing. Stopping PostgreSQL",
                hookenv.DEBUG)
    postgresql_stop()


def _get_postgresql_config_dir(config_data=None):
    """ Return the directory path of the postgresql configuration files. """
    if config_data is None:
        config_data = hookenv.config()
    version = pg_version()
    cluster_name = config_data['cluster_name']
    return os.path.join("/etc/postgresql", version, cluster_name)


###############################################################################
# Global variables
###############################################################################
postgresql_data_dir = "/var/lib/postgresql"
postgresql_scripts_dir = os.path.join(postgresql_data_dir, 'scripts')
postgresql_logs_dir = os.path.join(postgresql_data_dir, 'logs')

postgresql_sysctl = "/etc/sysctl.d/50-postgresql.conf"
postgresql_crontab = "/etc/cron.d/postgresql"
postgresql_service_config_dir = "/var/run/postgresql"
local_state = State('local_state.pickle')
hook_name = os.path.basename(sys.argv[0])
juju_log_dir = "/var/log/juju"
external_volume_mount = "/srv/data"

backup_log = os.path.join(postgresql_logs_dir, "backups.log")


if __name__ == '__main__':
    # Hook and context overview. The various replication and client
    # hooks interact in complex ways.
    log("Running {} hook".format(hook_name))
    if hookenv.relation_id():
        log("Relation {} with {}".format(
            hookenv.relation_id(), hookenv.remote_unit()))
    hooks.execute(sys.argv)
    log("Completed {} hook".format(hook_name))<|MERGE_RESOLUTION|>--- conflicted
+++ resolved
@@ -671,17 +671,6 @@
         postgresql_restart()
 
 
-<<<<<<< HEAD
-# -----------------------------------------------------------------------------
-# load_postgresql_config:  Convenience function that loads (as a string) the
-#                          current postgresql configuration file.
-#                          Returns a string containing the postgresql config or
-#                          None
-# -----------------------------------------------------------------------------
-def load_postgresql_config(config_file):
-    if os.path.isfile(config_file):
-        return(open(config_file).read())
-=======
 def ensure_swift_container(container):
     from swiftclient import client as swiftclient
     config = hookenv.config()
@@ -802,7 +791,6 @@
     if local_state.get('state', 'standalone') == 'standalone':
         container = '{}_{}'.format(hookenv.config('swiftwal_container_prefix'),
                                    hookenv.local_unit().split('/')[-1])
->>>>>>> e13e7bfb
     else:
         container = hookenv.config('swiftwal_container_prefix')
 
