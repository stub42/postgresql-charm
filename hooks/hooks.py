--- conflicted
+++ resolved
@@ -11,7 +11,7 @@
 import sys
 import time
 from yaml.constructor import ConstructorError
-
+import commands
 from pwd import getpwnam
 from grp import getgrnam
 try:
@@ -98,19 +98,10 @@
 # Initialize and/or mount permanent storage, it straightly calls
 # shell helper 
 def volume_init_and_mount(volid):
-<<<<<<< HEAD
     command = ("scripts/volume-common.sh call " +
               "volume_init_and_mount %s" % volid)
-    status, output = commands.getstatusoutput(command)
-    juju_log(MSG_INFO, "status=%d, output=%s" % (status, output))
-    if status != 0 or output.find("ERROR") >= 0:
-=======
-    command = ("/bin/bash -x scripts/volume-common.sh call " +
-              "volume_init_and_mount %s 2>/tmp/err" % volid)
     output = run(command)
     if output.find("ERROR") >= 0:
-        juju_log(MSG_CRITICAL, "boooH")
->>>>>>> 0c3934f9
         return False
     return True
 
@@ -393,13 +384,8 @@
 #------------------------------------------------------------------------------
 # generate_postgresql_hba:  Creates the pg_hba.conf file
 #------------------------------------------------------------------------------
-<<<<<<< HEAD
 def generate_postgresql_hba(postgresql_hba, do_reload = True):
-    reldata = {}
-=======
-def generate_postgresql_hba(postgresql_hba):
     relation_data = relation_get_all(relation_types=['db','db-admin'])
->>>>>>> 0c3934f9
     config_change_command = config_data["config_change_command"]
     for relation in relation_data:
         if re.search('db-admin', relation['relation-id']):
@@ -655,12 +641,8 @@
     return True
 
 def install():
-<<<<<<< HEAD
     basenode_setup()
-    for package in ["postgresql", "pwgen", "python-cheetah", "syslinux", "python-psycopg2"]:
-=======
     for package in ["postgresql", "pwgen", "python-jinja2", "syslinux", "python-psycopg2"]:
->>>>>>> 0c3934f9
         apt_get_install(package)
     from jinja2 import Template
     install_dir(postgresql_backups_dir,mode=0755)
@@ -795,28 +777,12 @@
     config_changed(postgresql_config)
 #-------- start
 elif hook_name == "start":
-<<<<<<< HEAD
     if not postgresql_restart():
         sys.exit(1)
 #-------- stop
 elif hook_name == "stop":
     if not postgresql_stop():
         sys.exit(1)
-=======
-    try:
-        subprocess.check_output(["invoke-rc.d","postgresql","restart"])
-    except subprocess.CalledProcessError, e:
-        try:
-            subprocess.check_output(["invoke-rc.d","postgresql","start"])
-        except subprocess.CalledProcessError, e:
-            sys.exit(e.returncode)
-#-------- stop
-elif hook_name == "stop":
-    try:
-        subprocess.check_output(["invoke-rc.d","postgresql","stop"])
-    except subprocess.CalledProcessError, e:
-        sys.exit(e.returncode)
->>>>>>> 0c3934f9
 #-------- db-relation-joined, db-relation-changed
 elif hook_name in ["db-relation-joined","db-relation-changed"]:
     database = relation_get('database')
