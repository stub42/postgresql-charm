#!/usr/bin/env python
# vim: et ai ts=4 sw=4:

import cPickle as pickle
import json
import yaml
import os
import glob
import random
import re
import shutil
import string
import socket
import subprocess
import sys
from textwrap import dedent
import time
from yaml.constructor import ConstructorError
import commands
from pwd import getpwnam
from grp import getgrnam


# jinja2 may not be importable until the install hook has installed the
# required packages.
def Template(*args, **kw):
    from jinja2 import Template
    return Template(*args, **kw)


###############################################################################
# Supporting functions
###############################################################################
MSG_CRITICAL = "CRITICAL"
MSG_DEBUG = "DEBUG"
MSG_INFO = "INFO"
MSG_ERROR = "ERROR"
MSG_WARNING = "WARNING"


def juju_log(level, msg):
    subprocess.call(['juju-log', '-l', level, msg])


class State(dict):
    """Encapsulate state common to the unit for republishing to relations."""
    def __init__(self, state_file):
        self._state_file = state_file
        self.load()

    def load(self):
        if os.path.exists(self._state_file):
            state = pickle.load(open(self._state_file, 'rb'))
        else:
            state = {}
        self.clear()

        self.update(state)

    def save(self):
        state = {}
        state.update(self)
        pickle.dump(state, open(self._state_file, 'wb'))

    def publish(self):
        """Publish relevant unit state to relations"""

        def add(state_dict, key):
            if key in self:
                state_dict[key] = self[key]

        client_state = {}
        add(client_state, 'state')

        for relid in relation_ids(relation_types=['db', 'db-admin']):
            relation_set(client_state, relid)

        replication_state = dict(client_state)

        add(replication_state, 'public_ssh_key')
        add(replication_state, 'ssh_host_key')
        add(replication_state, 'replication_password')

        authorized = self.get('authorized', None)
        if authorized:
            replication_state['authorized'] = ' '.join(sorted(authorized))

        for relid in relation_ids(relation_types=replication_relation_types):
            relation_set(replication_state, relid)

        self.save()


###############################################################################

# Volume managment
###############################################################################
#------------------------------
# Get volume-id from juju config "volume-map" dictionary as
#     volume-map[JUJU_UNIT_NAME]
# @return  volid
#
#------------------------------
def volume_get_volid_from_volume_map():
    volume_map = {}
    try:
        volume_map = yaml.load(config_data['volume-map'])
        if volume_map:
            return volume_map.get(os.environ['JUJU_UNIT_NAME'])
    except ConstructorError as e:
        juju_log(MSG_WARNING, "invalid YAML in 'volume-map': %s", e)
    return None


# Is this volume_id permanent ?
# @returns  True if volid set and not --ephemeral, else:
#           False
def volume_is_permanent(volid):
    if volid and volid != "--ephemeral":
        return True
    return False


#------------------------------
# Returns a mount point from passed vol-id, e.g. /srv/juju/vol-000012345
#
# @param  volid          volume id (as e.g. EBS volid)
# @return mntpoint_path  eg /srv/juju/vol-000012345
#------------------------------
def volume_mount_point_from_volid(volid):
    if volid and volume_is_permanent(volid):
        return "/srv/juju/%s" % volid
    return None


# Do we have a valid storage state?
# @returns  volid
#           None    config state is invalid - we should not serve
def volume_get_volume_id():
    ephemeral_storage = config_data['volume-ephemeral-storage']
    volid = volume_get_volid_from_volume_map()
    juju_unit_name = os.environ['JUJU_UNIT_NAME']
    if ephemeral_storage in [True, 'yes', 'Yes', 'true', 'True']:
        if volid:
            juju_log(MSG_ERROR, "volume-ephemeral-storage is True, but " +
                     "volume-map['%s'] -> %s" % (juju_unit_name, volid))
            return None
        else:
            return "--ephemeral"
    else:
        if not volid:
            juju_log(MSG_ERROR, "volume-ephemeral-storage is False, but " +
                     "no volid found for volume-map['%s']" % (juju_unit_name))
            return None
    return volid


# Initialize and/or mount permanent storage, it straightly calls
# shell helper
def volume_init_and_mount(volid):
    command = ("scripts/volume-common.sh call " +
               "volume_init_and_mount %s" % volid)
    output = run(command)
    if output.find("ERROR") >= 0:
        return False
    return True


def volume_get_all_mounted():
    command = ("mount |egrep /srv/juju")
    status, output = commands.getstatusoutput(command)
    if status != 0:
        return None
    return output


#------------------------------------------------------------------------------
# Enable/disable service start by manipulating policy-rc.d
#------------------------------------------------------------------------------
def enable_service_start(service):
    ### NOTE: doesn't implement per-service, this can be an issue
    ###       for colocated charms (subordinates)
    juju_log(MSG_INFO, "NOTICE: enabling %s start by policy-rc.d" % service)
    if os.path.exists('/usr/sbin/policy-rc.d'):
        os.unlink('/usr/sbin/policy-rc.d')
        return True
    return False


def disable_service_start(service):
    juju_log(MSG_INFO, "NOTICE: disabling %s start by policy-rc.d" % service)
    policy_rc = '/usr/sbin/policy-rc.d'
    policy_rc_tmp = "%s.tmp" % policy_rc
    open('%s' % policy_rc_tmp, 'w').write("""#!/bin/bash
[[ "$1"-"$2" == %s-start ]] && exit 101
exit 0
EOF
""" % service)
    os.chmod(policy_rc_tmp, 0755)
    os.rename(policy_rc_tmp, policy_rc)


#------------------------------------------------------------------------------
# run: Run a command, return the output
#------------------------------------------------------------------------------
def run(command, exit_on_error=True):
    try:
        juju_log(MSG_DEBUG, command)
        return subprocess.check_output(
            command, stderr=subprocess.STDOUT, shell=True)
    except subprocess.CalledProcessError, e:
        juju_log(MSG_ERROR, "status=%d, output=%s" % (e.returncode, e.output))
        if exit_on_error:
            sys.exit(e.returncode)
        else:
            raise


#------------------------------------------------------------------------------
# install_file: install a file resource. overwites existing files.
#------------------------------------------------------------------------------
def install_file(contents, dest, owner="root", group="root", mode=0600):
    uid = getpwnam(owner)[2]
    gid = getgrnam(group)[2]
    dest_fd = os.open(dest, os.O_WRONLY | os.O_TRUNC | os.O_CREAT, mode)
    os.fchown(dest_fd, uid, gid)
    with os.fdopen(dest_fd, 'w') as destfile:
        destfile.write(str(contents))


#------------------------------------------------------------------------------
# install_dir: create a directory
#------------------------------------------------------------------------------
def install_dir(dirname, owner="root", group="root", mode=0700):
    command = '/usr/bin/install -o {} -g {} -m {} -d {}'.format(
        owner, group, oct(mode), dirname)
    return run(command)


#------------------------------------------------------------------------------
# postgresql_stop, postgresql_start, postgresql_is_running:
# wrappers over invoke-rc.d, with extra check for postgresql_is_running()
#------------------------------------------------------------------------------
def postgresql_is_running():
    # init script always return true (9.1), add extra check to make it useful
    status, output = commands.getstatusoutput("invoke-rc.d postgresql status")
    if status != 0:
        return False
    # e.g. output: "Running clusters: 9.1/main"
    vc = "%s/%s" % (config_data["version"], config_data["cluster_name"])
    return vc in output.decode('utf8').split()


def postgresql_stop():
    status, output = commands.getstatusoutput("invoke-rc.d postgresql stop")
    if status != 0:
        return False
    return not postgresql_is_running()


def postgresql_start():
    status, output = commands.getstatusoutput("invoke-rc.d postgresql start")
    if status != 0:
        juju_log(MSG_CRITICAL, output)
        return False
    return postgresql_is_running()


def postgresql_restart():
    if postgresql_is_running():
        # If the database is in backup mode, we don't want to restart
        # PostgreSQL and abort the procedure. This may be another unit being
        # cloned, or a filesystem level backup is being made. There is no
        # timeout here, as backups can take hours or days. Instead, keep
        # logging so admins know wtf is going on.
        last_warning = time.time()
        while postgresql_is_in_backup_mode():
            if time.time() + 120 > last_warning:
                juju_log(
                    MSG_WARNING,
                    "In backup mode. PostgreSQL restart blocked.")
                juju_log(
                    MSG_INFO,
                    "Run \"psql -U postgres -c 'SELECT pg_stop_backup()'\""
                    "to cancel backup mode and forcefully unblock this hook.")
                last_warning = time.time()
            time.sleep(5)

        status, output = \
            commands.getstatusoutput("invoke-rc.d postgresql restart")
        if status != 0:
            return False
    else:
        postgresql_start()

    # Store a copy of our known live configuration so
    # postgresql_reload_or_restart() can make good choices.
    if 'saved_config' in local_state:
        local_state['live_config'] = local_state['saved_config']
        local_state.save()

    return postgresql_is_running()


def postgresql_reload():
    # reload returns a reliable exit status
    status, output = commands.getstatusoutput("invoke-rc.d postgresql reload")
    return (status == 0)


def postgresql_reload_or_restart():
    """Reload PostgreSQL configuration, restarting if necessary."""
    # Pull in current values of settings that can only be changed on
    # server restart.
    if not postgresql_is_running():
        return postgresql_restart()

    # Suck in the config last written to postgresql.conf.
    saved_config = local_state.get('saved_config', None)
    if not saved_config:
        # No record of postgresql.conf state, perhaps an upgrade.
        # Better restart.
        return postgresql_restart()

    # Suck in our live config from last time we restarted.
    live_config = local_state.setdefault('live_config', {})

    # Pull in a list of PostgreSQL settings.
    cur = db_cursor()
    cur.execute("SELECT name, context FROM pg_settings")
    requires_restart = False
    for name, context in cur.fetchall():
        live_value = live_config.get(name, None)
        new_value = saved_config.get(name, None)

        if new_value != live_value:
            if live_config:
                juju_log(
                    MSG_DEBUG, "Changed {} from {} to {}".format(
                        name, repr(live_value), repr(new_value)))
            if context == 'postmaster':
                # A setting has changed that requires PostgreSQL to be
                # restarted before it will take effect.
                requires_restart = True

    if requires_restart:
        # A change has been requested that requires a restart.
        juju_log(
            MSG_WARNING,
            "Configuration change requires PostgreSQL restart. "
            "Restarting.")
        rc = postgresql_restart()
    else:
        juju_log(
            MSG_DEBUG, "PostgreSQL reload, config changes taking effect.")
        rc = postgresql_reload()  # No pending need to bounce, just reload.

    if rc == 0 and 'saved_config' in local_state:
        local_state['live_config'] = local_state['saved_config']
        local_state.save()

    return rc


#------------------------------------------------------------------------------
# config_get:  Returns a dictionary containing all of the config information
#              Optional parameter: scope
#              scope: limits the scope of the returned configuration to the
#                     desired config item.
#------------------------------------------------------------------------------
def config_get(scope=None):
    try:
        config_cmd_line = ['config-get']
        if scope is not None:
            config_cmd_line.append(scope)
        config_cmd_line.append('--format=json')
        config_data = json.loads(subprocess.check_output(config_cmd_line))
    except:
        config_data = None
    finally:
        return(config_data)


#------------------------------------------------------------------------------
# get_service_port:   Convenience function that scans the existing postgresql
#                     configuration file and returns a the existing port
#                     being used.  This is necessary to know which port(s)
#                     to open and close when exposing/unexposing a service
#------------------------------------------------------------------------------
def get_service_port(postgresql_config):
    postgresql_config = load_postgresql_config(postgresql_config)
    if postgresql_config is None:
        return(None)
    port = re.search("port.*=(.*)", postgresql_config).group(1).strip()
    try:
        return int(port)
    except:
        return None


#------------------------------------------------------------------------------
# relation_json:  Returns json-formatted relation data
#                Optional parameters: scope, relation_id
#                scope:        limits the scope of the returned data to the
#                              desired item.
#                unit_name:    limits the data ( and optionally the scope )
#                              to the specified unit
#                relation_id:  specify relation id for out of context usage.
#------------------------------------------------------------------------------
def relation_json(scope=None, unit_name=None, relation_id=None):
    command = ['relation-get', '--format=json']
    if relation_id is not None:
        command.extend(('-r', relation_id))
    if scope is not None:
        command.append(scope)
    else:
        command.append('-')
    if unit_name is not None:
        command.append(unit_name)
    output = subprocess.check_output(command, stderr=subprocess.STDOUT)
    return output or None


#------------------------------------------------------------------------------
# relation_get:  Returns a dictionary containing the relation information
#                Optional parameters: scope, relation_id
#                scope:        limits the scope of the returned data to the
#                              desired item.
#                unit_name:    limits the data ( and optionally the scope )
#                              to the specified unit
#------------------------------------------------------------------------------
def relation_get(scope=None, unit_name=None, relation_id=None):
    j = relation_json(scope, unit_name, relation_id)
    if j:
        return json.loads(j)
    else:
        return None


def relation_set(keyvalues, relation_id=None):
    args = []
    if relation_id:
        args.extend(['-r', relation_id])
    args.extend(["{}='{}'".format(k, v or '') for k, v in keyvalues.items()])
    run("relation-set {}".format(' '.join(args)))

    ## Posting json to relation-set doesn't seem to work as documented?
    ## Bug #1116179
    ##
    ## cmd = ['relation-set']
    ## if relation_id:
    ##     cmd.extend(['-r', relation_id])
    ## p = Popen(
    ##     cmd, stdin=subprocess.PIPE, stdout=subprocess.PIPE,
    ##     stderr=subprocess.PIPE)
    ## (out, err) = p.communicate(json.dumps(keyvalues))
    ## if p.returncode:
    ##     juju_log(MSG_ERROR, err)
    ##     sys.exit(1)
    ## juju_log(MSG_DEBUG, "relation-set {}".format(repr(keyvalues)))


def relation_list(relation_id=None):
    """Return the list of units participating in the relation."""
    if relation_id is None:
        relation_id = os.environ['JUJU_RELATION_ID']
    cmd = ['relation-list', '--format=json', '-r', relation_id]
    json_units = subprocess.check_output(cmd).strip()
    if json_units:
        data = json.loads(json_units)
        if data is not None:
            return data
    return []


#------------------------------------------------------------------------------
# relation_ids:  Returns a list of relation ids
#                optional parameters: relation_type
#                relation_type: return relations only of this type
#------------------------------------------------------------------------------
def relation_ids(relation_types=('db',)):
    # accept strings or iterators
    if isinstance(relation_types, basestring):
        reltypes = [relation_types, ]
    else:
        reltypes = relation_types
    relids = []
    for reltype in reltypes:
        relid_cmd_line = ['relation-ids', '--format=json', reltype]
        json_relids = subprocess.check_output(relid_cmd_line).strip()
        if json_relids:
            relids.extend(json.loads(json_relids))
    return relids


#------------------------------------------------------------------------------
# relation_get_all:  Returns a dictionary containing the relation information
#                optional parameters: relation_type
#                relation_type: limits the scope of the returned data to the
#                               desired item.
#------------------------------------------------------------------------------
def relation_get_all(*args, **kwargs):
    relation_data = []
    relids = relation_ids(*args, **kwargs)
    for relid in relids:
        units_cmd_line = ['relation-list', '--format=json', '-r', relid]
        json_units = subprocess.check_output(units_cmd_line).strip()
        if json_units:
            for unit in json.loads(json_units):
                unit_data = \
                    json.loads(relation_json(relation_id=relid,
                                             unit_name=unit))
                for key in unit_data:
                    if key.endswith('-list'):
                        unit_data[key] = unit_data[key].split()
                unit_data['relation-id'] = relid
                unit_data['unit'] = unit
                relation_data.append(unit_data)
    return relation_data


#------------------------------------------------------------------------------
# apt_get_install( packages ):  Installs package(s)
#------------------------------------------------------------------------------
def apt_get_install(packages=None):
    if packages is None:
        return(False)
    cmd_line = ['apt-get', '-y', 'install', '-qq']
    cmd_line.extend(packages)
    return(subprocess.call(cmd_line))


#------------------------------------------------------------------------------
# create_postgresql_config:   Creates the postgresql.conf file
#------------------------------------------------------------------------------
def create_postgresql_config(postgresql_config):
    if config_data["performance_tuning"] == "auto":
        # Taken from:
        # http://wiki.postgresql.org/wiki/Tuning_Your_PostgreSQL_Server
        # num_cpus is not being used ... commenting it out ... negronjl
        #num_cpus = run("cat /proc/cpuinfo | grep processor | wc -l")
        total_ram = run("free -m | grep Mem | awk '{print $2}'")
        config_data["effective_cache_size"] = \
            "%sMB" % (int(int(total_ram) * 0.75),)
        if total_ram > 1023:
            config_data["shared_buffers"] = \
                "%sMB" % (int(int(total_ram) * 0.25),)
        else:
            config_data["shared_buffers"] = \
                "%sMB" % (int(int(total_ram) * 0.15),)
        # XXX: This is very messy - should probably be a subordinate charm
        # file overlaps with __builtin__.file ... renaming to conf_file
        # negronjl
        conf_file = open("/etc/sysctl.d/50-postgresql.conf", "w")
        conf_file.write("kernel.sem = 250 32000 100 1024\n")
        conf_file.write("kernel.shmall = %s\n" %
                        ((int(total_ram) * 1024 * 1024) + 1024),)
        conf_file.write("kernel.shmmax = %s\n" %
                        ((int(total_ram) * 1024 * 1024) + 1024),)
        conf_file.close()
        run("sysctl -p /etc/sysctl.d/50-postgresql.conf")

    # If we are replicating, some settings may need to be overridden to
    # certain minimum levels.
    num_slaves = slave_count()
    if num_slaves > 0:
        juju_log(
            MSG_INFO, 'Master replicated to {} hot standbys.'.format(
                num_slaves))
        juju_log(MSG_INFO, 'Ensuring minimal replication settings')
        config_data['hot_standby'] = 'on'
        config_data['wal_level'] = 'hot_standby'
        config_data['max_wal_senders'] = max(
            num_slaves, config_data['max_wal_senders'])
        config_data['wal_keep_segments'] = max(
            config_data['wal_keep_segments'],
            config_data['replicated_wal_keep_segments'])

    # Send config data to the template
    # Return it as pg_config
    pg_config = Template(
        open("templates/postgresql.conf.tmpl").read()).render(config_data)
    install_file(pg_config, postgresql_config)

    local_state['saved_config'] = config_data
    local_state.save()


#------------------------------------------------------------------------------
# create_postgresql_ident:  Creates the pg_ident.conf file
#------------------------------------------------------------------------------
def create_postgresql_ident(postgresql_ident):
    ident_data = {}
    pg_ident_template = \
        Template(
            open("templates/pg_ident.conf.tmpl").read()).render(ident_data)
    with open(postgresql_ident, 'w') as ident_file:
        ident_file.write(str(pg_ident_template))


#------------------------------------------------------------------------------
# generate_postgresql_hba:  Creates the pg_hba.conf file
#------------------------------------------------------------------------------
def generate_postgresql_hba(postgresql_hba, user=None,
                            schema_user=None, database=None):

    # Per Bug #1117542, when generating the postgresql_hba file we
    # need to cope with private-address being either an IP address
    # or a hostname.
    def munge_address(addr):
        # http://stackoverflow.com/q/319279/196832
        try:
            socket.inet_aton(addr)
            return "%s/32" % addr
        except socket.error:
            # It's not an IP address.
            return addr

    relation_data = []
    for relid in relation_ids(relation_types=['db', 'db-admin']):
        local_relation = relation_get(
            unit_name=os.environ['JUJU_UNIT_NAME'], relation_id=relid)
        for unit in relation_list(relid):
            relation = relation_get(unit_name=unit, relation_id=relid)
<<<<<<< HEAD

            # If a relation is not yet completely setup, skip it.
            if 'user' not in relation:
                continue

            relation['relation-id']  = relid
=======
            relation['relation-id'] = relid
>>>>>>> 2b652406
            relation['unit'] = unit

            if relid.startswith('db-admin:'):
                relation['user'] = 'all'
                relation['database'] = 'all'
            elif relid.startswith('db:'):
                relation['user'] = local_relation.get('user', user)
                relation['schema_user'] = local_relation.get('schema_user',
                                                             schema_user)
                relation['database'] = local_relation.get('database', database)

                if ((relation['user'] is None
                     or relation['schema_user'] is None
                     or relation['database'] is None)):
                    # Missing info in relation for this unit, so skip it.
                    continue
            else:
                raise RuntimeError(
                    'Unknown relation type {}'.format(repr(relid)))

            relation['private-address'] = munge_address(
                relation['private-address'])
            relation_data.append(relation)

    juju_log(MSG_INFO, str(relation_data))

    # Replication connections. Each unit needs to be able to connect to
    # every other unit's postgres database and the magic replication
    # database. It also needs to be able to connect to its own postgres
    # database.
    for relid in relation_ids(relation_types=replication_relation_types):
        for unit in relation_list(relid):
            relation = relation_get(unit_name=unit, relation_id=relid)
            remote_addr = munge_address(relation['private-address'])
            remote_replication = {'database': 'replication',
                                  'user': 'juju_replication',
                                  'private-address': remote_addr,
                                  'relation-id': relid,
                                  'unit': unit,
                                  }
            relation_data.append(remote_replication)
            remote_pgdb = {'database': 'postgres',
                           'user': 'juju_replication',
                           'private-address': remote_addr,
                           'relation-id': relid,
                           'unit': unit,
                           }
            relation_data.append(remote_pgdb)

    # Hooks need permissions too to setup replication.
    for relid in relation_ids(relation_types=['replication']):
        local_replication = {'database': 'postgres',
                             'user': 'juju_replication',
                             'private-address': munge_address(get_unit_host()),
                             'relation-id': relid,
                             'unit': os.environ['JUJU_UNIT_NAME'],
                             }
        relation_data.append(local_replication)

    pg_hba_template = Template(
        open("templates/pg_hba.conf.tmpl").read()).render(
            access_list=relation_data)
    with open(postgresql_hba, 'w') as hba_file:
        hba_file.write(str(pg_hba_template))
    postgresql_reload()


#------------------------------------------------------------------------------
# install_postgresql_crontab:  Creates the postgresql crontab file
#------------------------------------------------------------------------------
def install_postgresql_crontab(postgresql_ident):
    crontab_data = {
        'backup_schedule': config_data["backup_schedule"],
        'scripts_dir': postgresql_scripts_dir,
        'backup_days': config_data["backup_retention_count"],
    }
    crontab_template = Template(
        open("templates/postgres.cron.tmpl").read()).render(crontab_data)
    install_file(str(crontab_template), "/etc/cron.d/postgres", mode=0644)


#------------------------------------------------------------------------------
# load_postgresql_config:  Convenience function that loads (as a string) the
#                          current postgresql configuration file.
#                          Returns a string containing the postgresql config or
#                          None
#------------------------------------------------------------------------------
def load_postgresql_config(postgresql_config):
    if os.path.isfile(postgresql_config):
        return(open(postgresql_config).read())
    else:
        return(None)


#------------------------------------------------------------------------------
# open_port:  Convenience function to open a port in juju to
#             expose a service
#------------------------------------------------------------------------------
def open_port(port=None, protocol="TCP"):
    if port is None:
        return(None)
    return(subprocess.call(['open-port', "%d/%s" %
                            (int(port), protocol)]))


#------------------------------------------------------------------------------
# close_port:  Convenience function to close a port in juju to
#              unexpose a service
#------------------------------------------------------------------------------
def close_port(port=None, protocol="TCP"):
    if port is None:
        return(None)
    return(subprocess.call(['close-port', "%d/%s" %
                            (int(port), protocol)]))


#------------------------------------------------------------------------------
# update_service_ports:  Convenience function that evaluate the old and new
#                        service ports to decide which ports need to be
#                        opened and which to close
#------------------------------------------------------------------------------
def update_service_port(old_service_port=None, new_service_port=None):
    if old_service_port is None or new_service_port is None:
        return(None)
    if new_service_port != old_service_port:
        close_port(old_service_port)
        open_port(new_service_port)


#------------------------------------------------------------------------------
# pwgen:  Generates a random password
#         pwd_length:  Defines the length of the password to generate
#                      default: 20
#------------------------------------------------------------------------------
def pwgen(pwd_length=None):
    if pwd_length is None:
        pwd_length = random.choice(range(20, 30))
    alphanumeric_chars = [l for l in (string.letters + string.digits)
                          if l not in 'Iil0oO1']
    random_chars = [random.choice(alphanumeric_chars)
                    for i in range(pwd_length)]
    return(''.join(random_chars))


def set_password(user, password):
    if not os.path.isdir("passwords"):
        os.makedirs("passwords")
    old_umask = os.umask(0o077)
    try:
        with open("passwords/%s" % user, "w") as pwfile:
            pwfile.write(password)
    finally:
        os.umask(old_umask)


def get_password(user):
    try:
        with open("passwords/%s" % user) as pwfile:
            return pwfile.read()
    except IOError:
        return None


def db_cursor(autocommit=False, db='template1', user='postgres',
              host=None, timeout=120):
    import psycopg2
    if host:
        conn_str = "dbname={} host={} user={}".format(db, host, user)
    else:
        conn_str = "dbname={} user={}".format(db, user)
    # There are often race conditions in opening database connections,
    # such as a reload having just happened to change pg_hba.conf
    # settings or a hot standby being restarted and needing to catch up
    # with its master. To protect our automation against these sorts of
    # race conditions, by default we always retry failed connections
    # until a timeout is reached.
    start = time.time()
    while True:
        try:
            conn = psycopg2.connect(conn_str)
            break
        except psycopg2.Error:
            if time.time() > start + timeout:
                juju_log(
                    MSG_CRITICAL, "Database connection {!r} failed".format(
                        conn_str))
                raise
        time.sleep(0.3)
    conn.autocommit = autocommit
    return conn.cursor()


def run_sql_as_postgres(sql, *parameters):
    import psycopg2
    cur = db_cursor(autocommit=True)
    try:
        cur.execute(sql, parameters)
        return cur.statusmessage
    except psycopg2.ProgrammingError:
        juju_log(MSG_CRITICAL, sql)
        raise


def run_select_as_postgres(sql, *parameters):
    cur = db_cursor()
    cur.execute(sql, parameters)
    # NB. Need to suck in the results before the rowcount is valid.
    results = cur.fetchall()
    return (cur.rowcount, results)


#------------------------------------------------------------------------------
# Core logic for permanent storage changes:
# NOTE the only 2 "True" return points:
#   1) symlink already pointing to existing storage (no-op)
#   2) new storage properly initialized:
#     - volume: initialized if not already (fdisk, mkfs),
#       mounts it to e.g.:  /srv/juju/vol-000012345
#     - if fresh new storage dir: rsync existing data
#     - manipulate /var/lib/postgresql/VERSION/CLUSTER symlink
#------------------------------------------------------------------------------
def config_changed_volume_apply():
    data_directory_path = postgresql_cluster_dir
    assert(data_directory_path)
    volid = volume_get_volume_id()
    if volid:
        if volume_is_permanent(volid):
            if not volume_init_and_mount(volid):
                juju_log(MSG_ERROR,
                         "volume_init_and_mount failed, "
                         "not applying changes")
                return False

        if not os.path.exists(data_directory_path):
            juju_log(MSG_CRITICAL,
                     "postgresql data dir = %s not found, "
                     "not applying changes." % data_directory_path)
            return False

        mount_point = volume_mount_point_from_volid(volid)
        new_pg_dir = os.path.join(mount_point, "postgresql")
        new_pg_version_cluster_dir = os.path.join(
            new_pg_dir, config_data["version"], config_data["cluster_name"])
        if not mount_point:
            juju_log(MSG_ERROR,
                     "invalid mount point from volid = \"%s\", "
                     "not applying changes." % mount_point)
            return False

        if ((os.path.islink(data_directory_path) and
             os.readlink(data_directory_path) == new_pg_version_cluster_dir and
             os.path.isdir(new_pg_version_cluster_dir))):
            juju_log(MSG_INFO,
                     "NOTICE: postgresql data dir '%s' already points "
                     "to '%s', skipping storage changes." %
                     (data_directory_path, new_pg_version_cluster_dir))
            juju_log(MSG_INFO,
                     "existing-symlink: to fix/avoid UID changes from "
                     "previous units, doing: "
                     "chown -R postgres:postgres %s" % new_pg_dir)
            run("chown -R postgres:postgres %s" % new_pg_dir)
            return True

        # Create a directory structure below "new" mount_point, as e.g.:
        #   /srv/juju/vol-000012345/postgresql/9.1/main  , which "mimics":
        #   /var/lib/postgresql/9.1/main
        curr_dir_stat = os.stat(data_directory_path)
        for new_dir in [new_pg_dir,
                        os.path.join(new_pg_dir, config_data["version"]),
                        new_pg_version_cluster_dir]:
            if not os.path.isdir(new_dir):
                juju_log(MSG_INFO, "mkdir %s" % new_dir)
                os.mkdir(new_dir)
                # copy permissions from current data_directory_path
                os.chown(new_dir, curr_dir_stat.st_uid, curr_dir_stat.st_gid)
                os.chmod(new_dir, curr_dir_stat.st_mode)
        # Carefully build this symlink, e.g.:
        # /var/lib/postgresql/9.1/main ->
        # /srv/juju/vol-000012345/postgresql/9.1/main
        # but keep previous "main/"  directory, by renaming it to
        # main-$TIMESTAMP
        if not postgresql_stop():
            juju_log(MSG_ERROR,
                     "postgresql_stop() returned False - can't migrate data.")
            return False
        if not os.path.exists(os.path.join(new_pg_version_cluster_dir,
                                           "PG_VERSION")):
            juju_log(MSG_WARNING, "migrating PG data %s/ -> %s/" % (
                     data_directory_path, new_pg_version_cluster_dir))
            # void copying PID file to perm storage (shouldn't be any...)
            command = "rsync -a --exclude postmaster.pid %s/ %s/" % \
                (data_directory_path, new_pg_version_cluster_dir)
            juju_log(MSG_INFO, "run: %s" % command)
            #output = run(command)
            run(command)
        try:
            os.rename(data_directory_path, "%s-%d" % (
                data_directory_path, int(time.time())))
            juju_log(MSG_INFO, "NOTICE: symlinking %s -> %s" %
                     (new_pg_version_cluster_dir, data_directory_path))
            os.symlink(new_pg_version_cluster_dir, data_directory_path)
            juju_log(MSG_INFO,
                     "after-symlink: to fix/avoid UID changes from "
                     "previous units, doing: "
                     "chown -R postgres:postgres %s" % new_pg_dir)
            run("chown -R postgres:postgres %s" % new_pg_dir)
            return True
        except OSError:
            juju_log(MSG_CRITICAL, "failed to symlink \"%s\" -> \"%s\"" % (
                data_directory_path, mount_point))
            return False
    else:
        juju_log(MSG_ERROR, "ERROR: Invalid volume storage configuration, " +
                 "not applying changes")
    return False


###############################################################################
# Hook functions
###############################################################################
def config_changed(postgresql_config, force_restart=False):

    add_extra_repos()

    # Trigger volume initialization logic for permanent storage
    volid = volume_get_volume_id()
    if not volid:
        ## Invalid configuration (whether ephemeral, or permanent)
        disable_service_start("postgresql")
        postgresql_stop()
        mounts = volume_get_all_mounted()
        if mounts:
            juju_log(MSG_INFO, "FYI current mounted volumes: %s" % mounts)
        juju_log(MSG_ERROR,
                 "Disabled and stopped postgresql service, "
                 "because of broken volume configuration - check "
                 "'volume-ephemeral-storage' and 'volume-map'")
        sys.exit(1)

    if volume_is_permanent(volid):
        ## config_changed_volume_apply will stop the service if it founds
        ## it necessary, ie: new volume setup
        if config_changed_volume_apply():
            enable_service_start("postgresql")
            force_restart = True
        else:
            disable_service_start("postgresql")
            postgresql_stop()
            mounts = volume_get_all_mounted()
            if mounts:
                juju_log(MSG_INFO, "FYI current mounted volumes: %s" % mounts)
            juju_log(MSG_ERROR,
                     "Disabled and stopped postgresql service "
                     "(config_changed_volume_apply failure)")
            sys.exit(1)
    current_service_port = get_service_port(postgresql_config)
    create_postgresql_config(postgresql_config)
    generate_postgresql_hba(postgresql_hba)
    create_postgresql_ident(postgresql_ident)
    updated_service_port = config_data["listen_port"]
    update_service_port(current_service_port, updated_service_port)
    update_nrpe_checks()
    generate_pgpass()
    if force_restart:
        return postgresql_restart()
    return postgresql_reload_or_restart()


def token_sql_safe(value):
    # Only allow alphanumeric + underscore in database identifiers
    if re.search('[^A-Za-z0-9_]', value):
        return False
    return True


def install(run_pre=True):
    if run_pre:
        for f in glob.glob('exec.d/*/charm-pre-install'):
            if os.path.isfile(f) and os.access(f, os.X_OK):
                subprocess.check_call(['sh', '-c', f])

    add_extra_repos()

    packages = ["postgresql", "pwgen", "python-jinja2", "syslinux",
                "python-psycopg2", "postgresql-contrib", "postgresql-plpython",
                "postgresql-%s-debversion" % config_data["version"]]
    packages.extend(config_data["extra-packages"].split())
    apt_get_install(packages)

    if not 'state' in local_state:
        # Fresh installation. Because this function is invoked by both
        # the install hook and the upgrade-charm hook, we need to guard
        # any non-idempotent setup. We should probably fix this; it
        # seems rather fragile.
        local_state.setdefault('state', 'standalone')
        local_state.publish()

        # Drop the cluster created when the postgresql package was
        # installed, and rebuild it with the requested locale and encoding.
        run("pg_dropcluster --stop 9.1 main")
        run("pg_createcluster --locale='{}' --encoding='{}' 9.1 main".format(
            config_data['locale'], config_data['encoding']))

    install_dir(postgresql_backups_dir, owner="postgres", mode=0755)
    install_dir(postgresql_scripts_dir, owner="postgres", mode=0755)
    install_dir(postgresql_logs_dir, owner="postgres", mode=0755)
    paths = {
        'base_dir': postgresql_data_dir,
        'backup_dir': postgresql_backups_dir,
        'scripts_dir': postgresql_scripts_dir,
        'logs_dir': postgresql_logs_dir,
    }
    dump_script = Template(
        open("templates/dump-pg-db.tmpl").read()).render(paths)
    backup_job = Template(
        open("templates/pg_backup_job.tmpl").read()).render(paths)
    install_file(dump_script, '{}/dump-pg-db'.format(postgresql_scripts_dir),
                 mode=0755)
    install_file(backup_job, '{}/pg_backup_job'.format(postgresql_scripts_dir),
                 mode=0755)
    install_postgresql_crontab(postgresql_crontab)
    open_port(5432)

    # Ensure at least minimal access granted for hooks to run.
    # Reload because we are using the default cluster setup and started
    # when we installed the PostgreSQL packages.
    config_changed(postgresql_config, force_restart=True)


def upgrade_charm():
    # Detect if we are upgrading from the old charm that used repmgr for
    # replication.
    from_repmgr = not 'juju_replication' in local_state

    # Handle renaming of the repmgr user to juju_replication.
    if from_repmgr and local_state['state'] == 'master':
        replication_password = create_user(
            'juju_replication', admin=True, replication=True)
        generate_pgpass()
        local_state['replication_password'] = replication_password
        juju_log(MSG_INFO, "Updating replication connection details")
        local_state.publish()
        drop_database('repmgr')

    if from_repmgr and local_state['state'] == 'hot standby':
        for relid in relation_ids(relation_types=['replication']):
            for unit in relation_list(relid):
                relation = relation_get(unit_name=unit, relation_id=relid)
                if relation.get('state', None) == 'master':
                    recovery_conf = Template(
                        open("templates/recovery.conf.tmpl").read()).render({
                            'host': relation['private-address'],
                            'password': local_state['replication_password']})
                    juju_log(MSG_DEBUG, recovery_conf)
                    install_file(
                        recovery_conf,
                        os.path.join(postgresql_cluster_dir, 'recovery.conf'),
                        owner="postgres", group="postgres")
                    postgresql_restart()
                    break


def quote_identifier(identifier):
    r'''Quote an identifier, such as a table or role name.

    In SQL, identifiers are quoted using " rather than ' (which is reserved
    for strings).

    >>> print(quote_identifier('hello'))
    "hello"

    Quotes and Unicode are handled if you make use of them in your
    identifiers.

    >>> print(quote_identifier("'"))
    "'"
    >>> print(quote_identifier('"'))
    """"
    >>> print(quote_identifier("\\"))
    "\"
    >>> print(quote_identifier('\\"'))
    "\"""
    >>> print(quote_identifier('\\ aargh \u0441\u043b\u043e\u043d'))
    U&"\\ aargh \0441\043b\043e\043d"
    '''
    try:
        return '"%s"' % identifier.encode('US-ASCII').replace('"', '""')
    except UnicodeEncodeError:
        escaped = []
        for c in identifier:
            if c == '\\':
                escaped.append('\\\\')
            elif c == '"':
                escaped.append('""')
            else:
                c = c.encode('US-ASCII', 'backslashreplace')
                # Note Python only supports 32 bit unicode, so we use
                # the 4 hexdigit PostgreSQL syntax (\1234) rather than
                # the 6 hexdigit format (\+123456).
                if c.startswith('\\u'):
                    c = '\\' + c[2:]
                escaped.append(c)
        return 'U&"%s"' % ''.join(escaped)


def sanitize(s):
    s = s.replace(':', '_')
    s = s.replace('-', '_')
    s = s.replace('/', '_')
    s = s.replace('"', '_')
    s = s.replace("'", '_')
    return s


def user_name(relid, remote_unit, admin=False, schema=False):
    # Per Bug #1160530, don't append the remote unit number to the user name.
    components = [sanitize(relid), sanitize(re.split("/", remote_unit)[0])]
    if admin:
        components.append("admin")
    elif schema:
        components.append("schema")
    return "_".join(components)


def user_exists(user):
    sql = "SELECT rolname FROM pg_roles WHERE rolname = %s"
    if run_select_as_postgres(sql, user)[0] > 0:
        return True
    else:
        return False


def create_user(user, admin=False, replication=False):
    from psycopg2.extensions import AsIs

    password = get_password(user)
    if password is None:
        password = pwgen()
        set_password(user, password)
    if user_exists(user):
        action = ["ALTER ROLE"]
    else:
        action = ["CREATE ROLE"]
    action.append('%s WITH LOGIN')
    if admin:
        action.append('SUPERUSER')
    else:
        action.append('NOSUPERUSER')
    if replication:
        action.append('REPLICATION')
    else:
        action.append('NOREPLICATION')
    action.append('PASSWORD %s')
    sql = ' '.join(action)
    run_sql_as_postgres(sql, AsIs(quote_identifier(user)), password)
    return password


def grant_roles(user, roles):
    from psycopg2.extensions import AsIs

    # Delete previous roles
    sql = ("DELETE FROM pg_auth_members WHERE member IN ("
           "SELECT oid FROM pg_roles WHERE rolname = %s)")
    run_sql_as_postgres(sql, user)

    for role in roles:
        ensure_role(role)
        sql = "GRANT %s to %s"
        run_sql_as_postgres(sql, AsIs(quote_identifier(role)),
                            AsIs(quote_identifier(user)))


def ensure_role(role):
    from psycopg2.extensions import AsIs

    sql = "SELECT oid FROM pg_roles WHERE rolname = %s"
    if run_select_as_postgres(sql, role)[0] != 0:
        # role already exists
        pass
    else:
        sql = "CREATE ROLE %s INHERIT NOLOGIN"
        run_sql_as_postgres(sql, AsIs(quote_identifier(role)))


def ensure_database(user, schema_user, database):
    from psycopg2.extensions import AsIs

    sql = "SELECT datname FROM pg_database WHERE datname = %s"
    if run_select_as_postgres(sql, database)[0] != 0:
        # DB already exists
        pass
    else:
        sql = "CREATE DATABASE %s"
        run_sql_as_postgres(sql, AsIs(quote_identifier(database)))
    sql = "GRANT ALL PRIVILEGES ON DATABASE %s TO %s"
    run_sql_as_postgres(sql, AsIs(quote_identifier(database)),
                        AsIs(quote_identifier(schema_user)))
    sql = "GRANT CONNECT ON DATABASE %s TO %s"
    run_sql_as_postgres(sql, AsIs(quote_identifier(database)),
                        AsIs(quote_identifier(user)))


def get_relation_host():
    remote_host = run("relation-get ip")
    if not remote_host:
        # remote unit $JUJU_REMOTE_UNIT uses deprecated 'ip=' component of
        # interface.
        remote_host = run("relation-get private-address")
    return remote_host


def get_unit_host():
    this_host = run("unit-get private-address")
    return this_host.strip()


def db_relation_joined_changed(user, database, roles):
    if not user_exists(user):
        password = create_user(user)
        run("relation-set user='%s' password='%s'" % (user, password))
    grant_roles(user, roles)
    schema_user = "{}_schema".format(user)
    if not user_exists(schema_user):
        schema_password = create_user(schema_user)
        run("relation-set schema_user='%s' schema_password='%s'" % (
            schema_user, schema_password))
    ensure_database(user, schema_user, database)
    config_data = config_get()
    host = get_unit_host()
    run("relation-set host='%s' database='%s' port='%s'" % (
        host, database, config_data["listen_port"]))
    generate_postgresql_hba(postgresql_hba, user=user,
                            schema_user=schema_user,
                            database=database)


def db_admin_relation_joined_changed(user, database='all'):
    if not user_exists(user):
        password = create_user(user, admin=True)
        run("relation-set user='%s' password='%s'" % (user, password))
    host = get_unit_host()
    config_data = config_get()
    run("relation-set host='%s' port='%s'" % (
        host, config_data["listen_port"]))
    generate_postgresql_hba(postgresql_hba)


def db_relation_broken(user, database):
    from psycopg2.extensions import AsIs

    sql = "REVOKE ALL PRIVILEGES ON %s FROM %s"
    run_sql_as_postgres(sql, AsIs(quote_identifier(database)),
                        AsIs(quote_identifier(user)))
    run_sql_as_postgres(sql, AsIs(quote_identifier(database)),
                        AsIs(quote_identifier(user + "_schema")))


def db_admin_relation_broken(user):
    from psycopg2.extensions import AsIs

    sql = "ALTER USER %s NOSUPERUSER"
    run_sql_as_postgres(sql, AsIs(quote_identifier(user)))
    generate_postgresql_hba(postgresql_hba)


def TODO(msg):
    juju_log(MSG_WARNING, 'TODO> %s' % msg)


def add_extra_repos():
    extra_repos = config_get('extra_archives')
    extra_repos_added = local_state.setdefault('extra_repos_added', set())
    if extra_repos:
        repos_added = False
        for repo in extra_repos.split():
            if repo not in extra_repos_added:
                run("add-apt-repository --yes '{}'".format(repo))
                extra_repos_added.add(repo)
                repos_added = True
        if repos_added:
            run('apt-get update')
            local_state.save()


def ensure_local_ssh():
    """Generate SSH keys for postgres user.

    The public key is stored in public_ssh_key on the relation.

    Bidirectional SSH access is required by repmgr.
    """
    comment = 'repmgr key for {}'.format(os.environ['JUJU_UNIT_NAME'])
    if not os.path.isdir(postgres_ssh_dir):
        install_dir(postgres_ssh_dir, "postgres", "postgres", 0700)
    if not os.path.exists(postgres_ssh_private_key):
        run("sudo -u postgres -H ssh-keygen -q -t rsa -C '{}' -N '' "
            "-f '{}'".format(comment, postgres_ssh_private_key))
    public_key = open(postgres_ssh_public_key, 'r').read().strip()
    host_key = open('/etc/ssh/ssh_host_ecdsa_key.pub').read().strip()
    local_state['public_ssh_key'] = public_key
    local_state['ssh_host_key'] = host_key
    local_state.publish()


def authorize_remote_ssh():
    """Generate the SSH authorized_keys file."""
    authorized_units = set()
    authorized_keys = set()
    known_hosts = set()
    for relid in relation_ids(relation_types=replication_relation_types):
        for unit in relation_list(relid):
            relation = relation_get(unit_name=unit, relation_id=relid)
            public_key = relation.get('public_ssh_key', None)
            if public_key:
                authorized_units.add(unit)
                authorized_keys.add(public_key)
                known_hosts.add('{} {}'.format(
                    relation['private-address'], relation['ssh_host_key']))

    # Generate known_hosts
    install_file(
        '\n'.join(known_hosts), postgres_ssh_known_hosts,
        owner="postgres", group="postgres", mode=0o644)

    # Generate authorized_keys
    install_file(
        '\n'.join(authorized_keys), postgres_ssh_authorized_keys,
        owner="postgres", group="postgres", mode=0o400)

    # Publish details, so relation knows they have been granted access.
    local_state['authorized'] = authorized_units
    local_state.publish()


def generate_pgpass():
    passwords = {}

    # Replication
    for relid in relation_ids(relation_types=['replication', 'master']):
        for unit in relation_list(relid):
            relation = relation_get(unit_name=unit, relation_id=relid)

            if relation.get('state', None) == 'master':
                replication_password = relation.get('replication_password', '')
                if replication_password:
                    passwords['juju_replication'] = replication_password

    if passwords:
        pgpass = '\n'.join(
            "*:*:*:{}:{}".format(username, password)
            for username, password in passwords.items())
        install_file(
            pgpass, charm_pgpass,
            owner="postgres", group="postgres", mode=0o400)


def drop_database(dbname, warn=True):
    import psycopg2
    timeout = 120
    now = time.time()
    while True:
        try:
            db_cursor(autocommit=True).execute(
                'DROP DATABASE IF EXISTS "{}"'.format(dbname))
        except psycopg2.Error:
            if time.time() > now + timeout:
                if warn:
                    juju_log(
                        MSG_WARNING, "Unable to drop database %s" % dbname)
                else:
                    raise
            time.sleep(0.5)
        else:
            break


def replication_gc():
    """Remove old nodes from the repmgr database, tear down if no slaves"""
    wanted_units = []
    for relid in relation_ids(replication_relation_types):
        wanted_units.extend(relation_list(relid))

    # If there are replication relationships, trash the local repmgr setup.
    if not wanted_units:
        # Restore a hot standby to a standalone configuration.
        if postgresql_is_in_recovery():
            pg_ctl = os.path.join(postgresql_bin_dir, 'pg_ctl')
            run("sudo -u postgres {} promote -D '{}'".format(
                pg_ctl, postgresql_cluster_dir))

        if os.path.exists(charm_pgpass):
            os.unlink(charm_pgpass)

        local_state['state'] = 'standalone'


def is_master():
    '''True if we are, or should be, the master.

    Return True if I am the active master, or if neither myself nor
    the remote unit is and I win an election.
    '''
    master_relation_ids = relation_ids(relation_types=['master'])
    slave_relation_ids = relation_ids(relation_types=['slave'])
    if master_relation_ids and slave_relation_ids:
        # Both master and slave relations, so an attempt has been made
        # to set up cascading replication. This is not yet supported in
        # PostgreSQL, so we cannot support it either. Unfortunately,
        # there is no way yet to inform juju about this so we just have
        # to leave the impossible relation in a broken state.
        juju_log(
            MSG_CRITICAL,
            "Unable to create relationship. "
            "Cascading replication not supported.")
        raise SystemExit(1)

    if slave_relation_ids:
        # I'm explicitly the slave in a master/slave relationship.
        # No units in my service can be a master.
        juju_log(MSG_DEBUG, "In a slave relation, so I'm a slave")
        return False

    # Do I think I'm the master?
    if local_state['state'] == 'master':
        juju_log(MSG_DEBUG, "I already believe I am the master")
        return True

    # Lets see what out peer group thinks.
    peer_units = set()
    peer_host = {}  # Cache of addresses for peer units.
    peer_authorized = {}  # True if the peer unit has authorized us.
    for relid in relation_ids(relation_types=['replication']):
        # If there are any other peers claiming to be the master, then I am
        # not the master.
        for unit in relation_list(relid):
            relation = relation_get(unit_name=unit, relation_id=relid)
            peer_units.add(unit)
            peer_host[unit] = relation['private-address']
            peer_authorized[unit] = False
            for a in relation.get('authorized', '').split():
                if a == os.environ['JUJU_UNIT_NAME']:
                    peer_authorized[unit] = True
                    break
            if relation.get('state', None) == 'master':
                juju_log(MSG_DEBUG, "Found a master in peers, so I'm a slave")
                return False

    # Are there other units? Maybe we are the only one left in the
    # various master/slave/replication relationships.
    alone = True
    for relid in relation_ids(relation_types=replication_relation_types):
        if relation_list(relid):
            alone = False
            break
    if alone:
        juju_log(MSG_DEBUG, "I am alone, no point being a master")
        return False

    # If the peer group has lost a master, the hot standby with the
    # least lag should be the new master. Perhaps that is me?
    my_offset = postgresql_wal_received_offset(
        host=None, db='postgres', user='postgres')
    if my_offset is not None:
        # Store the offset, unit number & unit in a tuple for easy
        # sorting.
        my_unit = os.environ['JUJU_UNIT_NAME']
        offsets = set([(my_offset, int(my_unit.split('/')[1]), my_unit)])
        for unit in peer_units:
            if peer_authorized[unit]:
                # If the peer has not yet got as far as authorizing us,
                # it will not be further in sync with the master than
                # us.
                host = peer_host[unit]
                offset = postgresql_wal_received_offset(host)
                if offset is not None:
                    if offset < my_offset:
                        juju_log(
                            MSG_DEBUG,
                            "A peer is less lagged than me, so I'm a slave")
                        return False  # Short circuit.
                    offsets.add((offset, int(unit.split('/')[1]), unit))
            else:
                juju_log(
                    MSG_DEBUG,
                    "Unable to check {} wal offset - unauthorized".format(
                        unit))
        best_unit = sorted(offsets)[0][2]  # Lowest number wins a tie.
        if best_unit == my_unit:
            juju_log(MSG_DEBUG, "I won the lag tie breaker and am the master")
            return True
        else:
            juju_log(MSG_DEBUG, "I lost the lag tie breaker and am a slave")
            return False

    # There are no masters, so we need an election within this peer
    # relation. Lowest unit number wins and gets to be the master.
    remote_nums = sorted(int(unit.split('/')[1]) for unit in peer_units)
    if not remote_nums:
        return True  # Only unit in a service in a master relationship.
    my_num = int(os.environ['JUJU_UNIT_NAME'].split('/')[1])
    if my_num < remote_nums[0]:
        juju_log(MSG_DEBUG, "Lowest unit so I'm the master")
        return True
    else:
        juju_log(MSG_DEBUG, "Not the lowest unit so I'm a slave")
        return False


def replication_relation_changed():
    ## Without repmgr, we no longer need SSH authorization
    ## Leaving the code around for now in case we want it as the log
    ## shipping transport.
    ##
    ## ensure_local_ssh()  # Generate SSH key and publish details
    ## authorize_remote_ssh()  # Authorize relationship SSH keys.
    config_changed(postgresql_config)  # Ensure minimal replication settings.

    # Now that pg_hba.conf has been regenerated and loaded, inform related
    # units that they have been granted replication access.
    authorized_units = set()
    for relid in relation_ids(relation_types=replication_relation_types):
        for unit in relation_list(relid):
            authorized_units.add(unit)
    local_state['authorized'] = authorized_units
    local_state.publish()

    relation = relation_get()

    juju_log(MSG_INFO, "Current state is {}".format(local_state['state']))

    if is_master():
        if local_state['state'] == 'standalone':  # Initial setup of a master.
            juju_log(MSG_INFO, "I am standalone and becoming the master")
            # The juju_replication user connects as both a streaming
            # replication connection and as a superuser to check
            # replication status.
            # TODO: Does it? We can use explicit grants to remove the
            # superuser requirement now.
            replication_password = create_user(
                'juju_replication', admin=True, replication=True)
            local_state['state'] = 'master'
            local_state['replication_password'] = replication_password
            juju_log(
                MSG_INFO,
                "Publishing replication connection details to hot standbys")
            local_state.publish()

        elif local_state['state'] == 'master':  # Already the master.
            juju_log(MSG_INFO, "I am the master")
            replication_gc()

        elif local_state['state'] == 'hot standby':  # I've been promoted
            juju_log(MSG_INFO, "I am a hot standby being promoted to master")
            # Rather than using 'pg_ctl promote', we do the promotion
            # this way to avoid creating a timeline change. Switch this
            # to using 'pg_ctl promote' once PostgreSQL propagates
            # timeline changes via streaming replication.
            os.unlink(os.path.join(postgresql_cluster_dir, 'recovery.conf'))
            postgresql_restart()
            local_state['state'] = 'master'
            local_state.publish()
            replication_gc()

        else:
            raise AssertionError(
                "Unknown state {}".format(local_state['state']))

    else:  # A hot standby, now or soon.
        remote_is_master = (relation.get('state', '') == 'master')

        remote_has_authorized = False
        for unit in relation.get('authorized', '').split():
            if unit == os.environ['JUJU_UNIT_NAME']:
                remote_has_authorized = True

        if remote_is_master and remote_has_authorized:
            replication_password = relation['replication_password']
            if ((local_state.get('replication_password', None) !=
                 replication_password)):
                local_state['replication_password'] = replication_password
                generate_pgpass()

            slave_relation_ids = relation_ids(relation_types=['slave'])
            if local_state['state'] == 'standalone' or slave_relation_ids:
                # Building a fresh hot standby. Either a new node
                # ('standalone'), or a unit in a service that is being
                # attached as a slave.
                juju_log(MSG_INFO, "I am becoming a hot standby")
                # Republish the replication password in case we failover to
                # being the master in the future. Bug #806098.
                local_state[
                    'replication_password'] = relation['replication_password']
                local_state.publish()

                # We are just joining replication, and have found a
                # master. Clone and follow it.
                generate_pgpass()

                # Before we start destroying anything, ensure that the
                # master is contactable.
                wait_for_db(
                    db='postgres', user='juju_replication',
                    host=relation['private-address'])

                clone(
                    os.environ['JUJU_REMOTE_UNIT'],
                    relation['private-address'])

                local_state['state'] = 'hot standby'
                local_state['following'] = os.environ['JUJU_REMOTE_UNIT']
                local_state.publish()

            elif local_state['state'] == 'hot standby':
                juju_log(MSG_INFO, "I am a hot standby")
                if local_state['following'] != os.environ['JUJU_REMOTE_UNIT']:
                    juju_log(
                        MSG_INFO, "New master {} found. Following".format(
                            os.environ['JUJU_REMOTE_UNIT']))
                    recovery_conf = dedent("""\
                        standby_mode = on
                        primary_conninfo = 'host={} user=juju_replication'
                        """.format(relation['private-address']))
                    juju_log(MSG_DEBUG, recovery_conf)
                    install_file(
                        recovery_conf,
                        os.path.join(postgresql_cluster_dir, 'recovery.conf'),
                        owner="postgres", group="postgres")
                    postgresql_restart()
                    local_state['following'] = os.environ['JUJU_REMOTE_UNIT']
                    local_state.save()

            else:
                raise AssertionError(
                    "Unknown state {}".format(local_state['state']))

        elif remote_is_master:
            juju_log(
                MSG_INFO,
                "I am waiting for a master to authorize me")


def replication_relation_broken():
    config_changed(postgresql_config)
    authorize_remote_ssh()


def clone(master_unit, master_host):
    postgresql_stop()
    juju_log(MSG_INFO, "Cloning master {}".format(master_unit))

    cmd = ['sudo', '-E', '-u', 'postgres',  # -E needed to locate pgpass file.
           'pg_basebackup', '-D', postgresql_cluster_dir,
           '--xlog', '--checkpoint=fast', '--no-password',
           '-h', master_host, '-p', '5432', '--username=juju_replication']
    juju_log(MSG_DEBUG, ' '.join(cmd))
    if os.path.isdir(postgresql_cluster_dir):
        shutil.rmtree(postgresql_cluster_dir)
    try:
        output = subprocess.check_output(cmd, stderr=subprocess.STDOUT)
        juju_log(MSG_DEBUG, output)
        # Debian by default expects SSL certificates in the datadir.
        os.symlink(
            '/etc/ssl/certs/ssl-cert-snakeoil.pem',
            os.path.join(postgresql_cluster_dir, 'server.crt'))
        os.symlink(
            '/etc/ssl/private/ssl-cert-snakeoil.key',
            os.path.join(postgresql_cluster_dir, 'server.key'))
        recovery_conf = Template(
            open("templates/recovery.conf.tmpl").read()).render({
                'host': master_host,
                'password': local_state['replication_password']})
        juju_log(MSG_DEBUG, recovery_conf)
        install_file(
            recovery_conf,
            os.path.join(postgresql_cluster_dir, 'recovery.conf'),
            owner="postgres", group="postgres")
    except subprocess.CalledProcessError, x:
        # We failed, and this cluster is broken. Rebuild a
        # working cluster so start/stop etc. works and we
        # can retry hooks again. Even assuming the charm is
        # functioning correctly, the clone may still fail
        # due to eg. lack of disk space.
        juju_log(MSG_ERROR, "Clone failed, db cluster destroyed")
        juju_log(MSG_ERROR, x.output)
        if os.path.exists(postgresql_cluster_dir):
            shutil.rmtree(postgresql_cluster_dir)
        if os.path.exists(postgresql_config_dir):
            shutil.rmtree(postgresql_config_dir)
        run('pg_createcluster {} main'.format(version))
        config_changed(postgresql_config)
        raise
    finally:
        postgresql_start()
        wait_for_db()


def slave_count():
    num_slaves = 0
    for relid in relation_ids(relation_types=replication_relation_types):
        num_slaves += len(relation_list(relid))
    return num_slaves


def postgresql_is_in_recovery():
    cur = db_cursor(autocommit=True)
    cur.execute("SELECT pg_is_in_recovery()")
    return cur.fetchone()[0]


def postgresql_is_in_backup_mode():
    return os.path.exists(
        os.path.join(postgresql_cluster_dir, 'backup_label'))


def postgresql_wal_received_offset(host, db='postgres',
                                   user='juju_replication'):
    cur = db_cursor(autocommit=True, db=db, user=user, host=host)
    cur.execute('SELECT pg_is_in_recovery(), pg_last_xlog_receive_location()')
    is_in_recovery, xlog_received = cur.fetchone()
    if is_in_recovery:
        return wal_location_to_bytes(xlog_received)
    return None


def wal_location_to_bytes(wal_location):
    """Convert WAL + offset to num bytes, so they can be compared."""
    logid, offset = wal_location.split('/')
    return int(logid, 16) * 16 * 1024 * 1024 * 255 + int(offset, 16)


def wait_for_db(timeout=120, db='template1', user='postgres', host=None):
    '''Wait until the db is fully up.'''
    db_cursor(db=db, user=user, host=host, timeout=timeout)


def update_nrpe_checks():
    config_data = config_get()
    try:
        nagios_uid = getpwnam('nagios').pw_uid
        nagios_gid = getgrnam('nagios').gr_gid
    except:
        juju_log(MSG_DEBUG, "Nagios user not set up. Exiting.")
        return

    unit_name = os.environ['JUJU_UNIT_NAME'].replace('/', '-')
    nagios_hostname = "%s-%s" % (config_data['nagios_context'], unit_name)
    nagios_logdir = '/var/log/nagios'
    nrpe_service_file = \
        '/var/lib/nagios/export/service__{}_check_pgsql.cfg'.format(
            nagios_hostname)
    if not os.path.exists(nagios_logdir):
        os.mkdir(nagios_logdir)
        os.chown(nagios_logdir, nagios_uid, nagios_gid)
    for f in os.listdir('/var/lib/nagios/export/'):
        if re.search('.*check_pgsql.cfg', f):
            os.remove(os.path.join('/var/lib/nagios/export/', f))

    # --- exported service configuration file
    from jinja2 import Environment, FileSystemLoader
    template_env = Environment(
        loader=FileSystemLoader(
            os.path.join(os.environ['CHARM_DIR'], 'templates')))
    templ_vars = {
        'nagios_hostname': nagios_hostname,
        'nagios_servicegroup': config_data['nagios_context'],
    }
    template = \
        template_env.get_template('nrpe_service.tmpl').render(templ_vars)
    with open(nrpe_service_file, 'w') as nrpe_service_config:
        nrpe_service_config.write(str(template))

    # --- nrpe configuration
    # pgsql service
    nrpe_check_file = '/etc/nagios/nrpe.d/check_pgsql.cfg'
    with open(nrpe_check_file, 'w') as nrpe_check_config:
        nrpe_check_config.write("# check pgsql\n")
        nrpe_check_config.write(
            "command[check_pgsql]=/usr/lib/nagios/plugins/check_pgsql -P {}"
            .format(config_data['listen_port']))
    # pgsql backups
    nrpe_check_file = '/etc/nagios/nrpe.d/check_pgsql_backups.cfg'
    backup_log = "{}/backups.log".format(postgresql_logs_dir)
    # XXX: these values _should_ be calculated from the backup schedule
    #      perhaps warn = backup_frequency * 1.5, crit = backup_frequency * 2
    warn_age = 172800
    crit_age = 194400
    with open(nrpe_check_file, 'w') as nrpe_check_config:
        nrpe_check_config.write("# check pgsql backups\n")
        nrpe_check_config.write(
            "command[check_pgsql_backups]=/usr/lib/nagios/plugins/\
check_file_age -w {} -c {} -f {}".format(warn_age, crit_age, backup_log))

    if os.path.isfile('/etc/init.d/nagios-nrpe-server'):
        subprocess.call(['service', 'nagios-nrpe-server', 'reload'])

###############################################################################
# Global variables
###############################################################################
config_data = config_get()
version = config_data['version']
cluster_name = config_data['cluster_name']
postgresql_data_dir = "/var/lib/postgresql"
postgresql_cluster_dir = os.path.join(
    postgresql_data_dir, version, cluster_name)
postgresql_bin_dir = os.path.join('/usr/lib/postgresql', version, 'bin')
postgresql_config_dir = os.path.join("/etc/postgresql", version, cluster_name)
postgresql_config = os.path.join(postgresql_config_dir, "postgresql.conf")
postgresql_ident = os.path.join(postgresql_config_dir, "pg_ident.conf")
postgresql_hba = os.path.join(postgresql_config_dir, "pg_hba.conf")
postgresql_crontab = "/etc/cron.d/postgresql"
postgresql_service_config_dir = "/var/run/postgresql"
postgresql_scripts_dir = os.path.join(postgresql_data_dir, 'scripts')
postgresql_backups_dir = (
    config_data['backup_dir'].strip() or
    os.path.join(postgresql_data_dir, 'backups'))
postgresql_logs_dir = os.path.join(postgresql_data_dir, 'logs')
postgres_ssh_dir = os.path.expanduser('~postgres/.ssh')
postgres_ssh_public_key = os.path.join(postgres_ssh_dir, 'id_rsa.pub')
postgres_ssh_private_key = os.path.join(postgres_ssh_dir, 'id_rsa')
postgres_ssh_authorized_keys = os.path.join(postgres_ssh_dir,
                                            'authorized_keys')
postgres_ssh_known_hosts = os.path.join(postgres_ssh_dir, 'known_hosts')
hook_name = os.path.basename(sys.argv[0])
replication_relation_types = ['master', 'slave', 'replication']
local_state = State('local_state.pickle')
charm_pgpass = os.path.abspath(
    os.path.join(os.path.dirname(__file__), '..', 'pgpass'))

# Hooks, running as root, need to be pointed at the correct .pgpass.
os.environ['PGPASSFILE'] = charm_pgpass


###############################################################################
# Main section
###############################################################################
def main():
    juju_log(MSG_INFO, "Running {} hook".format(hook_name))
    if hook_name == "install":
        install()

    elif hook_name == "config-changed":
        config_changed(postgresql_config)

    elif hook_name == "upgrade-charm":
        install(run_pre=False)
        upgrade_charm()

    elif hook_name == "start":
        if not postgresql_restart():
            raise SystemExit(1)

    elif hook_name == "stop":
        if not postgresql_stop():
            raise SystemExit(1)

    elif hook_name == "db-relation-joined":
        # By default, we create a database named after the remote
        # servicename. The remote service can override this by setting
        # the database property on the relation.
        database = os.environ['JUJU_REMOTE_UNIT'].split('/')[0]

        # Generate a unique username for this relation to use. We should
        # probably change this to share the username between all units
        # in the remote service, as it makes connection pooling better.
        user = user_name(
            os.environ['JUJU_RELATION_ID'], os.environ['JUJU_REMOTE_UNIT'])

        db_relation_joined_changed(user, database, [])  # No roles yet.

    elif hook_name == "db-relation-changed":
        roles = filter(None, relation_get('roles').split(","))

        # If the remote service has requested we use a particular database
        # name, honour that request.
        database = relation_get('database')
        if not database:
            database = relation_get('database', os.environ['JUJU_UNIT_NAME'])

        user = relation_get('user', os.environ['JUJU_UNIT_NAME'])
        if not user:
            user = user_name(
                os.environ['JUJU_RELATION_ID'], os.environ['JUJU_REMOTE_UNIT'])
        db_relation_joined_changed(user, database, roles)

    elif hook_name == "db-relation-broken":
        database = relation_get('database')
        user = user_name(
            os.environ['JUJU_RELATION_ID'], os.environ['JUJU_REMOTE_UNIT'])
        db_relation_broken(user, database)

    elif hook_name in ("db-admin-relation-joined",
                       "db-admin-relation-changed"):
        user = user_name(os.environ['JUJU_RELATION_ID'],
                         os.environ['JUJU_REMOTE_UNIT'], admin=True)
        db_admin_relation_joined_changed(user, 'all')

    elif hook_name == "db-admin-relation-broken":
        # XXX: Fix: relation is not set when it is already broken
        # cannot determine the user name
        user = user_name(os.environ['JUJU_RELATION_ID'],
                         os.environ['JUJU_REMOTE_UNIT'], admin=True)
        db_admin_relation_broken(user)

    elif hook_name == "nrpe-external-master-relation-changed":
        update_nrpe_checks()

    elif hook_name in ('master-relation-joined', 'master-relation-changed',
                       'slave-relation-joined', 'slave-relation-changed',
                       'replication-relation-joined',
                       'replication-relation-changed'):
        replication_relation_changed()

    elif hook_name in ('master-relation-broken', 'slave-relation-broken',
                       'replication-relation-broken',
                       'replication-relation-departed'):
        replication_relation_broken()

    #-------- persistent-storage-relation-joined,
    #         persistent-storage-relation-changed
    #elif hook_name in ["persistent-storage-relation-joined",
    #    "persistent-storage-relation-changed"]:
    #    persistent_storage_relation_joined_changed()
    #-------- persistent-storage-relation-broken
    #elif hook_name == "persistent-storage-relation-broken":
    #    persistent_storage_relation_broken()
    else:
        print "Unknown hook {}".format(hook_name)
        raise SystemExit(1)


if __name__ == '__main__':
    raise SystemExit(main())<|MERGE_RESOLUTION|>--- conflicted
+++ resolved
@@ -622,16 +622,12 @@
             unit_name=os.environ['JUJU_UNIT_NAME'], relation_id=relid)
         for unit in relation_list(relid):
             relation = relation_get(unit_name=unit, relation_id=relid)
-<<<<<<< HEAD
 
             # If a relation is not yet completely setup, skip it.
             if 'user' not in relation:
                 continue
 
             relation['relation-id']  = relid
-=======
-            relation['relation-id'] = relid
->>>>>>> 2b652406
             relation['unit'] = unit
 
             if relid.startswith('db-admin:'):
