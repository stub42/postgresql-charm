#!/usr/bin/env python
# vim: et ai ts=4 sw=4:

from contextlib import contextmanager
import commands
import cPickle as pickle
import glob
from grp import getgrnam
import os.path
from pwd import getpwnam
import re
import shutil
import socket
import subprocess
import sys
from tempfile import NamedTemporaryFile
import time
import yaml
from yaml.constructor import ConstructorError

from charmhelpers import fetch
from charmhelpers.core import hookenv, host
from charmhelpers.core.hookenv import (
    CRITICAL, ERROR, WARNING, INFO, DEBUG,
    )

hooks = hookenv.Hooks()


def Template(*args, **kw):
    """jinja2.Template with deferred jinja2 import.

    jinja2 may not be importable until the install hook has installed the
    required packages.
    """
    from jinja2 import Template
    return Template(*args, **kw)


def log(msg, lvl=INFO):
    '''Log a message.

    Per Bug #1208787, log messages sent via juju-log are being lost.
    Spit messages out to a log file to work around the problem.
    It is also rather nice to have the log messages we explicitly emit
    in a separate log file, rather than just mashed up with all the
    juju noise.
    '''
    myname = hookenv.local_unit().replace('/', '-')
    ts = time.strftime('%Y-%m-%d %H:%M:%S', time.gmtime())
    with open('{}/{}-debug.log'.format(juju_log_dir, myname), 'a') as f:
        f.write('{} {}: {}\n'.format(ts, lvl, msg))
    hookenv.log(msg, lvl)


class State(dict):
    """Encapsulate state common to the unit for republishing to relations."""
    def __init__(self, state_file):
        super(State, self).__init__()
        self._state_file = state_file
        self.load()

    def load(self):
        '''Load stored state from local disk.'''
        if os.path.exists(self._state_file):
            state = pickle.load(open(self._state_file, 'rb'))
        else:
            state = {}
        self.clear()

        self.update(state)

    def save(self):
        '''Store state to local disk.'''
        state = {}
        state.update(self)
        pickle.dump(state, open(self._state_file, 'wb'))

    def publish(self):
        """Publish relevant unit state to relations"""

        def add(state_dict, key):
            if key in self:
                state_dict[key] = self[key]

        client_state = {}
        add(client_state, 'state')

        for relid in hookenv.relation_ids('db'):
            hookenv.relation_set(relid, client_state)

        for relid in hookenv.relation_ids('db-admin'):
            hookenv.relation_set(relid, client_state)

        replication_state = dict(client_state)

        add(replication_state, 'replication_password')
        add(replication_state, 'wal_received_offset')
        add(replication_state, 'following')
        add(replication_state, 'client_relations')

        authorized = self.get('authorized', None)
        if authorized:
            replication_state['authorized'] = ' '.join(sorted(authorized))

        for relid in hookenv.relation_ids('replication'):
            hookenv.relation_set(relid, replication_state)

        self.save()


###############################################################################
# Volume managment
###############################################################################
#------------------------------
# Get volume-id from juju config "volume-map" dictionary as
#     volume-map[JUJU_UNIT_NAME]
# @return  volid
#
#------------------------------
def volume_get_volid_from_volume_map():
    volume_map = {}
    try:
        volume_map = yaml.load(hookenv.config('volume-map').strip())
        if volume_map:
            return volume_map.get(os.environ['JUJU_UNIT_NAME'])
    except ConstructorError as e:
        log("invalid YAML in 'volume-map': {}".format(e), WARNING)
    return None


# Is this volume_id permanent ?
# @returns  True if volid set and not --ephemeral, else:
#           False
def volume_is_permanent(volid):
    if volid and volid != "--ephemeral":
        return True
    return False


#------------------------------
# Returns a mount point from passed vol-id, e.g. /srv/juju/vol-000012345
#
# @param  volid          volume id (as e.g. EBS volid)
# @return mntpoint_path  eg /srv/juju/vol-000012345
#------------------------------
def volume_mount_point_from_volid(volid):
    if volid and volume_is_permanent(volid):
        return "/srv/juju/%s" % volid
    return None


# Do we have a valid storage state?
# @returns  volid
#           None    config state is invalid - we should not serve
def volume_get_volume_id():
    ephemeral_storage = hookenv.config('volume-ephemeral-storage')
    volid = volume_get_volid_from_volume_map()
    juju_unit_name = hookenv.local_unit()
    if ephemeral_storage in [True, 'yes', 'Yes', 'true', 'True']:
        if volid:
            log(
                "volume-ephemeral-storage is True, but " +
                "volume-map[{!r}] -> {}".format(juju_unit_name, volid), ERROR)
            return None
        else:
            return "--ephemeral"
    else:
        if not volid:
            log(
                "volume-ephemeral-storage is False, but "
                "no volid found for volume-map[{!r}]".format(
                    hookenv.local_unit()), ERROR)
            return None
    return volid


# Initialize and/or mount permanent storage, it straightly calls
# shell helper
def volume_init_and_mount(volid):
    command = ("scripts/volume-common.sh call " +
               "volume_init_and_mount %s" % volid)
    output = run(command)
    if output.find("ERROR") >= 0:
        return False
    return True


def volume_get_all_mounted():
    command = ("mount |egrep /srv/juju")
    status, output = commands.getstatusoutput(command)
    if status != 0:
        return None
    return output


def postgresql_autostart(enabled):
    postgresql_config_dir = _get_postgresql_config_dir()
    startup_file = os.path.join(postgresql_config_dir, 'start.conf')
    if enabled:
        log("Enabling PostgreSQL startup in {}".format(startup_file))
        mode = 'auto'
    else:
        log("Disabling PostgreSQL startup in {}".format(startup_file))
        mode = 'manual'
    template_file = "{}/templates/start_conf.tmpl".format(hookenv.charm_dir())
    contents = Template(open(template_file).read()).render({'mode': mode})
    host.write_file(
        startup_file, contents, 'postgres', 'postgres', perms=0o644)


def run(command, exit_on_error=True):
    '''Run a command and return the output.'''
    try:
        log(command, DEBUG)
        return subprocess.check_output(
            command, stderr=subprocess.STDOUT, shell=True)
    except subprocess.CalledProcessError, e:
        log("status=%d, output=%s" % (e.returncode, e.output), ERROR)
        if exit_on_error:
            sys.exit(e.returncode)
        else:
            raise


def postgresql_is_running():
    '''Return true if PostgreSQL is running.'''
    # init script always return true (9.1), add extra check to make it useful
    status, output = commands.getstatusoutput("invoke-rc.d postgresql status")
    if status != 0:
        return False
    # e.g. output: "Running clusters: 9.1/main"
    vc = "%s/%s" % (hookenv.config("version"), hookenv.config("cluster_name"))
    return vc in output.decode('utf8').split()


def postgresql_stop():
    '''Shutdown PostgreSQL.'''
    success = host.service_stop('postgresql')
    return not (success and postgresql_is_running())


def postgresql_start():
    '''Start PostgreSQL if it is not already running.'''
    success = host.service_start('postgresql')
    return success and postgresql_is_running()


def postgresql_restart():
    '''Restart PostgreSQL, or start it if it is not already running.'''
    if postgresql_is_running():
        with restart_lock(hookenv.local_unit(), True):
            # 'service postgresql restart' fails; it only does a reload.
            # success = host.service_restart('postgresql')
            try:
                run('pg_ctlcluster -force {version} {cluster_name} '
                    'restart'.format(**hookenv.config()))
                success = True
            except subprocess.CalledProcessError:
                success = False
    else:
        success = host.service_start('postgresql')

    # Store a copy of our known live configuration so
    # postgresql_reload_or_restart() can make good choices.
    if success and 'saved_config' in local_state:
        local_state['live_config'] = local_state['saved_config']
        local_state.save()

    return success and postgresql_is_running()


def postgresql_reload():
    '''Make PostgreSQL reload its configuration.'''
    # reload returns a reliable exit status
    status, output = commands.getstatusoutput("invoke-rc.d postgresql reload")
    return (status == 0)


def requires_restart():
    '''Check for configuration changes requiring a restart to take effect.'''
    if not postgresql_is_running():
        return True

    saved_config = local_state.get('saved_config', None)
    if not saved_config:
        # No record of postgresql.conf state, perhaps an upgrade.
        # Better restart.
        return True

    live_config = local_state.setdefault('live_config', {})

    # Pull in a list of PostgreSQL settings.
    cur = db_cursor()
    cur.execute("SELECT name, context FROM pg_settings")
    restart = False
    for name, context in cur.fetchall():
        live_value = live_config.get(name, None)
        new_value = saved_config.get(name, None)

        if new_value != live_value:
            if live_config:
                log("Changed {} from {!r} to {!r}".format(
                    name, live_value, new_value), DEBUG)
            if context == 'postmaster':
                # A setting has changed that requires PostgreSQL to be
                # restarted before it will take effect.
                restart = True
    return restart


def postgresql_reload_or_restart():
    """Reload PostgreSQL configuration, restarting if necessary."""
    if requires_restart():
        log("Configuration change requires PostgreSQL restart. Restarting.",
            WARNING)
        success = postgresql_restart()
        if not success or requires_restart():
            log("Configuration changes failed to apply", WARNING)
            success = False
    else:
        success = host.service_reload('postgresql')

    if success:
        local_state['saved_config'] = local_state['live_config']
        local_state.save()

    return success


def get_service_port(config_file):
    '''Return the port PostgreSQL is listening on.'''
    if not os.path.exists(config_file):
        return None
    postgresql_config = open(config_file, 'r').read()
    port = re.search("port.*=(.*)", postgresql_config).group(1).strip()
    try:
        return int(port)
    except (ValueError, TypeError):
        return None


def _get_system_ram():
    """ Return the system ram in Megabytes """
    import psutil
    return psutil.phymem_usage()[0] / (1024 ** 2)


def _get_page_size():
    """ Return the operating system's configured PAGE_SIZE """
    return int(run("getconf PAGE_SIZE"))   # frequently 4096


def create_postgresql_config(config_file):
    '''Create the postgresql.conf file'''
    config_data = hookenv.config()
    if config_data["performance_tuning"] == "auto":
        # Taken from:
        # http://wiki.postgresql.org/wiki/Tuning_Your_PostgreSQL_Server
        # num_cpus is not being used ... commenting it out ... negronjl
        #num_cpus = run("cat /proc/cpuinfo | grep processor | wc -l")
        total_ram = _get_system_ram()
        if not config_data["effective_cache_size"]:
            config_data["effective_cache_size"] = \
                "%sMB" % (int(int(total_ram) * 0.75),)
        if not config_data["shared_buffers"]:
            if total_ram > 1023:
                config_data["shared_buffers"] = \
                    "%sMB" % (int(int(total_ram) * 0.25),)
            else:
                config_data["shared_buffers"] = \
                    "%sMB" % (int(int(total_ram) * 0.15),)
        config_data["kernel_shmmax"] = (int(total_ram) * 1024 * 1024) + 1024
        config_data["kernel_shmall"] = config_data["kernel_shmmax"]

    # XXX: This is very messy - should probably be a subordinate charm
    lines = ["kernel.sem = 250 32000 100 1024\n"]
    if config_data["kernel_shmall"] > 0:
        # Convert config kernel_shmall (bytes) to pages
        page_size = _get_page_size()
        num_pages = config_data["kernel_shmall"] / page_size
        if (config_data["kernel_shmall"] % page_size) > 0:
            num_pages += 1
        lines.append("kernel.shmall = %s\n" % num_pages)
    if config_data["kernel_shmmax"] > 0:
        lines.append("kernel.shmmax = %s\n" % config_data["kernel_shmmax"])
    host.write_file(postgresql_sysctl, ''.join(lines), perms=0600)
    run("sysctl -p {}".format(postgresql_sysctl))

    # If we are replicating, some settings may need to be overridden to
    # certain minimum levels.
    num_slaves = slave_count()
    if num_slaves > 0:
        log('{} hot standbys in peer relation.'.format(num_slaves))
        log('Ensuring minimal replication settings')
        config_data['hot_standby'] = True
        config_data['wal_level'] = 'hot_standby'
        config_data['max_wal_senders'] = max(
            num_slaves, config_data['max_wal_senders'])
        config_data['wal_keep_segments'] = max(
            config_data['wal_keep_segments'],
            config_data['replicated_wal_keep_segments'])

    # Send config data to the template
    # Return it as pg_config
    charm_dir = hookenv.charm_dir()
    template_file = "{}/templates/postgresql.conf.tmpl".format(charm_dir)
    pg_config = Template(
        open(template_file).read()).render(config_data)
    host.write_file(
        config_file, pg_config,
        owner="postgres",  group="postgres", perms=0600)

    local_state['saved_config'] = config_data
    local_state.save()


def create_postgresql_ident(output_file):
    '''Create the pg_ident.conf file.'''
    ident_data = {}
    charm_dir = hookenv.charm_dir()
    template_file = "{}/templates/pg_ident.conf.tmpl".format(charm_dir)
    pg_ident_template = Template(open(template_file).read())
    host.write_file(
        output_file, pg_ident_template.render(ident_data),
        owner="postgres", group="postgres", perms=0600)


def generate_postgresql_hba(
        output_file, user=None, schema_user=None, database=None):
    '''Create the pg_hba.conf file.'''

    # Per Bug #1117542, when generating the postgresql_hba file we
    # need to cope with private-address being either an IP address
    # or a hostname.
    def munge_address(addr):
        # http://stackoverflow.com/q/319279/196832
        try:
            socket.inet_aton(addr)
            return "%s/32" % addr
        except socket.error:
            # It's not an IP address.
            # XXX workaround for MAAS bug
            # https://bugs.launchpad.net/maas/+bug/1250435
            # If it's a CNAME, use the A record it points to.
            # If it fails for some reason, return the original address
            try:
                output = run("dig +short -t CNAME %s" % addr, True).strip()
            except:
                return addr
            if len(output) != 0:
                return output.rstrip(".")  # trailing dot
            return addr

    config_data = hookenv.config()
    allowed_units = set()
    relation_data = []
    relids = hookenv.relation_ids('db') + hookenv.relation_ids('db-admin')
    for relid in relids:
        local_relation = hookenv.relation_get(
            unit=hookenv.local_unit(), rid=relid)

        # We might see relations that have not yet been setup enough.
        # At a minimum, the relation-joined hook needs to have been run
        # on the server so we have information about the usernames and
        # databases to allow in.
        if 'user' not in local_relation:
            continue

        for unit in hookenv.related_units(relid):
            relation = hookenv.relation_get(unit=unit, rid=relid)

            relation['relation-id'] = relid
            relation['unit'] = unit

            if relid.startswith('db-admin:'):
                relation['user'] = 'all'
                relation['database'] = 'all'
            elif relid.startswith('db:'):
                relation['user'] = local_relation.get('user', user)
                relation['schema_user'] = local_relation.get('schema_user',
                                                             schema_user)
                relation['database'] = local_relation.get('database', database)

                if ((relation['user'] is None
                     or relation['schema_user'] is None
                     or relation['database'] is None)):
                    # Missing info in relation for this unit, so skip it.
                    continue
            else:
                raise RuntimeError(
                    'Unknown relation type {}'.format(repr(relid)))

            allowed_units.add(unit)
            relation['private-address'] = munge_address(
                relation['private-address'])
            relation_data.append(relation)

    log(str(relation_data), INFO)

    # Replication connections. Each unit needs to be able to connect to
    # every other unit's postgres database and the magic replication
    # database. It also needs to be able to connect to its own postgres
    # database.
    for relid in hookenv.relation_ids('replication'):
        for unit in hookenv.related_units(relid):
            relation = hookenv.relation_get(unit=unit, rid=relid)
            remote_addr = munge_address(relation['private-address'])
            remote_replication = {'database': 'replication',
                                  'user': 'juju_replication',
                                  'private-address': remote_addr,
                                  'relation-id': relid,
                                  'unit': unit,
                                  }
            relation_data.append(remote_replication)
            remote_pgdb = {'database': 'postgres',
                           'user': 'juju_replication',
                           'private-address': remote_addr,
                           'relation-id': relid,
                           'unit': unit,
                           }
            relation_data.append(remote_pgdb)

    # Hooks need permissions too to setup replication.
    for relid in hookenv.relation_ids('replication'):
        local_replication = {'database': 'postgres',
                             'user': 'juju_replication',
                             'private-address': munge_address(
                                 hookenv.unit_private_ip()),
                             'relation-id': relid,
                             'unit': hookenv.local_unit(),
                             }
        relation_data.append(local_replication)

    # Admin IP addresses for people using tools like pgAdminIII in a local JuJu
    # We accept a single IP or a comma separated list of IPs, these are added
    # to the list of relations that end up in pg_hba.conf thus granting
    # the IP addresses socket access to the postgres server.
    if config_data["admin_addresses"] != '':
        if "," in config_data["admin_addresses"]:
            admin_ip_list = config_data["admin_addresses"].split(",")
        else:
            admin_ip_list = [config_data["admin_addresses"]]

        for admin_ip in admin_ip_list:
            admin_host = {
                'database': 'all',
                'user': 'all',
                'private-address': munge_address(admin_ip)}
            relation_data.append(admin_host)

    template_file = "{}/templates/pg_hba.conf.tmpl".format(hookenv.charm_dir())
    pg_hba_template = Template(open(template_file).read())
    host.write_file(
        output_file, pg_hba_template.render(access_list=relation_data),
        owner="postgres", group="postgres", perms=0600)
    postgresql_reload()

    # Loop through all db relations, making sure each knows what are the list
    # of allowed hosts that were just added. lp:#1187508
    # We sort the list to ensure stability, probably unnecessarily.
    for relid in hookenv.relation_ids('db') + hookenv.relation_ids('db-admin'):
        hookenv.relation_set(
            relid, {"allowed-units": " ".join(unit_sorted(allowed_units))})


def install_postgresql_crontab(output_file):
    '''Create the postgres user's crontab'''
    config_data = hookenv.config()
    crontab_data = {
        'backup_schedule': config_data["backup_schedule"],
        'scripts_dir': postgresql_scripts_dir,
        'backup_days': config_data["backup_retention_count"],
    }
    charm_dir = hookenv.charm_dir()
    template_file = "{}/templates/postgres.cron.tmpl".format(charm_dir)
    crontab_template = Template(
        open(template_file).read()).render(crontab_data)
    host.write_file(output_file, crontab_template, perms=0600)


def create_recovery_conf(master_host, restart_on_change=False):
    version = hookenv.config('version')
    cluster_name = hookenv.config('cluster_name')
    postgresql_cluster_dir = os.path.join(
        postgresql_data_dir, version, cluster_name)

    recovery_conf_path = os.path.join(postgresql_cluster_dir, 'recovery.conf')
    if os.path.exists(recovery_conf_path):
        old_recovery_conf = open(recovery_conf_path, 'r').read()
    else:
        old_recovery_conf = None

    charm_dir = hookenv.charm_dir()
    template_file = "{}/templates/recovery.conf.tmpl".format(charm_dir)
    recovery_conf = Template(open(template_file).read()).render({
        'host': master_host,
        'password': local_state['replication_password']})
    log(recovery_conf, DEBUG)
    host.write_file(
        os.path.join(postgresql_cluster_dir, 'recovery.conf'),
        recovery_conf, owner="postgres", group="postgres", perms=0o600)

    if restart_on_change and old_recovery_conf != recovery_conf:
        log("recovery.conf updated. Restarting to take effect.")
        postgresql_restart()


#------------------------------------------------------------------------------
# load_postgresql_config:  Convenience function that loads (as a string) the
#                          current postgresql configuration file.
#                          Returns a string containing the postgresql config or
#                          None
#------------------------------------------------------------------------------
def load_postgresql_config(config_file):
    if os.path.isfile(config_file):
        return(open(config_file).read())
    else:
        return(None)


#------------------------------------------------------------------------------
# update_service_ports:  Convenience function that evaluate the old and new
#                        service ports to decide which ports need to be
#                        opened and which to close
#------------------------------------------------------------------------------
def update_service_port(old_service_port=None, new_service_port=None):
    if old_service_port is None or new_service_port is None:
        return(None)
    if new_service_port != old_service_port:
        hookenv.close_port(old_service_port)
        hookenv.open_port(new_service_port)


def set_password(user, password):
    if not os.path.isdir("passwords"):
        os.makedirs("passwords")
    old_umask = os.umask(0o077)
    try:
        with open("passwords/%s" % user, "w") as pwfile:
            pwfile.write(password)
    finally:
        os.umask(old_umask)


def get_password(user):
    try:
        with open("passwords/%s" % user) as pwfile:
            return pwfile.read()
    except IOError:
        return None


def db_cursor(autocommit=False, db='template1', user='postgres',
              host=None, timeout=30):
    import psycopg2
    if host:
        conn_str = "dbname={} host={} user={}".format(db, host, user)
    else:
        conn_str = "dbname={} user={}".format(db, user)
    # There are often race conditions in opening database connections,
    # such as a reload having just happened to change pg_hba.conf
    # settings or a hot standby being restarted and needing to catch up
    # with its master. To protect our automation against these sorts of
    # race conditions, by default we always retry failed connections
    # until a timeout is reached.
    start = time.time()
    while True:
        try:
            with pgpass():
                conn = psycopg2.connect(conn_str)
            break
        except psycopg2.Error, x:
            if time.time() > start + timeout:
                log("Database connection {!r} failed".format(
                    conn_str), CRITICAL)
                raise
            log("Unable to open connection ({}), retrying.".format(x))
            time.sleep(1)
    conn.autocommit = autocommit
    return conn.cursor()


def run_sql_as_postgres(sql, *parameters):
    import psycopg2
    cur = db_cursor(autocommit=True)
    try:
        cur.execute(sql, parameters)
        return cur.statusmessage
    except psycopg2.ProgrammingError:
        log(sql, CRITICAL)
        raise


def run_select_as_postgres(sql, *parameters):
    cur = db_cursor()
    cur.execute(sql, parameters)
    # NB. Need to suck in the results before the rowcount is valid.
    results = cur.fetchall()
    return (cur.rowcount, results)


#------------------------------------------------------------------------------
# Core logic for permanent storage changes:
# NOTE the only 2 "True" return points:
#   1) symlink already pointing to existing storage (no-op)
#   2) new storage properly initialized:
#     - volume: initialized if not already (fdisk, mkfs),
#       mounts it to e.g.:  /srv/juju/vol-000012345
#     - if fresh new storage dir: rsync existing data
#     - manipulate /var/lib/postgresql/VERSION/CLUSTER symlink
#------------------------------------------------------------------------------
<<<<<<< HEAD
def config_changed_volume_apply(volid=None):
    data_directory_path = postgresql_cluster_dir
=======
def config_changed_volume_apply():
    version = hookenv.config('version')
    cluster_name = hookenv.config('cluster_name')
    data_directory_path = os.path.join(
        postgresql_data_dir, version, cluster_name)

>>>>>>> fb2836c0
    assert(data_directory_path)

    volid = volid if volid is not None else volume_get_volume_id()
    if volid:
        if not os.path.exists(data_directory_path):
            log(
                "postgresql data dir {} not found, "
                "not applying changes.".format(data_directory_path),
                CRITICAL)
            return False

        mount_point = volume_mount_point_from_volid(volid)
        new_pg_dir = os.path.join(mount_point, "postgresql")
        new_pg_version_cluster_dir = os.path.join(
            new_pg_dir, version, cluster_name)
        if not mount_point:
            log(
                "invalid mount point from volid = {}, "
                "not applying changes.".format(mount_point), ERROR)
            return False

        if ((os.path.islink(data_directory_path) and
             os.readlink(data_directory_path) == new_pg_version_cluster_dir and
             os.path.isdir(new_pg_version_cluster_dir))):
            log(
                "postgresql data dir '%s' already points "
                "to {}, skipping storage changes.".format(
                    data_directory_path, new_pg_version_cluster_dir))
            log(
                "existing-symlink: to fix/avoid UID changes from "
                "previous units, doing: "
                "chown -R postgres:postgres {}".format(new_pg_dir))
            run("chown -R postgres:postgres %s" % new_pg_dir)
            return True

        # Create a directory structure below "new" mount_point, as e.g.:
        #   /srv/juju/vol-000012345/postgresql/9.1/main  , which "mimics":
        #   /var/lib/postgresql/9.1/main
        curr_dir_stat = os.stat(data_directory_path)
        for new_dir in [new_pg_dir,
                        os.path.join(new_pg_dir, version),
                        new_pg_version_cluster_dir]:
            if not os.path.isdir(new_dir):
                log("mkdir %s".format(new_dir))
                os.mkdir(new_dir)
                # copy permissions from current data_directory_path
                os.chown(new_dir, curr_dir_stat.st_uid, curr_dir_stat.st_gid)
                os.chmod(new_dir, curr_dir_stat.st_mode)
        # Carefully build this symlink, e.g.:
        # /var/lib/postgresql/9.1/main ->
        # /srv/juju/vol-000012345/postgresql/9.1/main
        # but keep previous "main/"  directory, by renaming it to
        # main-$TIMESTAMP
        if not postgresql_stop():
            log("postgresql_stop() failed - can't migrate data.", ERROR)
            return False
        if not os.path.exists(os.path.join(
                new_pg_version_cluster_dir, "PG_VERSION")):
            log("migrating PG data {}/ -> {}/".format(
                data_directory_path, new_pg_version_cluster_dir), WARNING)
            # void copying PID file to perm storage (shouldn't be any...)
            command = "rsync -a --exclude postmaster.pid {}/ {}/".format(
                data_directory_path, new_pg_version_cluster_dir)
            log("run: {}".format(command))
            run(command)
        try:
            os.rename(data_directory_path, "{}-{}".format(
                data_directory_path, int(time.time())))
            log("NOTICE: symlinking {} -> {}".format(
                new_pg_version_cluster_dir, data_directory_path))
            os.symlink(new_pg_version_cluster_dir, data_directory_path)
            log(
                "after-symlink: to fix/avoid UID changes from "
                "previous units, doing: "
                "chown -R postgres:postgres {}".format(new_pg_dir))
            run("chown -R postgres:postgres {}".format(new_pg_dir))
            return True
        except OSError:
            log("failed to symlink {} -> {}".format(
                data_directory_path, mount_point), CRITICAL)
            return False
    else:
        log(
            "Invalid volume storage configuration, not applying changes",
            ERROR)
    return False


def token_sql_safe(value):
    # Only allow alphanumeric + underscore in database identifiers
    if re.search('[^A-Za-z0-9_]', value):
        return False
    return True


@hooks.hook()
<<<<<<< HEAD
def config_changed(force_restart=False, volume_config={}):
    update_repos_and_packages()
=======
def config_changed(force_restart=False):
    config_data = hookenv.config()
    update_repos_and_packages(config_data["version"])
>>>>>>> fb2836c0

    # Trigger volume initialization logic for permanent storage
    volid = volume_config.get("volume-id", volume_get_volume_id())
    if not volid:
        ## Invalid configuration (whether ephemeral, or permanent)
        postgresql_autostart(False)
        postgresql_stop()
        mounts = volume_get_all_mounted()
        if mounts:
            log("current mounted volumes: {}".format(mounts))
        log(
            "Disabled and stopped postgresql service, "
            "because of broken volume configuration - check "
            "'volume-ephemeral-storage' and 'volume-map'", ERROR)
        sys.exit(1)

    if volume_is_permanent(volid):
        ## config_changed_volume_apply will stop the service if it founds
        ## it necessary, ie: new volume setup
        if config_changed_volume_apply(volid):
            postgresql_autostart(True)
        else:
            postgresql_autostart(False)
            postgresql_stop()
            mounts = volume_get_all_mounted()
            if mounts:
                log("current mounted volumes: {}".format(mounts))
            log(
                "Disabled and stopped postgresql service "
                "(config_changed_volume_apply failure)", ERROR)
            sys.exit(1)

    postgresql_config_dir = _get_postgresql_config_dir(config_data)
    postgresql_config = os.path.join(postgresql_config_dir, "postgresql.conf")
    postgresql_hba = os.path.join(postgresql_config_dir, "pg_hba.conf")
    postgresql_ident = os.path.join(postgresql_config_dir, "pg_ident.conf")

    current_service_port = get_service_port(postgresql_config)
    create_postgresql_config(postgresql_config)
    generate_postgresql_hba(postgresql_hba)
    create_postgresql_ident(postgresql_ident)

    updated_service_port = config_data["listen_port"]
    update_service_port(current_service_port, updated_service_port)
    update_nrpe_checks()
    if force_restart:
        return postgresql_restart()
    return postgresql_reload_or_restart()


@hooks.hook()
def install(run_pre=True):
    if run_pre:
        for f in glob.glob('exec.d/*/charm-pre-install'):
            if os.path.isfile(f) and os.access(f, os.X_OK):
                subprocess.check_call(['sh', '-c', f])

    config_data = hookenv.config()
    update_repos_and_packages(config_data["version"])
    if not 'state' in local_state:
        # Fresh installation. Because this function is invoked by both
        # the install hook and the upgrade-charm hook, we need to guard
        # any non-idempotent setup. We should probably fix this; it
        # seems rather fragile.
        local_state.setdefault('state', 'standalone')
        local_state.publish()

        # Drop the cluster created when the postgresql package was
        # installed, and rebuild it with the requested locale and encoding.
        run("pg_dropcluster --stop 9.1 main")
        run("pg_createcluster --locale='{}' --encoding='{}' 9.1 main".format(
            config_data['locale'], config_data['encoding']))

    postgresql_backups_dir = (
        config_data['backup_dir'].strip() or
        os.path.join(postgresql_data_dir, 'backups'))

    host.mkdir(postgresql_backups_dir, owner="postgres", perms=0o755)
    host.mkdir(postgresql_scripts_dir, owner="postgres", perms=0o755)
    host.mkdir(postgresql_logs_dir, owner="postgres", perms=0o755)
    paths = {
        'base_dir': postgresql_data_dir,
        'backup_dir': postgresql_backups_dir,
        'scripts_dir': postgresql_scripts_dir,
        'logs_dir': postgresql_logs_dir,
    }
    charm_dir = hookenv.charm_dir()
    template_file = "{}/templates/dump-pg-db.tmpl".format(charm_dir)
    dump_script = Template(open(template_file).read()).render(paths)
    template_file = "{}/templates/pg_backup_job.tmpl".format(charm_dir)
    backup_job = Template(open(template_file).read()).render(paths)
    host.write_file(
        '{}/dump-pg-db'.format(postgresql_scripts_dir),
        dump_script, perms=0755)
    host.write_file(
        '{}/pg_backup_job'.format(postgresql_scripts_dir),
        backup_job, perms=0755)
    install_postgresql_crontab(postgresql_crontab)
    hookenv.open_port(5432)

    # Ensure at least minimal access granted for hooks to run.
    # Reload because we are using the default cluster setup and started
    # when we installed the PostgreSQL packages.
    config_changed(force_restart=True)

    snapshot_relations()


@hooks.hook()
def upgrade_charm():
    install(run_pre=False)
    snapshot_relations()


@hooks.hook()
def start():
    if not postgresql_reload_or_restart():
        raise SystemExit(1)


@hooks.hook()
def stop():
    if postgresql_is_running():
        with restart_lock(hookenv.local_unit(), True):
            if not postgresql_stop():
                raise SystemExit(1)


def quote_identifier(identifier):
    r'''Quote an identifier, such as a table or role name.

    In SQL, identifiers are quoted using " rather than ' (which is reserved
    for strings).

    >>> print(quote_identifier('hello'))
    "hello"

    Quotes and Unicode are handled if you make use of them in your
    identifiers.

    >>> print(quote_identifier("'"))
    "'"
    >>> print(quote_identifier('"'))
    """"
    >>> print(quote_identifier("\\"))
    "\"
    >>> print(quote_identifier('\\"'))
    "\"""
    >>> print(quote_identifier('\\ aargh \u0441\u043b\u043e\u043d'))
    U&"\\ aargh \0441\043b\043e\043d"
    '''
    try:
        return '"%s"' % identifier.encode('US-ASCII').replace('"', '""')
    except UnicodeEncodeError:
        escaped = []
        for c in identifier:
            if c == '\\':
                escaped.append('\\\\')
            elif c == '"':
                escaped.append('""')
            else:
                c = c.encode('US-ASCII', 'backslashreplace')
                # Note Python only supports 32 bit unicode, so we use
                # the 4 hexdigit PostgreSQL syntax (\1234) rather than
                # the 6 hexdigit format (\+123456).
                if c.startswith('\\u'):
                    c = '\\' + c[2:]
                escaped.append(c)
        return 'U&"%s"' % ''.join(escaped)


def sanitize(s):
    s = s.replace(':', '_')
    s = s.replace('-', '_')
    s = s.replace('/', '_')
    s = s.replace('"', '_')
    s = s.replace("'", '_')
    return s


def user_name(relid, remote_unit, admin=False, schema=False):
    # Per Bug #1160530, don't append the remote unit number to the user name.
    components = [sanitize(relid), sanitize(re.split("/", remote_unit)[0])]
    if admin:
        components.append("admin")
    elif schema:
        components.append("schema")
    return "_".join(components)


def user_exists(user):
    sql = "SELECT rolname FROM pg_roles WHERE rolname = %s"
    if run_select_as_postgres(sql, user)[0] > 0:
        return True
    else:
        return False


def create_user(user, admin=False, replication=False):
    from psycopg2.extensions import AsIs

    password = get_password(user)
    if password is None:
        password = host.pwgen()
        set_password(user, password)
    if user_exists(user):
        log("Updating {} user".format(user))
        action = ["ALTER ROLE"]
    else:
        log("Creating {} user".format(user))
        action = ["CREATE ROLE"]
    action.append('%s WITH LOGIN')
    if admin:
        action.append('SUPERUSER')
    else:
        action.append('NOSUPERUSER')
    if replication:
        action.append('REPLICATION')
    else:
        action.append('NOREPLICATION')
    action.append('PASSWORD %s')
    sql = ' '.join(action)
    run_sql_as_postgres(sql, AsIs(quote_identifier(user)), password)
    return password


def reset_user_roles(user, roles):
    from psycopg2.extensions import AsIs

    wanted_roles = set(roles)

    sql = """
        SELECT role.rolname
        FROM
            pg_roles AS role,
            pg_roles AS member,
            pg_auth_members
        WHERE
            member.oid = pg_auth_members.member
            AND role.oid = pg_auth_members.roleid
            AND member.rolname = %s
        """
    existing_roles = set(r[0] for r in run_select_as_postgres(sql, user)[1])

    roles_to_grant = wanted_roles.difference(existing_roles)

    for role in roles_to_grant:
        ensure_role(role)

    if roles_to_grant:
        log("Granting {} to {}".format(",".join(roles_to_grant), user), INFO)

    for role in roles_to_grant:
        run_sql_as_postgres(
            "GRANT %s TO %s",
            AsIs(quote_identifier(role)), AsIs(quote_identifier(user)))

    roles_to_revoke = existing_roles.difference(wanted_roles)

    if roles_to_revoke:
        log("Revoking {} from {}".format(",".join(roles_to_grant), user), INFO)

    for role in roles_to_revoke:
        run_sql_as_postgres(
            "REVOKE %s FROM %s",
            AsIs(quote_identifier(role)), AsIs(quote_identifier(user)))


def ensure_role(role):
    from psycopg2.extensions import AsIs

    sql = "SELECT oid FROM pg_roles WHERE rolname = %s"
    if run_select_as_postgres(sql, role)[0] == 0:
        sql = "CREATE ROLE %s INHERIT NOLOGIN"
        run_sql_as_postgres(sql, AsIs(quote_identifier(role)))


def ensure_database(user, schema_user, database):
    from psycopg2.extensions import AsIs

    sql = "SELECT datname FROM pg_database WHERE datname = %s"
    if run_select_as_postgres(sql, database)[0] != 0:
        # DB already exists
        pass
    else:
        sql = "CREATE DATABASE %s"
        run_sql_as_postgres(sql, AsIs(quote_identifier(database)))
    sql = "GRANT ALL PRIVILEGES ON DATABASE %s TO %s"
    run_sql_as_postgres(sql, AsIs(quote_identifier(database)),
                        AsIs(quote_identifier(schema_user)))
    sql = "GRANT CONNECT ON DATABASE %s TO %s"
    run_sql_as_postgres(sql, AsIs(quote_identifier(database)),
                        AsIs(quote_identifier(user)))


def snapshot_relations():
    '''Snapshot our relation information into local state.

    We need this information to be available in -broken
    hooks letting us actually clean up properly. Bug #1190996.
    '''
    log("Snapshotting relations", DEBUG)
    local_state['relations'] = hookenv.relations()
    local_state.save()


# Each database unit needs to publish connection details to the
# client. This is problematic, because 1) the user and database are
# only created on the master unit and this is replicated to the
# slave units outside of juju and 2) we have no control over the
# order that units join the relation.
#
# The simplest approach of generating usernames and passwords in
# the master units db-relation-joined hook fails because slave
# units may well have already run their hooks and found no
# connection details to republish. When the master unit publishes
# the connection details it only triggers relation-changed hooks
# on the client units, not the relation-changed hook on other peer
# units.
#
# A more complex approach is for the first database unit that joins
# the relation to generate the usernames and passwords and publish
# this to the relation. Subsequent units can retrieve this
# information and republish it. Of course, the master unit also
# creates the database and users when it joins the relation.
# This approach should work reliably on the server side. However,
# there is a window from when a slave unit joins a client relation
# until the master unit has joined that relation when the
# credentials published by the slave unit are invalid. These
# credentials will only become valid after the master unit has
# actually created the user and database.
#
# The implemented approach is for the master unit's
# db-relation-joined hook to create the user and database and
# publish the connection details, and in addition update a list
# of active relations to the service's peer 'replication' relation.
# After the master unit has updated the peer relationship, the
# slave unit's peer replication-relation-changed hook will
# be triggered and it will have an opportunity to republish the
# connection details. Of course, it may not be able to do so if the
# slave unit's db-relation-joined hook has yet been run, so we must
# also attempt to to republish the connection settings there.
# This way we are guaranteed at least one chance to republish the
# connection details after the database and user have actually been
# created and both the master and slave units have joined the
# relation.
#
# The order of relevant hooks firing may be:
#
# master db-relation-joined (publish)
# slave db-relation-joined (republish)
# slave replication-relation-changed (noop)
#
# slave db-relation-joined (noop)
# master db-relation-joined (publish)
# slave replication-relation-changed (republish)
#
# master db-relation-joined (publish)
# slave replication-relation-changed (noop; slave not yet joined db rel)
# slave db-relation-joined (republish)


@hooks.hook('db-relation-joined', 'db-relation-changed')
def db_relation_joined_changed():
    if local_state['state'] == 'hot standby':
        publish_hot_standby_credentials()
        return

    # By default, we create a database named after the remote
    # servicename. The remote service can override this by setting
    # the database property on the relation.
    database = hookenv.relation_get('database')
    if not database:
        database = hookenv.remote_unit().split('/')[0]

    # Generate a unique username for this relation to use.
    user = user_name(hookenv.relation_id(), hookenv.remote_unit())

    roles = filter(None, (hookenv.relation_get('roles') or '').split(","))

    log('{} unit publishing credentials'.format(local_state['state']))

    password = create_user(user)
    reset_user_roles(user, roles)
    schema_user = "{}_schema".format(user)
    schema_password = create_user(schema_user)
    ensure_database(user, schema_user, database)
    host = hookenv.unit_private_ip()
    port = hookenv.config('listen_port')
    state = local_state['state']  # master, hot standby, standalone

    # Publish connection details.
    connection_settings = dict(
        user=user, password=password,
        schema_user=schema_user, schema_password=schema_password,
        host=host, database=database, port=port, state=state)
    log("Connection settings {!r}".format(connection_settings), DEBUG)
    hookenv.relation_set(relation_settings=connection_settings)

    # Update the peer relation, notifying any hot standby units
    # to republish connection details to the client relation.
    local_state['client_relations'] = ' '.join(
        hookenv.relation_ids('db') + hookenv.relation_ids('db-admin'))
    log("Client relations {}".format(local_state['client_relations']))
    local_state.publish()

    postgresql_hba = os.path.join(_get_postgresql_config_dir(), "pg_hba.conf")
    generate_postgresql_hba(postgresql_hba, user=user,
                            schema_user=schema_user,
                            database=database)

    snapshot_relations()


@hooks.hook('db-admin-relation-joined', 'db-admin-relation-changed')
def db_admin_relation_joined_changed():
    if local_state['state'] == 'hot standby':
        publish_hot_standby_credentials()
        return

    user = user_name(
        hookenv.relation_id(), hookenv.remote_unit(), admin=True)

    log('{} unit publishing credentials'.format(local_state['state']))

    password = create_user(user, admin=True)
    host = hookenv.unit_private_ip()
    port = hookenv.config('listen_port')
    state = local_state['state']  # master, hot standby, standalone

    # Publish connection details.
    connection_settings = dict(
        user=user, password=password,
        host=host, database='all', port=port, state=state)
    log("Connection settings {!r}".format(connection_settings), DEBUG)
    hookenv.relation_set(relation_settings=connection_settings)

    # Update the peer relation, notifying any hot standby units
    # to republish connection details to the client relation.
    local_state['client_relations'] = ' '.join(
        hookenv.relation_ids('db') + hookenv.relation_ids('db-admin'))
    log("Client relations {}".format(local_state['client_relations']))
    local_state.publish()

    postgresql_hba = os.path.join(_get_postgresql_config_dir(), "pg_hba.conf")
    generate_postgresql_hba(postgresql_hba)

    snapshot_relations()


@hooks.hook()
def db_relation_broken():
    from psycopg2.extensions import AsIs

    relid = hookenv.relation_id()
    if relid not in local_state['relations']['db']:
        # This was to be a hot standby, but it had not yet got as far as
        # receiving and handling credentials from the master.
        log("db-relation-broken called before relation finished setup", DEBUG)
        return

    # The relation no longer exists, so we can't pull the database name
    # we used from there. Instead, we have to persist this information
    # ourselves.
    relation = local_state['relations']['db'][relid]
    unit_relation_data = relation[hookenv.local_unit()]

    if local_state['state'] in ('master', 'standalone'):
        user = unit_relation_data.get('user', None)
        database = unit_relation_data['database']

        sql = "REVOKE ALL PRIVILEGES ON DATABASE %s FROM %s"
        run_sql_as_postgres(sql, AsIs(quote_identifier(database)),
                            AsIs(quote_identifier(user)))
        run_sql_as_postgres(sql, AsIs(quote_identifier(database)),
                            AsIs(quote_identifier(user + "_schema")))

    postgresql_hba = os.path.join(_get_postgresql_config_dir(), "pg_hba.conf")
    generate_postgresql_hba(postgresql_hba)

    # Cleanup our local state.
    snapshot_relations()


@hooks.hook()
def db_admin_relation_broken():
    from psycopg2.extensions import AsIs

    if local_state['state'] in ('master', 'standalone'):
        user = hookenv.relation_get('user', unit=hookenv.local_unit())
        if user:
            sql = "ALTER USER %s NOSUPERUSER"
            run_sql_as_postgres(sql, AsIs(quote_identifier(user)))

    postgresql_hba = os.path.join(_get_postgresql_config_dir(), "pg_hba.conf")
    generate_postgresql_hba(postgresql_hba)

    # Cleanup our local state.
    snapshot_relations()


def update_repos_and_packages(version):
    extra_repos = hookenv.config('extra_archives')
    extra_repos_added = local_state.setdefault('extra_repos_added', set())
    if extra_repos:
        repos_added = False
        for repo in extra_repos.split():
            if repo not in extra_repos_added:
                fetch.add_source(repo)
                extra_repos_added.add(repo)
                repos_added = True
        if repos_added:
            fetch.apt_update(fatal=True)
            local_state.save()

    # It might have been better for debversion and plpython to only get
    # installed if they were listed in the extra-packages config item,
    # but they predate this feature.
    packages = ["python-psutil",  # to obtain system RAM from python
                "libc-bin",       # for getconf
                "postgresql-%s" % version,
                "postgresql-contrib-%s" % version,
                "postgresql-plpython-%s" % version,
                "postgresql-%s-debversion" % version,
                "python-jinja2", "syslinux", "python-psycopg2"]
    packages.extend((hookenv.config('extra-packages') or '').split())
    packages = fetch.filter_installed_packages(packages)
    fetch.apt_install(packages, fatal=True)


@contextmanager
def pgpass():
    passwords = {}

    # Replication.
    # pg_basebackup only works with the password in .pgpass, or entered
    # at the command prompt.
    if 'replication_password' in local_state:
        passwords['juju_replication'] = local_state['replication_password']

    pgpass_contents = '\n'.join(
        "*:*:*:{}:{}".format(username, password)
        for username, password in passwords.items())
    pgpass_file = NamedTemporaryFile()
    pgpass_file.write(pgpass_contents)
    pgpass_file.flush()
    os.chown(pgpass_file.name, getpwnam('postgres').pw_uid, -1)
    os.chmod(pgpass_file.name, 0o400)
    org_pgpassfile = os.environ.get('PGPASSFILE', None)
    os.environ['PGPASSFILE'] = pgpass_file.name
    try:
        yield pgpass_file.name
    finally:
        if org_pgpassfile is None:
            del os.environ['PGPASSFILE']
        else:
            os.environ['PGPASSFILE'] = org_pgpassfile


def drop_database(dbname, warn=True):
    import psycopg2
    timeout = 120
    now = time.time()
    while True:
        try:
            db_cursor(autocommit=True).execute(
                'DROP DATABASE IF EXISTS "{}"'.format(dbname))
        except psycopg2.Error:
            if time.time() > now + timeout:
                if warn:
                    log("Unable to drop database {}".format(dbname), WARNING)
                else:
                    raise
            time.sleep(0.5)
        else:
            break


def authorized_by(unit):
    '''Return True if the peer has authorized our database connections.'''
    relation = hookenv.relation_get(unit=unit)
    authorized = relation.get('authorized', '').split()
    return hookenv.local_unit() in authorized


def promote_database():
    '''Take the database out of recovery mode.'''
    config_data = hookenv.config()
    version = config_data['version']
    cluster_name = config_data['cluster_name']
    postgresql_cluster_dir = os.path.join(
        postgresql_data_dir, version, cluster_name)
    recovery_conf = os.path.join(postgresql_cluster_dir, 'recovery.conf')
    if os.path.exists(recovery_conf):
        # Rather than using 'pg_ctl promote', we do the promotion
        # this way to avoid creating a timeline change. Switch this
        # to using 'pg_ctl promote' once PostgreSQL propagates
        # timeline changes via streaming replication.
        os.unlink(os.path.join(postgresql_cluster_dir, 'recovery.conf'))
        postgresql_restart()


def follow_database(master):
    '''Connect the database as a streaming replica of the master.'''
    master_relation = hookenv.relation_get(unit=master)
    create_recovery_conf(
        master_relation['private-address'], restart_on_change=True)


def elected_master():
    """Return the unit that should be master, or None if we don't yet know."""
    if local_state['state'] == 'master':
        log("I am already the master", DEBUG)
        return hookenv.local_unit()

    if local_state['state'] == 'hot standby':
        log("I am already following {}".format(
            local_state['following']), DEBUG)
        return local_state['following']

    replication_relid = hookenv.relation_ids('replication')[0]
    replication_units = hookenv.related_units(replication_relid)

    if local_state['state'] == 'standalone':
        log("I'm a standalone unit wanting to participate in replication")
        existing_replication = False
        for unit in replication_units:
            # If another peer thinks it is the master, believe it.
            remote_state = hookenv.relation_get(
                'state', unit, replication_relid)
            if remote_state == 'master':
                log("{} thinks it is the master, believing it".format(
                    unit), DEBUG)
                return unit

            # If we find a peer that isn't standalone, we know
            # replication has already been setup at some point.
            if remote_state != 'standalone':
                existing_replication = True

        # If we are joining a peer relation where replication has
        # already been setup, but there is currently no master, wait
        # until one of the remaining participating units has been
        # promoted to master. Only they have the data we need to
        # preserve.
        if existing_replication:
            log("Peers participating in replication need to elect a master",
                DEBUG)
            return None

        # There are no peers claiming to be master, and there is no
        # election in progress, so lowest numbered unit wins.
        units = replication_units + [hookenv.local_unit()]
        master = unit_sorted(units)[0]
        if master == hookenv.local_unit():
            log("I'm Master - lowest numbered unit in new peer group")
            return master
        else:
            log("Waiting on {} to declare itself Master".format(master), DEBUG)
            return None

    if local_state['state'] == 'failover':
        former_master = local_state['following']
        log("Failover from {}".format(former_master))

        units_not_in_failover = set()
        candidates = set()
        for unit in replication_units:
            if unit == former_master:
                log("Found dying master {}".format(unit), DEBUG)
                continue

            relation = hookenv.relation_get(unit=unit, rid=replication_relid)

            if relation['state'] == 'master':
                log("{} says it already won the election".format(unit),
                    INFO)
                return unit

            if relation['state'] == 'failover':
                candidates.add(unit)

            elif relation['state'] != 'standalone':
                units_not_in_failover.add(unit)

        if units_not_in_failover:
            log("{} unaware of impending election. Deferring result.".format(
                " ".join(unit_sorted(units_not_in_failover))))
            return None

        log("Election in progress")
        winner = None
        winning_offset = -1
        candidates.add(hookenv.local_unit())
        # Sort the unit lists so we get consistent results in a tie
        # and lowest unit number wins.
        for unit in unit_sorted(candidates):
            relation = hookenv.relation_get(unit=unit, rid=replication_relid)
            if int(relation['wal_received_offset']) > winning_offset:
                winner = unit
                winning_offset = int(relation['wal_received_offset'])

        # All remaining hot standbys are in failover mode and have
        # reported their wal_received_offset. We can declare victory.
        if winner == hookenv.local_unit():
            log("I won the election, announcing myself winner")
            return winner
        else:
            log("Waiting for {} to announce its victory".format(winner),
                DEBUG)
            return None


@hooks.hook('replication-relation-joined', 'replication-relation-changed')
def replication_relation_joined_changed():
    config_changed()  # Ensure minimal replication settings.

    # Now that pg_hba.conf has been regenerated and loaded, inform related
    # units that they have been granted replication access.
    authorized_units = set()
    for unit in hookenv.related_units():
        authorized_units.add(unit)
    local_state['authorized'] = authorized_units

    master = elected_master()

    # Handle state changes:
    #  - Fresh install becoming the master
    #  - Fresh install becoming a hot standby
    #  - Hot standby being promoted to master

    if master is None:
        log("Master is not yet elected. Deferring.")

    elif master == hookenv.local_unit():
        if local_state['state'] != 'master':
            log("I have elected myself master")
            promote_database()
            if 'following' in local_state:
                del local_state['following']
            if 'wal_received_offset' in local_state:
                del local_state['wal_received_offset']
            if 'paused_at_failover' in local_state:
                del local_state['paused_at_failover']
            local_state['state'] = 'master'

            # Publish credentials to hot standbys so they can connect.
            replication_password = create_user(
                'juju_replication', replication=True)
            local_state['replication_password'] = replication_password
            local_state['client_relations'] = ' '.join(
                hookenv.relation_ids('db') + hookenv.relation_ids('db-admin'))

        else:
            log("I am master and remain master")

    elif not authorized_by(master):
        log("I need to follow {} but am not yet authorized".format(master))

    else:
        log("Syncing replication_password from {}".format(master), DEBUG)
        local_state['replication_password'] = hookenv.relation_get(
            'replication_password', master)

        if 'following' not in local_state:
            log("Fresh unit. I will clone {} and become a hot standby".format(
                master))

            master_ip = hookenv.relation_get('private-address', master)

            clone_database(master, master_ip)

            local_state['state'] = 'hot standby'
            local_state['following'] = master
            if 'wal_received_offset' in local_state:
                del local_state['wal_received_offset']

        elif local_state['following'] == master:
            log("I am a hot standby already following {}".format(master))

            # Replication connection details may have changed, so
            # ensure we are still following.
            follow_database(master)

        else:
            log("I am a hot standby following new master {}".format(master))
            follow_database(master)
            if not local_state.get("paused_at_failover", None):
                run_sql_as_postgres("SELECT pg_xlog_replay_resume()")
            local_state['state'] = 'hot standby'
            local_state['following'] = master
            del local_state['wal_received_offset']
            del local_state['paused_at_failover']

        publish_hot_standby_credentials()
        postgresql_hba = os.path.join(
            _get_postgresql_config_dir(), "pg_hba.conf")
        generate_postgresql_hba(postgresql_hba)

    local_state.publish()


def publish_hot_standby_credentials():
    '''
    If a hot standby joins a client relation before the master
    unit, it is unable to publish connection details. However,
    when the master does join it updates the client_relations
    value in the peer relation causing the replication-relation-changed
    hook to be invoked. This gives us a second opertunity to publish
    connection details.

    This function is invoked from both the client and peer
    relation-changed hook. One of these will work depending on the order
    the master and hot standby joined the client relation.
    '''
    master = local_state['following']

    client_relations = hookenv.relation_get(
        'client_relations', master, hookenv.relation_ids('replication')[0])

    if client_relations is None:
        log("Master {} has not yet joined any client relations".format(
            master), DEBUG)
        return

    # Build the set of client relations that both the master and this
    # unit have joined.
    active_client_relations = set(
        hookenv.relation_ids('db') + hookenv.relation_ids('db-admin')
        ).intersection(set(client_relations.split()))

    for client_relation in active_client_relations:
        # We need to pull the credentials from the master unit's
        # end of the client relation. This is problematic as we
        # have no way of knowing if the master unit has joined
        # the relation yet. We use the exception handler to detect
        # this case per Bug #1192803.
        log('Hot standby republishing credentials from {} to {}'.format(
            master, client_relation))

        connection_settings = hookenv.relation_get(
            unit=master, rid=client_relation)

        # Override unit specific connection details
        connection_settings['host'] = hookenv.unit_private_ip()
        connection_settings['port'] = hookenv.config('listen_port')
        connection_settings['state'] = local_state['state']

        # Block until users and database has replicated, so we know the
        # connection details we publish are actually valid. This will
        # normally be pretty much instantaneous.
        timeout = 900
        start = time.time()
        while time.time() < start + timeout:
            cur = db_cursor(autocommit=True)
            cur.execute('select datname from pg_database')
            if cur.fetchone() is not None:
                break
            del cur
            log('Waiting for database {} to be replicated'.format(
                connection_settings['database']))
            time.sleep(10)

        log("Connection settings {!r}".format(connection_settings), DEBUG)
        hookenv.relation_set(
            client_relation, relation_settings=connection_settings)


@hooks.hook()
def replication_relation_departed():
    '''A unit has left the replication peer group.'''
    remote_unit = hookenv.remote_unit()

    assert remote_unit is not None

    log("{} has left the peer group".format(remote_unit))

    # If we are the last unit standing, we become standalone
    remaining_peers = set(hookenv.related_units(hookenv.relation_id()))
    remaining_peers.discard(remote_unit)  # Bug #1192433

    # True if we were following the departed unit.
    following_departed = (local_state.get('following', None) == remote_unit)

    if remaining_peers and not following_departed:
        log("Remaining {}".format(local_state['state']))

    elif remaining_peers and following_departed:
        # If the unit being removed was our master, prepare for failover.
        # We need to suspend replication to ensure that the replay point
        # remains consistent throughout the election, and publish that
        # replay point. Once all units have entered this steady state,
        # we can identify the most up to date hot standby and promote it
        # to be the new master.
        log("Entering failover state")
        cur = db_cursor(autocommit=True)
        cur.execute("SELECT pg_is_xlog_replay_paused()")
        already_paused = cur.fetchone()[0]
        local_state["paused_at_failover"] = already_paused
        if not already_paused:
            cur.execute("SELECT pg_xlog_replay_pause()")
        # Switch to failover state. Don't cleanup the 'following'
        # setting because having access to the former master is still
        # useful.
        local_state['state'] = 'failover'
        local_state['wal_received_offset'] = postgresql_wal_received_offset()

    else:
        log("Last unit standing. Switching from {} to standalone.".format(
            local_state['state']))
        promote_database()
        local_state['state'] = 'standalone'
        if 'following' in local_state:
            del local_state['following']
        if 'wal_received_offset' in local_state:
            del local_state['wal_received_offset']
        if 'paused_at_failover' in local_state:
            del local_state['paused_at_failover']

    config_changed()
    local_state.publish()


@hooks.hook()
def replication_relation_broken():
    # This unit has been removed from the service.
    promote_database()
    config_changed()


@contextmanager
def switch_cwd(new_working_directory):
    org_dir = os.getcwd()
    os.chdir(new_working_directory)
    try:
        yield new_working_directory
    finally:
        os.chdir(org_dir)


@contextmanager
def restart_lock(unit, exclusive):
    '''Aquire the database restart lock on the given unit.

    A database needing a restart should grab an exclusive lock before
    doing so. To block a remote database from doing a restart, grab a shared
    lock.
    '''
    import psycopg2
    key = long(hookenv.config('advisory_lock_restart_key'))
    if exclusive:
        lock_function = 'pg_advisory_lock'
    else:
        lock_function = 'pg_advisory_lock_shared'
    q = 'SELECT {}({})'.format(lock_function, key)

    # We will get an exception if the database is rebooted while waiting
    # for a shared lock. If the connection is killed, we retry a few
    # times to cope.
    num_retries = 3

    for count in range(0, num_retries):
        try:
            if unit == hookenv.local_unit():
                cur = db_cursor(autocommit=True)
            else:
                host = hookenv.relation_get('private-address', unit)
                cur = db_cursor(
                    autocommit=True, db='postgres',
                    user='juju_replication', host=host)
            cur.execute(q)
            break
        except psycopg2.Error:
            if count == num_retries - 1:
                raise

    try:
        yield
    finally:
        # Close our connection, swallowing any exceptions as the database
        # may be being rebooted now we have released our lock.
        try:
            del cur
        except psycopg2.Error:
            pass


def clone_database(master_unit, master_host):
    with restart_lock(master_unit, False):
        postgresql_stop()
        log("Cloning master {}".format(master_unit))

        config_data = hookenv.config()
        version = config_data['version']
        cluster_name = config_data['cluster_name']
        postgresql_cluster_dir = os.path.join(
            postgresql_data_dir, version, cluster_name)
        postgresql_config_dir = _get_postgresql_config_dir(config_data)
        cmd = [
            'sudo', '-E',  # -E needed to locate pgpass file.
            '-u', 'postgres', 'pg_basebackup', '-D', postgresql_cluster_dir,
            '--xlog', '--checkpoint=fast', '--no-password',
            '-h', master_host, '-p', '5432', '--username=juju_replication']
        log(' '.join(cmd), DEBUG)

        if os.path.isdir(postgresql_cluster_dir):
            shutil.rmtree(postgresql_cluster_dir)

        try:
            # Change directory the postgres user can read, and need
            # .pgpass too.
            with switch_cwd('/tmp'), pgpass():
                # Clone the master with pg_basebackup.
                output = subprocess.check_output(cmd, stderr=subprocess.STDOUT)
            log(output, DEBUG)
            # Debian by default expects SSL certificates in the datadir.
            os.symlink(
                '/etc/ssl/certs/ssl-cert-snakeoil.pem',
                os.path.join(postgresql_cluster_dir, 'server.crt'))
            os.symlink(
                '/etc/ssl/private/ssl-cert-snakeoil.key',
                os.path.join(postgresql_cluster_dir, 'server.key'))
            create_recovery_conf(master_host)
        except subprocess.CalledProcessError as x:
            # We failed, and this cluster is broken. Rebuild a
            # working cluster so start/stop etc. works and we
            # can retry hooks again. Even assuming the charm is
            # functioning correctly, the clone may still fail
            # due to eg. lack of disk space.
            log(x.output, ERROR)
            log("Clone failed, local db destroyed", ERROR)
            if os.path.exists(postgresql_cluster_dir):
                shutil.rmtree(postgresql_cluster_dir)
            if os.path.exists(postgresql_config_dir):
                shutil.rmtree(postgresql_config_dir)
            run('pg_createcluster {} main'.format(version))
            config_changed()
            raise
        finally:
            postgresql_start()
            wait_for_db()


def slave_count():
    num_slaves = 0
    for relid in hookenv.relation_ids('replication'):
        num_slaves += len(hookenv.related_units(relid))
    return num_slaves


def postgresql_is_in_backup_mode():
    version = hookenv.config('version')
    cluster_name = hookenv.config('cluster_name')
    postgresql_cluster_dir = os.path.join(
        postgresql_data_dir, version, cluster_name)

    return os.path.exists(
        os.path.join(postgresql_cluster_dir, 'backup_label'))


def pg_basebackup_is_running():
    cur = db_cursor(autocommit=True)
    cur.execute("""
        SELECT count(*) FROM pg_stat_activity
        WHERE usename='juju_replication' AND application_name='pg_basebackup'
        """)
    return cur.fetchone()[0] > 0


def postgresql_wal_received_offset():
    """How much WAL we have.

    WAL is replicated asynchronously from the master to hot standbys.
    The more WAL a hot standby has received, the better a candidate it
    makes for master during failover.

    Note that this is not quite the same as how in sync the hot standby is.
    That depends on how much WAL has been replayed. WAL is replayed after
    it is received.
    """
    cur = db_cursor(autocommit=True)
    cur.execute('SELECT pg_is_in_recovery(), pg_last_xlog_receive_location()')
    is_in_recovery, xlog_received = cur.fetchone()
    if is_in_recovery:
        return wal_location_to_bytes(xlog_received)
    return None


def wal_location_to_bytes(wal_location):
    """Convert WAL + offset to num bytes, so they can be compared."""
    logid, offset = wal_location.split('/')
    return int(logid, 16) * 16 * 1024 * 1024 * 255 + int(offset, 16)


def wait_for_db(timeout=120, db='template1', user='postgres', host=None):
    '''Wait until the db is fully up.'''
    db_cursor(db=db, user=user, host=host, timeout=timeout)


def unit_sorted(units):
    """Return a sorted list of unit names."""
    return sorted(
        units, lambda a, b: cmp(int(a.split('/')[-1]), int(b.split('/')[-1])))


@hooks.hook('nrpe-external-master-relation-changed')
def update_nrpe_checks():
    config_data = hookenv.config()
    try:
        nagios_uid = getpwnam('nagios').pw_uid
        nagios_gid = getgrnam('nagios').gr_gid
    except Exception:
        hookenv.log("Nagios user not set up.", hookenv.DEBUG)
        return
    nagios_password = create_user('nagios')
    pg_pass_entry = '*:*:*:nagios:%s' % (nagios_password)
    with open('/var/lib/nagios/.pgpass', 'w') as target:
        os.fchown(target.fileno(), nagios_uid, nagios_gid)
        os.fchmod(target.fileno(), 0400)
        target.write(pg_pass_entry)

    unit_name = hookenv.local_unit().replace('/', '-')
    nagios_hostname = "%s-%s" % (config_data['nagios_context'], unit_name)
    nagios_logdir = '/var/log/nagios'
    nrpe_service_file = \
        '/var/lib/nagios/export/service__{}_check_pgsql.cfg'.format(
            nagios_hostname)
    if not os.path.exists(nagios_logdir):
        os.mkdir(nagios_logdir)
        os.chown(nagios_logdir, nagios_uid, nagios_gid)
    for f in os.listdir('/var/lib/nagios/export/'):
        if re.search('.*check_pgsql.cfg', f):
            os.remove(os.path.join('/var/lib/nagios/export/', f))

    # --- exported service configuration file
    from jinja2 import Environment, FileSystemLoader
    template_env = Environment(
        loader=FileSystemLoader(
            os.path.join(os.environ['CHARM_DIR'], 'templates')))
    templ_vars = {
        'nagios_hostname': nagios_hostname,
        'nagios_servicegroup': config_data['nagios_context'],
    }
    template = \
        template_env.get_template('nrpe_service.tmpl').render(templ_vars)
    with open(nrpe_service_file, 'w') as nrpe_service_config:
        nrpe_service_config.write(str(template))

    # --- nrpe configuration
    # pgsql service
    nrpe_check_file = '/etc/nagios/nrpe.d/check_pgsql.cfg'
    with open(nrpe_check_file, 'w') as nrpe_check_config:
        nrpe_check_config.write("# check pgsql\n")
        nrpe_check_config.write(
            "command[check_pgsql]=/usr/lib/nagios/plugins/check_pgsql -P {}"
            .format(config_data['listen_port']))
    # pgsql backups
    nrpe_check_file = '/etc/nagios/nrpe.d/check_pgsql_backups.cfg'
    backup_log = "{}/backups.log".format(postgresql_logs_dir)
    # XXX: these values _should_ be calculated from the backup schedule
    #      perhaps warn = backup_frequency * 1.5, crit = backup_frequency * 2
    warn_age = 172800
    crit_age = 194400
    with open(nrpe_check_file, 'w') as nrpe_check_config:
        nrpe_check_config.write("# check pgsql backups\n")
        nrpe_check_config.write(
            "command[check_pgsql_backups]=/usr/lib/nagios/plugins/\
check_file_age -w {} -c {} -f {}".format(warn_age, crit_age, backup_log))

    if os.path.isfile('/etc/init.d/nagios-nrpe-server'):
        host.service_reload('nagios-nrpe-server')


<<<<<<< HEAD
@hooks.hook('data-relation-changed')
def use_volume():
    # Grab volume info from the relation and pass it down to config_changed.
    sys.exit(0)


@hooks.hook('data-relation-joined')
def set_mount_point():
    hookenv.log("Setting mount point: Fooo.", hookenv.DEBUG)
    hookenv.relation_set(mountpoint="/srv/juju/vol-00001")
    
=======
def _get_postgresql_config_dir(config_data=None):
    """ Return the directory path of the postgresql configuration files. """
    if config_data == None:
        config_data = hookenv.config()
    version = config_data['version']
    cluster_name = config_data['cluster_name']
    return os.path.join("/etc/postgresql", version, cluster_name)
>>>>>>> fb2836c0

###############################################################################
# Global variables
###############################################################################
postgresql_data_dir = "/var/lib/postgresql"
postgresql_scripts_dir = os.path.join(postgresql_data_dir, 'scripts')
postgresql_logs_dir = os.path.join(postgresql_data_dir, 'logs')

postgresql_sysctl = "/etc/sysctl.d/50-postgresql.conf"
postgresql_crontab = "/etc/cron.d/postgresql"
postgresql_service_config_dir = "/var/run/postgresql"
replication_relation_types = ['master', 'slave', 'replication']
local_state = State('local_state.pickle')
hook_name = os.path.basename(sys.argv[0])
juju_log_dir = "/var/log/juju"


if __name__ == '__main__':
    # Hook and context overview. The various replication and client
    # hooks interact in complex ways.
    log("Running {} hook".format(hook_name))
    if hookenv.relation_id():
        log("Relation {} with {}".format(
            hookenv.relation_id(), hookenv.remote_unit()))
    hooks.execute(sys.argv)<|MERGE_RESOLUTION|>--- conflicted
+++ resolved
@@ -710,17 +710,12 @@
 #     - if fresh new storage dir: rsync existing data
 #     - manipulate /var/lib/postgresql/VERSION/CLUSTER symlink
 #------------------------------------------------------------------------------
-<<<<<<< HEAD
 def config_changed_volume_apply(volid=None):
-    data_directory_path = postgresql_cluster_dir
-=======
-def config_changed_volume_apply():
     version = hookenv.config('version')
     cluster_name = hookenv.config('cluster_name')
     data_directory_path = os.path.join(
         postgresql_data_dir, version, cluster_name)
 
->>>>>>> fb2836c0
     assert(data_directory_path)
 
     volid = volid if volid is not None else volume_get_volume_id()
@@ -817,14 +812,9 @@
 
 
 @hooks.hook()
-<<<<<<< HEAD
 def config_changed(force_restart=False, volume_config={}):
-    update_repos_and_packages()
-=======
-def config_changed(force_restart=False):
     config_data = hookenv.config()
     update_repos_and_packages(config_data["version"])
->>>>>>> fb2836c0
 
     # Trigger volume initialization logic for permanent storage
     volid = volume_config.get("volume-id", volume_get_volume_id())
@@ -1998,7 +1988,6 @@
         host.service_reload('nagios-nrpe-server')
 
 
-<<<<<<< HEAD
 @hooks.hook('data-relation-changed')
 def use_volume():
     # Grab volume info from the relation and pass it down to config_changed.
@@ -2010,7 +1999,7 @@
     hookenv.log("Setting mount point: Fooo.", hookenv.DEBUG)
     hookenv.relation_set(mountpoint="/srv/juju/vol-00001")
     
-=======
+
 def _get_postgresql_config_dir(config_data=None):
     """ Return the directory path of the postgresql configuration files. """
     if config_data == None:
@@ -2018,7 +2007,7 @@
     version = config_data['version']
     cluster_name = config_data['cluster_name']
     return os.path.join("/etc/postgresql", version, cluster_name)
->>>>>>> fb2836c0
+
 
 ###############################################################################
 # Global variables
