#!/usr/bin/env python
# vim: et ai ts=4 sw=4:

import json
import yaml
import os
import glob
import random
import re
import string
import subprocess
import sys
import time
from yaml.constructor import ConstructorError
import commands
from pwd import getpwnam
from grp import getgrnam
try:
    import psycopg2
    from jinja2 import Template
except ImportError:
    pass


###############################################################################
# Supporting functions
###############################################################################
MSG_CRITICAL = "CRITICAL"
MSG_DEBUG = "DEBUG"
MSG_INFO = "INFO"
MSG_ERROR = "ERROR"
MSG_WARNING = "WARNING"


def juju_log(level, msg):
    subprocess.call(['/usr/bin/juju-log', '-l', level, msg])


###############################################################################

# Volume managment
###############################################################################
#------------------------------
# Get volume-id from juju config "volume-map" dictionary as
#     volume-map[JUJU_UNIT_NAME]
# @return  volid
#
#------------------------------
def volume_get_volid_from_volume_map():
    volume_map = {}
    try:
        volume_map = yaml.load(config_data['volume-map'])
        if volume_map:
            return volume_map.get(os.environ['JUJU_UNIT_NAME'])
    except ConstructorError as e:
        juju_log(MSG_WARNING, "invalid YAML in 'volume-map': %s", e)
    return None


# Is this volume_id permanent ?
# @returns  True if volid set and not --ephemeral, else:
#           False
def volume_is_permanent(volid):
    if volid and volid != "--ephemeral":
        return True
    return False


#------------------------------
# Returns a mount point from passed vol-id, e.g. /srv/juju/vol-000012345
#
# @param  volid          volume id (as e.g. EBS volid)
# @return mntpoint_path  eg /srv/juju/vol-000012345
#------------------------------
def volume_mount_point_from_volid(volid):
    if volid and volume_is_permanent(volid):
        return "/srv/juju/%s" % volid
    return None


# Do we have a valid storage state?
# @returns  volid
#           None    config state is invalid - we should not serve
def volume_get_volume_id():
    ephemeral_storage = config_data['volume-ephemeral-storage']
    volid = volume_get_volid_from_volume_map()
    juju_unit_name = os.environ['JUJU_UNIT_NAME']
    if ephemeral_storage in [True, 'yes', 'Yes', 'true', 'True']:
        if volid:
            juju_log(MSG_ERROR, "volume-ephemeral-storage is True, but " +
                     "volume-map['%s'] -> %s" % (juju_unit_name, volid))
            return None
        else:
            return "--ephemeral"
    else:
        if not volid:
            juju_log(MSG_ERROR, "volume-ephemeral-storage is False, but " +
                     "no volid found for volume-map['%s']" % (juju_unit_name))
            return None
    return volid


# Initialize and/or mount permanent storage, it straightly calls
# shell helper
def volume_init_and_mount(volid):
    command = ("scripts/volume-common.sh call " +
              "volume_init_and_mount %s" % volid)
    output = run(command)
    if output.find("ERROR") >= 0:
        return False
    return True


def volume_get_all_mounted():
    command = ("mount |egrep /srv/juju")
    status, output = commands.getstatusoutput(command)
    if status != 0:
        return None
    return output


#------------------------------------------------------------------------------
# Enable/disable service start by manipulating policy-rc.d
#------------------------------------------------------------------------------
def enable_service_start(service):
    ### NOTE: doesn't implement per-service, this can be an issue
    ###       for colocated charms (subordinates)
    juju_log(MSG_INFO, "NOTICE: enabling %s start by policy-rc.d" % service)
    if os.path.exists('/usr/sbin/policy-rc.d'):
        os.unlink('/usr/sbin/policy-rc.d')
        return True
    return False


def disable_service_start(service):
    juju_log(MSG_INFO, "NOTICE: disabling %s start by policy-rc.d" % service)
    policy_rc = '/usr/sbin/policy-rc.d'
    policy_rc_tmp = "%s.tmp" % policy_rc
    open('%s' % policy_rc_tmp, 'w').write("""#!/bin/bash
[[ "$1"-"$2" == %s-start ]] && exit 101
exit 0
EOF
""" % service)
    os.chmod(policy_rc_tmp, 0755)
    os.rename(policy_rc_tmp, policy_rc)


#------------------------------------------------------------------------------
# run: Run a command, return the output
#------------------------------------------------------------------------------
def run(command, exit_on_error=True):
    try:
        juju_log(MSG_INFO, command)
        return subprocess.check_output(command, shell=True)
    except subprocess.CalledProcessError, e:
        juju_log(MSG_ERROR, "status=%d, output=%s" % (e.returncode, e.output))
        if exit_on_error:
            sys.exit(e.returncode)
        else:
            raise


#------------------------------------------------------------------------------
# install_file: install a file resource. overwites existing files.
#------------------------------------------------------------------------------
def install_file(contents, dest, owner="root", group="root", mode=0600):
        uid = getpwnam(owner)[2]
        gid = getgrnam(group)[2]
        dest_fd = os.open(dest, os.O_WRONLY | os.O_TRUNC | os.O_CREAT, mode)
        os.fchown(dest_fd, uid, gid)
        with os.fdopen(dest_fd, 'w') as destfile:
            destfile.write(str(contents))


#------------------------------------------------------------------------------
# install_dir: create a directory
#------------------------------------------------------------------------------
def install_dir(dirname, owner="root", group="root", mode=0700):
    command = \
    '/usr/bin/install -o {} -g {} -m {} -d {}'.format(owner, group, oct(mode),
        dirname)
    return run(command)


#------------------------------------------------------------------------------
# postgresql_stop, postgresql_start, postgresql_is_running:
# wrappers over invoke-rc.d, with extra check for postgresql_is_running()
#------------------------------------------------------------------------------
def postgresql_is_running():
    # init script always return true (9.1), add extra check to make it useful
    status, output = commands.getstatusoutput("invoke-rc.d postgresql status")
    if status != 0:
        return False
    # e.g. output: "Running clusters: 9.1/main"
    vc = "%s/%s" % (config_data["version"], config_data["cluster_name"])
    return vc in output.split()


def postgresql_stop():
    status, output = commands.getstatusoutput("invoke-rc.d postgresql stop")
    if status != 0:
        return False
    return not postgresql_is_running()


def postgresql_start():
    status, output = commands.getstatusoutput("invoke-rc.d postgresql start")
    if status != 0:
        return False
    return postgresql_is_running()


def postgresql_restart():
    if postgresql_is_running():
        status, output = \
            commands.getstatusoutput("invoke-rc.d postgresql restart")
        if status != 0:
            return False
    else:
        postgresql_start()
    return postgresql_is_running()


def postgresql_reload():
    # reload returns a reliable exit status
    status, output = commands.getstatusoutput("invoke-rc.d postgresql reload")
    return (status == 0)


#------------------------------------------------------------------------------
# config_get:  Returns a dictionary containing all of the config information
#              Optional parameter: scope
#              scope: limits the scope of the returned configuration to the
#                     desired config item.
#------------------------------------------------------------------------------
def config_get(scope=None):
    try:
        config_cmd_line = ['config-get']
        if scope is not None:
            config_cmd_line.append(scope)
        config_cmd_line.append('--format=json')
        config_data = json.loads(subprocess.check_output(config_cmd_line))
    except:
        config_data = None
    finally:
        return(config_data)


#------------------------------------------------------------------------------
# get_service_port:   Convenience function that scans the existing postgresql
#                     configuration file and returns a the existing port
#                     being used.  This is necessary to know which port(s)
#                     to open and close when exposing/unexposing a service
#------------------------------------------------------------------------------
def get_service_port(postgresql_config):
    postgresql_config = load_postgresql_config(postgresql_config)
    if postgresql_config is None:
        return(None)
    port = re.search("port.*=(.*)", postgresql_config).group(1).strip()
    try:
        return int(port)
    except:
        return None


#------------------------------------------------------------------------------
# relation_json:  Returns json-formatted relation data
#                Optional parameters: scope, relation_id
#                scope:        limits the scope of the returned data to the
#                              desired item.
#                unit_name:    limits the data ( and optionally the scope )
#                              to the specified unit
#                relation_id:  specify relation id for out of context usage.
#------------------------------------------------------------------------------
def relation_json(scope=None, unit_name=None, relation_id=None):
    try:
        relation_cmd_line = ['relation-get', '--format=json']
        if relation_id is not None:
            relation_cmd_line.extend(('-r', relation_id))
        if scope is not None:
            relation_cmd_line.append(scope)
        else:
            relation_cmd_line.append('-')
        relation_cmd_line.append(unit_name)
        relation_data = run(" ".join(relation_cmd_line), exit_on_error=False)
    except:
        relation_data = None
    finally:
        return(relation_data)


#------------------------------------------------------------------------------
# relation_get:  Returns a dictionary containing the relation information
#                Optional parameters: scope, relation_id
#                scope:        limits the scope of the returned data to the
#                              desired item.
#                unit_name:    limits the data ( and optionally the scope )
#                              to the specified unit
#------------------------------------------------------------------------------
def relation_get(scope=None, unit_name=None):
    try:
        relation_cmd_line = ['relation-get', '--format=json']
        if scope is not None:
            relation_cmd_line.append(scope)
        else:
            relation_cmd_line.append('')
        if unit_name is not None:
            relation_cmd_line.append(unit_name)
        relation_data = json.loads(subprocess.check_output(relation_cmd_line))
    except:
        relation_data = None
    finally:
        return(relation_data)


#------------------------------------------------------------------------------
# relation_ids:  Returns a list of relation ids
#                optional parameters: relation_type
#                relation_type: return relations only of this type
#------------------------------------------------------------------------------
def relation_ids(relation_types=['db']):
    # accept strings or iterators
    if isinstance(relation_types, basestring):
        reltypes = [relation_types, ]
    else:
        reltypes = relation_types
    relids = []
    for reltype in reltypes:
        relid_cmd_line = ['relation-ids', '--format=json', reltype]
        relids.extend(json.loads(subprocess.check_output(relid_cmd_line)))
    return relids


#------------------------------------------------------------------------------
# relation_get_all:  Returns a dictionary containing the relation information
#                optional parameters: relation_type
#                relation_type: limits the scope of the returned data to the
#                               desired item.
#------------------------------------------------------------------------------
def relation_get_all(*args, **kwargs):
    relation_data = []
    try:
        relids = relation_ids(*args, **kwargs)
        for relid in relids:
            units_cmd_line = ['relation-list', '--format=json', '-r', relid]
            units = json.loads(subprocess.check_output(units_cmd_line))
            for unit in units:
                unit_data = \
                    json.loads(relation_json(relation_id=relid,
                        unit_name=unit))
                for key in unit_data:
                    if key.endswith('-list'):
                        unit_data[key] = unit_data[key].split()
                unit_data['relation-id'] = relid
                unit_data['unit'] = unit
            relation_data.append(unit_data)
    except Exception, e:
        subprocess.call(['juju-log', str(e)])
        relation_data = []
    finally:
        return(relation_data)


#------------------------------------------------------------------------------
# apt_get_install( package ):  Installs a package
#------------------------------------------------------------------------------
def apt_get_install(packages=None):
    if packages is None:
        return(False)
    cmd_line = ['apt-get', '-y', 'install', '-qq']
    cmd_line.append(packages)
    return(subprocess.call(cmd_line))


#------------------------------------------------------------------------------
# create_postgresql_config:   Creates the postgresql.conf file
#------------------------------------------------------------------------------
def create_postgresql_config(postgresql_config):
    if config_data["performance_tuning"] == "auto":
        # Taken from:
        # http://wiki.postgresql.org/wiki/Tuning_Your_PostgreSQL_Server
        # num_cpus is not being used ... commenting it out ... negronjl
        #num_cpus = run("cat /proc/cpuinfo | grep processor | wc -l")
        total_ram = run("free -m | grep Mem | awk '{print $2}'")
        config_data["effective_cache_size"] = \
            "%sMB" % (int(int(total_ram) * 0.75),)
        if total_ram > 1023:
            config_data["shared_buffers"] = \
                "%sMB" % (int(int(total_ram) * 0.25),)
        else:
            config_data["shared_buffers"] = \
                "%sMB" % (int(int(total_ram) * 0.15),)
        # XXX: This is very messy - should probably be a subordinate charm
        # file overlaps with __builtin__.file ... renaming to conf_file
        # negronjl
        conf_file = open("/etc/sysctl.d/50-postgresql.conf", "w")
        conf_file.write("kernel.sem = 250 32000 100 1024\n")
        conf_file.write("kernel.shmall = %s\n" %
            ((int(total_ram) * 1024 * 1024) + 1024),)
        conf_file.write("kernel.shmmax = %s\n" %
            ((int(total_ram) * 1024 * 1024) + 1024),)
        conf_file.close()
        run("sysctl -p /etc/sysctl.d/50-postgresql.conf")
    # Send config data to the template
    # Return it as pg_config
    pg_config = \
        Template(
            open("templates/postgresql.conf.tmpl").read()).render(config_data)
    install_file(pg_config, postgresql_config)


#------------------------------------------------------------------------------
# create_postgresql_ident:  Creates the pg_ident.conf file
#------------------------------------------------------------------------------
def create_postgresql_ident(postgresql_ident):
    ident_data = {}
    pg_ident_template = \
        Template(
            open("templates/pg_ident.conf.tmpl").read()).render(ident_data)
    with open(postgresql_ident, 'w') as ident_file:
        ident_file.write(str(pg_ident_template))


#------------------------------------------------------------------------------
# generate_postgresql_hba:  Creates the pg_hba.conf file
#------------------------------------------------------------------------------
def generate_postgresql_hba(postgresql_hba, do_reload=True):
    relation_data = relation_get_all(relation_types=['db', 'db-admin'])
    config_change_command = config_data["config_change_command"]
    for relation in relation_data:
        if re.search('db-admin', relation['relation-id']):
            relation['user'] = 'all'
            relation['database'] = 'all'
        else:
            relation['user'] = user_name(relation['relation-id'],
                                         relation['unit'])
            relation['schema_user'] = user_name(relation['relation-id'],
                                                relation['unit'],
                                                schema=True)
    juju_log(MSG_INFO, str(relation_data))
    pg_hba_template = Template(
        open("templates/pg_hba.conf.tmpl").read()).render(
        access_list= relation_data)
    with open(postgresql_hba, 'w') as hba_file:
        hba_file.write(str(pg_hba_template))
    if do_reload:
        if config_change_command in ["reload", "restart"]:
            subprocess.call(['invoke-rc.d', 'postgresql',
                config_data["config_change_command"]])


#------------------------------------------------------------------------------
# install_postgresql_crontab:  Creates the postgresql crontab file
#------------------------------------------------------------------------------
def install_postgresql_crontab(postgresql_ident):
    crontab_data = {
        'backup_schedule': config_data["backup_schedule"],
        'scripts_dir': postgresql_scripts_dir,
    }
    from jinja2 import Template
    crontab_template = Template(
        open("templates/postgres.cron.tmpl").read()).render(crontab_data)
    install_file(str(crontab_template), "/etc/cron.d/postgres", mode=0644)


#------------------------------------------------------------------------------
# load_postgresql_config:  Convenience function that loads (as a string) the
#                          current postgresql configuration file.
#                          Returns a string containing the postgresql config or
#                          None
#------------------------------------------------------------------------------
def load_postgresql_config(postgresql_config):
    if os.path.isfile(postgresql_config):
        return(open(postgresql_config).read())
    else:
        return(None)


#------------------------------------------------------------------------------
# open_port:  Convenience function to open a port in juju to
#             expose a service
#------------------------------------------------------------------------------
def open_port(port=None, protocol="TCP"):
    if port is None:
        return(None)
    return(subprocess.call(['/usr/bin/open-port', "%d/%s" %
        (int(port), protocol)]))


#------------------------------------------------------------------------------
# close_port:  Convenience function to close a port in juju to
#              unexpose a service
#------------------------------------------------------------------------------
def close_port(port=None, protocol="TCP"):
    if port is None:
        return(None)
    return(subprocess.call(['/usr/bin/close-port', "%d/%s" %
        (int(port), protocol)]))


#------------------------------------------------------------------------------
# update_service_ports:  Convenience function that evaluate the old and new
#                        service ports to decide which ports need to be
#                        opened and which to close
#------------------------------------------------------------------------------
def update_service_port(old_service_port=None, new_service_port=None):
    if old_service_port is None or new_service_port is None:
        return(None)
    if new_service_port != old_service_port:
        close_port(old_service_port)
        open_port(new_service_port)


#------------------------------------------------------------------------------
# pwgen:  Generates a random password
#         pwd_length:  Defines the length of the password to generate
#                      default: 20
#------------------------------------------------------------------------------
def pwgen(pwd_length=None):
    if pwd_length is None:
        pwd_length = random.choice(range(20, 30))
    alphanumeric_chars = [l for l in (string.letters + string.digits)
        if l not in 'Iil0oO1']
    random_chars = [random.choice(alphanumeric_chars)
        for i in range(pwd_length)]
    return(''.join(random_chars))


def set_password(user, password):
    if not os.path.isdir("passwords"):
        os.makedirs("passwords")
    old_umask = os.umask(0o077)
    try:
        with open("passwords/%s" % user, "w") as pwfile:
            pwfile.write(password)
    finally:
        os.umask(old_umask)


def get_password(user):
    try:
        with open("passwords/%s" % user) as pwfile:
            return pwfile.read()
    except IOError:
        return None


def db_cursor(autocommit=False):
    conn = psycopg2.connect("dbname=template1 user=postgres")
    conn.autocommit = autocommit
    return conn.cursor()
    #try:
        #return conn.cursor()
    #except psycopg2.ProgrammingError:
        #print sql
        #raise


def run_sql_as_postgres(sql, *parameters):
    cur = db_cursor(autocommit=True)
    try:
        cur.execute(sql, parameters)
        return cur.statusmessage
    except psycopg2.ProgrammingError:
        print sql
        raise


def run_select_as_postgres(sql, *parameters):
    cur = db_cursor()
    cur.execute(sql, parameters)
    return (cur.rowcount, cur.fetchall())


#------------------------------------------------------------------------------
# Core logic for permanent storage changes:
# NOTE the only 2 "True" return points:
#   1) symlink already pointing to existing storage (no-op)
#   2) new storage properly initialized:
#     - volume: initialized if not already (fdisk, mkfs),
#       mounts it to e.g.:  /srv/juju/vol-000012345
#     - if fresh new storage dir: rsync existing data
#     - manipulate /var/lib/postgresql/VERSION/CLUSTER symlink
#------------------------------------------------------------------------------
def config_changed_volume_apply():
    data_directory_path = postgresql_cluster_dir
    assert(data_directory_path)
    volid = volume_get_volume_id()
    if volid:
        if volume_is_permanent(volid):
            if not volume_init_and_mount(volid):
                juju_log(MSG_ERROR, "volume_init_and_mount failed, " +
                     "not applying changes")
                return False

        if not os.path.exists(data_directory_path):
            juju_log(MSG_CRITICAL, ("postgresql data dir = %s not found, " +
                     "not applying changes.") % data_directory_path)
            return False

        mount_point = volume_mount_point_from_volid(volid)
        new_pg_dir = os.path.join(mount_point, "postgresql")
        new_pg_version_cluster_dir = os.path.join(new_pg_dir,
            config_data["version"], config_data["cluster_name"])
        if not mount_point:
            juju_log(MSG_ERROR, "invalid mount point from volid = \"%s\", " +
                     "not applying changes." % mount_point)
            return False

        if (os.path.islink(data_directory_path) and
            os.readlink(data_directory_path) == new_pg_version_cluster_dir and
            os.path.isdir(new_pg_version_cluster_dir)):
            juju_log(MSG_INFO,
                "NOTICE: postgresql data dir '%s' already points to '%s', \
                skipping storage changes." %
                (data_directory_path, new_pg_version_cluster_dir))
            juju_log(MSG_INFO,
                "existing-symlink: to fix/avoid UID changes from previous "
                "units, doing: chown -R postgres:postgres %s" % new_pg_dir)
            run("chown -R postgres:postgres %s" % new_pg_dir)
            return True

        # Create a directory structure below "new" mount_point, as e.g.:
        #   /srv/juju/vol-000012345/postgresql/9.1/main  , which "mimics":
        #   /var/lib/postgresql/9.1/main
        curr_dir_stat = os.stat(data_directory_path)
        for new_dir in [new_pg_dir,
                    os.path.join(new_pg_dir, config_data["version"]),
                    new_pg_version_cluster_dir]:
            if not os.path.isdir(new_dir):
                juju_log(MSG_INFO, "mkdir %s" % new_dir)
                os.mkdir(new_dir)
                # copy permissions from current data_directory_path
                os.chown(new_dir, curr_dir_stat.st_uid, curr_dir_stat.st_gid)
                os.chmod(new_dir, curr_dir_stat.st_mode)
        # Carefully build this symlink, e.g.:
        # /var/lib/postgresql/9.1/main ->
        # /srv/juju/vol-000012345/postgresql/9.1/main
        # but keep previous "main/"  directory, by renaming it to
        # main-$TIMESTAMP
        if not postgresql_stop():
            juju_log(MSG_ERROR,
                "postgresql_stop() returned False - can't migrate data.")
            return False
        if not os.path.exists(os.path.join(new_pg_version_cluster_dir,
            "PG_VERSION")):
            juju_log(MSG_WARNING, "migrating PG data %s/ -> %s/" % (
                     data_directory_path, new_pg_version_cluster_dir))
            # void copying PID file to perm storage (shouldn't be any...)
            command = "rsync -a --exclude postmaster.pid %s/ %s/" % \
                (data_directory_path, new_pg_version_cluster_dir)
            juju_log(MSG_INFO, "run: %s" % command)
            #output = run(command)
            run(command)
        try:
            os.rename(data_directory_path, "%s-%d" % (
                          data_directory_path, int(time.time())))
            juju_log(MSG_INFO, "NOTICE: symlinking %s -> %s" %
                (new_pg_version_cluster_dir, data_directory_path))
            os.symlink(new_pg_version_cluster_dir, data_directory_path)
            juju_log(MSG_INFO,
                "after-symlink: to fix/avoid UID changes from previous "
                "units, doing: chown -R postgres:postgres %s" % new_pg_dir)
            run("chown -R postgres:postgres %s" % new_pg_dir)
            return True
        except OSError:
            juju_log(MSG_CRITICAL, "failed to symlink \"%s\" -> \"%s\"" % (
                          data_directory_path, mount_point))
            return False
    else:
        juju_log(MSG_ERROR, "ERROR: Invalid volume storage configuration, " +
                 "not applying changes")
    return False


###############################################################################
# Hook functions
###############################################################################
def config_changed(postgresql_config):
    config_change_command = config_data["config_change_command"]
    # Trigger volume initialization logic for permanent storage
    volid = volume_get_volume_id()
    if not volid:
        ## Invalid configuration (wether ephemeral, or permanent)
        disable_service_start("postgresql")
        postgresql_stop()
        mounts = volume_get_all_mounted()
        if mounts:
            juju_log(MSG_INFO, "FYI current mounted volumes: %s" % mounts)
        juju_log(MSG_ERROR,
            "Disabled and stopped postgresql service, \
            because of broken volume configuration - check \
            'volume-ephermeral-storage' and 'volume-map'")
        sys.exit(1)

    if volume_is_permanent(volid):
        ## config_changed_volume_apply will stop the service if it founds
        ## it necessary, ie: new volume setup
        if config_changed_volume_apply():
            enable_service_start("postgresql")
            config_change_command = "restart"
        else:
            disable_service_start("postgresql")
            postgresql_stop()
            mounts = volume_get_all_mounted()
            if mounts:
                juju_log(MSG_INFO, "FYI current mounted volumes: %s" % mounts)
            juju_log(MSG_ERROR,
                "Disabled and stopped postgresql service \
                (config_changed_volume_apply failure)")
            sys.exit(1)
    current_service_port = get_service_port(postgresql_config)
    create_postgresql_config(postgresql_config)
    generate_postgresql_hba(postgresql_hba, do_reload=False)
    create_postgresql_ident(postgresql_ident)
    updated_service_port = config_data["listen_port"]
    update_service_port(current_service_port, updated_service_port)
    update_nrpe_checks()
    juju_log(MSG_INFO,
        "about reconfigure service with config_change_command = '%s'" %
        config_change_command)
    if config_change_command == "reload":
        return postgresql_reload()
    elif config_change_command == "restart":
        return postgresql_restart()
    juju_log(MSG_ERROR, "invalid config_change_command = '%s'" %
        config_change_command)
    return False


def token_sql_safe(value):
    # Only allow alphanumeric + underscore in database identifiers
    if re.search('[^A-Za-z0-9_]', value):
        return False
    return True


<<<<<<< HEAD
def install(run_pre=True):
    if run_pre:
        for f in glob.glob('exec.d/*/charm-pre-install'):
            if os.path.isfile(f) and os.access(f, os.X_OK):
                subprocess.check_call(['sh', '-c', f])
=======
def install():
>>>>>>> 4aab4458
    for package in ["postgresql", "pwgen", "python-jinja2", "syslinux",
        "python-psycopg2",
        "postgresql-%s-debversion" % config_data["version"]]:
        apt_get_install(package)
    from jinja2 import Template
    install_dir(postgresql_backups_dir, mode=0755)
    install_dir(postgresql_scripts_dir, mode=0755)
    paths = {
        'base_dir': postgresql_data_dir,
        'backup_dir': postgresql_backups_dir,
        'scripts_dir': postgresql_scripts_dir,
        'logs_dir': postgresql_logs_dir,
    }
    dump_script = Template(
        open("templates/dump-pg-db.tmpl").read()).render(paths)
    backup_job = Template(
        open("templates/pg_backup_job.tmpl").read()).render(paths)
    install_file(dump_script, '{}/dump-pg-db'.format(postgresql_scripts_dir),
        mode=0755)
    install_file(backup_job, '{}/pg_backup_job'.format(postgresql_scripts_dir),
        mode=0755)
    install_postgresql_crontab(postgresql_crontab)
    open_port(5432)


def user_name(relid, remote_unit, admin=False, schema=False):
    components = []
    components.append(relid.replace(":", "_").replace("-", "_"))
    components.append(remote_unit.replace("/", "_").replace("-", "_"))
    if admin:
        components.append("admin")
    elif schema:
        components.append("schema")
    return "_".join(components)


def database_names(admin=False):
    omit_tables = ['template0', 'template1']
    sql = \
    "SELECT datname FROM pg_database WHERE datname NOT IN (" + \
    ",".join(["%s"] * len(omit_tables)) + ")"
    return [t for (t,) in run_select_as_postgres(sql, *omit_tables)[1]]


def user_exists(user):
    sql = "SELECT rolname FROM pg_roles WHERE rolname = %s"
<<<<<<< HEAD
    if run_select_as_postgres(sql, user)[0] > 0:
        return True
    else:
        return False


def create_user(user, admin=False):
    password = pwgen()
=======
    password = get_password(user)
    if password is None:
        password = pwgen()
        set_password(user, password)
    action = "CREATE"
    if run_select_as_postgres(sql, user)[0] != 0:
        action = "ALTER"
>>>>>>> 4aab4458
    if admin:
        sql = "CREATE USER {} SUPERUSER PASSWORD %s".format(user)
    else:
        sql = "CREATE USER {} PASSWORD %s".format(user)
    run_sql_as_postgres(sql, password)
    return password


def grant_roles(user, roles):
    # Delete previous roles
    sql = ("DELETE FROM pg_auth_members WHERE member IN ("
           "SELECT oid FROM pg_roles WHERE rolname = %s)")
    run_sql_as_postgres(sql, user)

    for role in roles:
        ensure_role(role)
        sql = "GRANT {} to {}".format(role, user)
        run_sql_as_postgres(sql)


def ensure_role(role):
    sql = "SELECT oid FROM pg_roles WHERE rolname = %s"
    if run_select_as_postgres(sql, role)[0] != 0:
        # role already exists
        pass
    else:
        sql = "CREATE ROLE %s INHERIT"
        run_sql_as_postgres(sql, role)
        sql = "ALTER ROLE %s NOLOGIN"
        run_sql_as_postgres(sql, role)


def ensure_database(user, schema_user, database):
    sql = "SELECT datname FROM pg_database WHERE datname = %s"
    if run_select_as_postgres(sql, database)[0] != 0:
        # DB already exists
        pass
    else:
        sql = "CREATE DATABASE {}".format(database)
        run_sql_as_postgres(sql)
    sql = "GRANT ALL PRIVILEGES ON DATABASE {} TO {}".format(database,
        schema_user)
    run_sql_as_postgres(sql)
    sql = "GRANT CONNECT ON DATABASE {} TO {}".format(database, user)
    run_sql_as_postgres(sql)


def get_relation_host():
    remote_host = run("relation-get ip")
    if not remote_host:
        # remote unit $JUJU_REMOTE_UNIT uses deprecated 'ip=' component of
        # interface.
        remote_host = run("relation-get private-address")
    return remote_host


def get_unit_host():
    this_host = run("unit-get private-address")
    return this_host.strip()


def db_relation_joined_changed(user, database, roles):
    if not user_exists(user):
        password = create_user(user)
        run("relation-set user='%s' password='%s'" % (user, password))
    grant_roles(user, roles)
    schema_user = "{}_schema".format(user)
    if not user_exists(schema_user):
        schema_password = create_user(schema_user)
        run("relation-set schema_user='%s' schema_password='%s'" % (
            schema_user, schema_password))
    ensure_database(user, schema_user, database)
    config_data = config_get()
    host = get_unit_host()
    run("relation-set host='%s' database='%s' port='%s'" % (
        host, database, config_data["listen_port"]))
    generate_postgresql_hba(postgresql_hba)


def db_admin_relation_joined_changed(user, database='all'):
    if not user_exists(user):
        password = create_user(user, admin=True)
        run("relation-set user='%s' password='%s'" % (user, password))
    host = get_unit_host()
    config_data = config_get()
    run("relation-set host='%s' port='%s'" % (
        host, config_data["listen_port"]))
    generate_postgresql_hba(postgresql_hba)


def db_relation_broken(user, database):
    sql = "REVOKE ALL PRIVILEGES ON {} FROM {}".format(database, user)
    run_sql_as_postgres(sql)
    sql = "REVOKE ALL PRIVILEGES ON {} FROM {}_schema".format(database, user)
    run_sql_as_postgres(sql)


def db_admin_relation_broken(user):
    sql = "ALTER USER {} NOSUPERUSER".format(user)
    run_sql_as_postgres(sql)
    generate_postgresql_hba(postgresql_hba)


def update_nrpe_checks():
    config_data = config_get()
    try:
        nagios_uid = getpwnam('nagios').pw_uid
        nagios_gid = getgrnam('nagios').gr_gid
    except:
        subprocess.call(['juju-log', "Nagios user not set up. Exiting."])
        return

    unit_name = os.environ['JUJU_UNIT_NAME'].replace('/', '-')
    nagios_hostname = "%s-%s" % (config_data['nagios_context'], unit_name)
    nagios_logdir = '/var/log/nagios'
    nrpe_service_file = \
        '/var/lib/nagios/export/service__{}_check_pgsql.cfg'.format(
            nagios_hostname)
    if not os.path.exists(nagios_logdir):
        os.mkdir(nagios_logdir)
        os.chown(nagios_logdir, nagios_uid, nagios_gid)
    for f in os.listdir('/var/lib/nagios/export/'):
        if re.search('.*check_pgsql.cfg', f):
            os.remove(os.path.join('/var/lib/nagios/export/', f))

    # --- exported service configuration file
    from jinja2 import Environment, FileSystemLoader
    template_env = Environment(
        loader=FileSystemLoader(os.path.join(os.environ['CHARM_DIR'],
        'templates')))
    templ_vars = {
        'nagios_hostname': nagios_hostname,
        'nagios_servicegroup': config_data['nagios_context'],
    }
    template = \
        template_env.get_template('nrpe_service.tmpl').render(templ_vars)
    with open(nrpe_service_file, 'w') as nrpe_service_config:
        nrpe_service_config.write(str(template))

    # --- nrpe configuration
    # pgsql service
    nrpe_check_file = '/etc/nagios/nrpe.d/check_pgsql.cfg'
    with open(nrpe_check_file, 'w') as nrpe_check_config:
        nrpe_check_config.write("# check pgsql\n")
        nrpe_check_config.write(
            "command[check_pgsql]=/usr/lib/nagios/plugins/check_pgsql -p {}"
            .format(config_data['listen_port']))
    # pgsql backups
    nrpe_check_file = '/etc/nagios/nrpe.d/check_pgsql_backups.cfg'
    backup_log = "%s/backups.log".format(postgresql_logs_dir)
    # XXX: these values _should_ be calculated from the backup schedule
    #      perhaps warn = backup_frequency * 1.5, crit = backup_frequency * 2
    warn_age = 172800
    crit_age = 194400
    with open(nrpe_check_file, 'w') as nrpe_check_config:
        nrpe_check_config.write("# check pgsql backups\n")
        nrpe_check_config.write(
            "command[check_pgsql_backups]=/usr/lib/nagios/plugins/\
check_file_age -w {} -c {} -f {}".format(warn_age, crit_age, backup_log))

    if os.path.isfile('/etc/init.d/nagios-nrpe-server'):
        subprocess.call(['service', 'nagios-nrpe-server', 'reload'])

###############################################################################
# Global variables
###############################################################################
config_data = config_get()
version = config_data['version']
# We need this to evaluate if we're on a version greater than a given number
config_data['version_float'] = float(version)
cluster_name = config_data['cluster_name']
postgresql_data_dir = "/var/lib/postgresql"
postgresql_cluster_dir = \
"%s/%s/%s" % (postgresql_data_dir, version, cluster_name)
postgresql_config_dir = "/etc/postgresql/%s/%s" % (version, cluster_name)
postgresql_config = "%s/postgresql.conf" % (postgresql_config_dir,)
postgresql_ident = "%s/pg_ident.conf" % (postgresql_config_dir,)
postgresql_hba = "%s/pg_hba.conf" % (postgresql_config_dir,)
postgresql_crontab = "/etc/cron.d/postgresql"
postgresql_service_config_dir = "/var/run/postgresql"
postgresql_scripts_dir = '{}/scripts'.format(postgresql_data_dir)
postgresql_backups_dir = '{}/backups'.format(postgresql_data_dir)
postgresql_logs_dir = '{}/logs'.format(postgresql_data_dir)
hook_name = os.path.basename(sys.argv[0])

###############################################################################
# Main section
###############################################################################
if hook_name == "install":
    install()
#-------- config-changed
elif hook_name == "config-changed":
    config_changed(postgresql_config)
#-------- upgrade-charm
elif hook_name == "upgrade-charm":
<<<<<<< HEAD
    install(run_pre=False)
=======
    install()
>>>>>>> 4aab4458
    config_changed(postgresql_config)
#-------- start
elif hook_name == "start":
    if not postgresql_restart():
        sys.exit(1)
#-------- stop
elif hook_name == "stop":
    if not postgresql_stop():
        sys.exit(1)
#-------- db-relation-joined, db-relation-changed
elif hook_name in ["db-relation-joined", "db-relation-changed"]:
    roles = filter(None, relation_get('roles').split(","))
    database = relation_get('database')
    if database == '':
        # Missing some information. We expect it to appear in a
        # future call to the hook.
        juju_log(MSG_WARNING, "No database set in relation, exiting")
        sys.exit(0)
    user = \
        user_name(os.environ['JUJU_RELATION_ID'],
            os.environ['JUJU_REMOTE_UNIT'])
    if user != '' and database != '':
        db_relation_joined_changed(user, database, roles)
#-------- db-relation-broken
elif hook_name == "db-relation-broken":
    database = relation_get('database')
    user = \
        user_name(os.environ['JUJU_RELATION_ID'],
            os.environ['JUJU_REMOTE_UNIT'])
    db_relation_broken(user, database)
#-------- db-admin-relation-joined, db-admin-relation-changed
elif hook_name in ["db-admin-relation-joined", "db-admin-relation-changed"]:
    user = user_name(os.environ['JUJU_RELATION_ID'],
        os.environ['JUJU_REMOTE_UNIT'], admin=True)
    db_admin_relation_joined_changed(user, 'all')
#-------- db-admin-relation-broken
elif hook_name == "db-admin-relation-broken":
    # XXX: Fix: relation is not set when it is already broken
    # cannot determine the user name
    user = user_name(os.environ['JUJU_RELATION_ID'],
        os.environ['JUJU_REMOTE_UNIT'], admin=True)
    db_admin_relation_broken(user)
elif hook_name == "nrpe-external-master-relation-changed":
    update_nrpe_checks()
#-------- persistent-storage-relation-joined,
#         persistent-storage-relation-changed
#elif hook_name in ["persistent-storage-relation-joined",
#    "persistent-storage-relation-changed"]:
#    persistent_storage_relation_joined_changed()
#-------- persistent-storage-relation-broken
#elif hook_name == "persistent-storage-relation-broken":
#    persistent_storage_relation_broken()
else:
    print "Unknown hook"
    sys.exit(1)<|MERGE_RESOLUTION|>--- conflicted
+++ resolved
@@ -735,15 +735,11 @@
     return True
 
 
-<<<<<<< HEAD
 def install(run_pre=True):
     if run_pre:
         for f in glob.glob('exec.d/*/charm-pre-install'):
             if os.path.isfile(f) and os.access(f, os.X_OK):
                 subprocess.check_call(['sh', '-c', f])
-=======
-def install():
->>>>>>> 4aab4458
     for package in ["postgresql", "pwgen", "python-jinja2", "syslinux",
         "python-psycopg2",
         "postgresql-%s-debversion" % config_data["version"]]:
@@ -790,7 +786,6 @@
 
 def user_exists(user):
     sql = "SELECT rolname FROM pg_roles WHERE rolname = %s"
-<<<<<<< HEAD
     if run_select_as_postgres(sql, user)[0] > 0:
         return True
     else:
@@ -799,19 +794,17 @@
 
 def create_user(user, admin=False):
     password = pwgen()
-=======
     password = get_password(user)
     if password is None:
         password = pwgen()
         set_password(user, password)
     action = "CREATE"
-    if run_select_as_postgres(sql, user)[0] != 0:
+    if user_exists(user):
         action = "ALTER"
->>>>>>> 4aab4458
     if admin:
-        sql = "CREATE USER {} SUPERUSER PASSWORD %s".format(user)
+        sql = "{} USER {} SUPERUSER PASSWORD %s".format(action, user)
     else:
-        sql = "CREATE USER {} PASSWORD %s".format(user)
+        sql = "{} USER {} PASSWORD %s".format(action, user)
     run_sql_as_postgres(sql, password)
     return password
 
@@ -1003,11 +996,7 @@
     config_changed(postgresql_config)
 #-------- upgrade-charm
 elif hook_name == "upgrade-charm":
-<<<<<<< HEAD
     install(run_pre=False)
-=======
-    install()
->>>>>>> 4aab4458
     config_changed(postgresql_config)
 #-------- start
 elif hook_name == "start":
