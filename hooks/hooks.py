--- conflicted
+++ resolved
@@ -1197,12 +1197,8 @@
         if repos_added:
             run('apt-get update')
             local_state.save()
-<<<<<<< HEAD
-    apt_get_install(['repmgr', 'postgresql-9.1-repmgr'])
-=======
     packages = ["repmgr", "postgresql-%s-repmgr" % config_data["version"]]
     apt_get_install(packages)
->>>>>>> 1654f576
 
 
 def ensure_local_ssh():
