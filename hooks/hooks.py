#!/usr/bin/env python
# vim: et ai ts=4 sw=4:

from contextlib import contextmanager
import commands
import cPickle as pickle
from distutils.version import StrictVersion
import glob
from grp import getgrnam
import os.path
from pwd import getpwnam
import re
import shutil
import socket
import subprocess
import sys
from tempfile import NamedTemporaryFile
from textwrap import dedent
import time
import urlparse

from charmhelpers import fetch
from charmhelpers.core import hookenv, host
from charmhelpers.core.hookenv import (
    CRITICAL, ERROR, WARNING, INFO, DEBUG,
    )

try:
    import psycopg2
    from jinja2 import Template
except ImportError:
    fetch.apt_install(['python-psycopg2', 'python-jinja2'], fatal=True)
    import psycopg2
    from jinja2 import Template

from psycopg2.extensions import AsIs
from jinja2 import Environment, FileSystemLoader


hooks = hookenv.Hooks()


def log(msg, lvl=INFO):
    '''Log a message.

    Per Bug #1208787, log messages sent via juju-log are being lost.
    Spit messages out to a log file to work around the problem.
    It is also rather nice to have the log messages we explicitly emit
    in a separate log file, rather than just mashed up with all the
    juju noise.
    '''
    myname = hookenv.local_unit().replace('/', '-')
    ts = time.strftime('%Y-%m-%d %H:%M:%S', time.gmtime())
    with open('{}/{}-debug.log'.format(juju_log_dir, myname), 'a') as f:
        f.write('{} {}: {}\n'.format(ts, lvl, msg))
    hookenv.log(msg, lvl)


def pg_version():
    '''Return pg_version to use.

    Return "version" config item if set, else use version from "postgresql"
    package candidate, saving it in local_state for later.
    '''
    config_data = hookenv.config()
    if 'pg_version' in local_state:
        version = local_state['pg_version']
    elif 'version' in config_data:
        version = config_data['version']
    else:
        log("map version from distro release ...")
        version_map = {'precise': '9.1',
                       'trusty': '9.3'}
        version = version_map.get(distro_codename())
        if not version:
            log("No PG version map for distro_codename={}, "
                "you'll need to explicitly set it".format(distro_codename()),
                CRITICAL)
            sys.exit(1)
        log("version={} from distro_codename='{}'".format(
            version, distro_codename()))
        # save it for later
        local_state.setdefault('pg_version', version)
        local_state.save()

    assert version, "pg_version couldn't find a version to use"
    return version


def distro_codename():
    """Return the distro release code name, eg. 'precise' or 'trusty'."""
    return host.lsb_release()['DISTRIB_CODENAME']


class State(dict):
    """Encapsulate state common to the unit for republishing to relations."""
    def __init__(self, state_file):
        super(State, self).__init__()
        self._state_file = state_file
        self.load()

    def load(self):
        '''Load stored state from local disk.'''
        if os.path.exists(self._state_file):
            state = pickle.load(open(self._state_file, 'rb'))
        else:
            state = {}
        self.clear()

        self.update(state)

    def save(self):
        '''Store state to local disk.'''
        state = {}
        state.update(self)
        pickle.dump(state, open(self._state_file, 'wb'))

    def publish(self):
        """Publish relevant unit state to relations"""

        def add(state_dict, key):
            if key in self:
                state_dict[key] = self[key]

        client_state = {}
        add(client_state, 'state')

        for relid in hookenv.relation_ids('db'):
            hookenv.relation_set(relid, client_state)

        for relid in hookenv.relation_ids('db-admin'):
            hookenv.relation_set(relid, client_state)

        replication_state = dict(client_state)

        add(replication_state, 'replication_password')
        add(replication_state, 'port')
        add(replication_state, 'wal_received_offset')
        add(replication_state, 'following')
        add(replication_state, 'client_relations')

        authorized = self.get('authorized', None)
        if authorized:
            replication_state['authorized'] = ' '.join(sorted(authorized))

        for relid in hookenv.relation_ids('replication'):
            hookenv.relation_set(relid, replication_state)

        log('saving local state', DEBUG)
        self.save()


def volume_get_all_mounted():
    command = ("mount |egrep %s" % external_volume_mount)
    status, output = commands.getstatusoutput(command)
    if status != 0:
        return None
    return output


def postgresql_autostart(enabled):
    postgresql_config_dir = _get_postgresql_config_dir()
    startup_file = os.path.join(postgresql_config_dir, 'start.conf')
    if enabled:
        log("Enabling PostgreSQL startup in {}".format(startup_file))
        mode = 'auto'
    else:
        log("Disabling PostgreSQL startup in {}".format(startup_file))
        mode = 'manual'
    template_file = "{}/templates/start_conf.tmpl".format(hookenv.charm_dir())
    contents = Template(open(template_file).read()).render({'mode': mode})
    host.write_file(
        startup_file, contents, 'postgres', 'postgres', perms=0o644)


def run(command, exit_on_error=True, quiet=False):
    '''Run a command and return the output.'''
    if not quiet:
        log("Running {!r}".format(command), DEBUG)
    p = subprocess.Popen(
        command, stdin=subprocess.PIPE, stdout=subprocess.PIPE,
        shell=isinstance(command, basestring))
    p.stdin.close()
    lines = []
    for line in p.stdout:
        if line:
            # LP:1274460 & LP:1259490 mean juju-log is no where near as
            # useful as we would like, so just shove a copy of the
            # output to stdout for logging.
            # log("> {}".format(line), DEBUG)
            if not quiet:
                print line
            lines.append(line)
        elif p.poll() is not None:
            break

    p.wait()

    if p.returncode == 0:
        return '\n'.join(lines)

    if p.returncode != 0 and exit_on_error:
        log("ERROR: {}".format(p.returncode), ERROR)
        sys.exit(p.returncode)

    raise subprocess.CalledProcessError(
        p.returncode, command, '\n'.join(lines))


def postgresql_is_running():
    '''Return true if PostgreSQL is running.'''
    for version, name, _, status in lsclusters(slice(4)):
        if (version, name) == (pg_version(), hookenv.config('cluster_name')):
            if 'online' in status.split(','):
                log('PostgreSQL is running', DEBUG)
                return True
            else:
                log('PostgreSQL is not running', DEBUG)
                return False
    assert False, 'Cluster {} {} not found'.format(
        pg_version(), hookenv.config('cluster_name'))


def postgresql_stop():
    '''Shutdown PostgreSQL.'''
    if postgresql_is_running():
        run([
            'pg_ctlcluster', '--force',
            pg_version(), hookenv.config('cluster_name'), 'stop'])
        log('PostgreSQL shut down')


def postgresql_start():
    '''Start PostgreSQL if it is not already running.'''
    if not postgresql_is_running():
        run([
            'pg_ctlcluster', pg_version(),
            hookenv.config('cluster_name'), 'start'])
        log('PostgreSQL started')


def postgresql_restart():
    '''Restart PostgreSQL, or start it if it is not already running.'''
    if postgresql_is_running():
        with restart_lock(hookenv.local_unit(), True):
            run([
                'pg_ctlcluster', '--force',
                pg_version(), hookenv.config('cluster_name'), 'restart'])
            log('PostgreSQL restarted')
    else:
        postgresql_start()

    assert postgresql_is_running()

    # Store a copy of our known live configuration so
    # postgresql_reload_or_restart() can make good choices.
    if 'saved_config' in local_state:
        local_state['live_config'] = local_state['saved_config']
        local_state.save()


def postgresql_reload():
    '''Make PostgreSQL reload its configuration.'''
    # reload returns a reliable exit status
    if postgresql_is_running():
        # I'm using the PostgreSQL function to avoid as much indirection
        # as possible.
        success = run_select_as_postgres('SELECT pg_reload_conf()')[1][0][0]
        assert success, 'Failed to reload PostgreSQL configuration'
        log('PostgreSQL configuration reloaded')
    return postgresql_start()


def requires_restart():
    '''Check for configuration changes requiring a restart to take effect.'''
    if not postgresql_is_running():
        return True

    saved_config = local_state.get('saved_config', None)
    if not saved_config:
        # No record of postgresql.conf state, perhaps an upgrade.
        # Better restart.
        return True

    live_config = local_state.setdefault('live_config', {})

    # Pull in a list of PostgreSQL settings.
    cur = db_cursor()
    cur.execute("SELECT name, context FROM pg_settings")
    restart = False
    for name, context in cur.fetchall():
        live_value = live_config.get(name, None)
        new_value = saved_config.get(name, None)

        if new_value != live_value:
            if live_config:
                log("Changed {} from {!r} to {!r}".format(
                    name, live_value, new_value), DEBUG)
            if context == 'postmaster':
                # A setting has changed that requires PostgreSQL to be
                # restarted before it will take effect.
                restart = True
                log('{} changed from {} to {}. Restart required.'.format(
                    name, live_value, new_value), DEBUG)
    return restart


def postgresql_reload_or_restart():
    """Reload PostgreSQL configuration, restarting if necessary."""
    if requires_restart():
        log("Configuration change requires PostgreSQL restart", WARNING)
        postgresql_restart()
        assert not requires_restart(), "Configuration changes failed to apply"
    else:
        postgresql_reload()

    local_state['saved_config'] = local_state['live_config']
    local_state.save()


def get_service_port():
    '''Return the port PostgreSQL is listening on.'''
    for version, name, port in lsclusters(slice(3)):
        if (version, name) == (pg_version(), hookenv.config('cluster_name')):
            return int(port)

    assert False, 'No port found for {!r} {!r}'.format(
        pg_version(), hookenv.config['cluster_name'])


def lsclusters(s=slice(0, -1)):
    for line in run('pg_lsclusters', quiet=True).splitlines()[1:]:
        if line:
            yield line.split()[s]


def createcluster():
    with switch_cwd('/tmp'):  # Ensure cwd is readable as the postgres user
        create_cmd = [
            "pg_createcluster",
            "--locale", hookenv.config('locale'),
            "-e", hookenv.config('encoding')]
        if hookenv.config('listen_port'):
            create_cmd.extend(["-p", str(hookenv.config('listen_port'))])
        version = pg_version()
        create_cmd.append(version)
        create_cmd.append(hookenv.config('cluster_name'))

        # With 9.3+, we make an opinionated decision to always enable
        # data checksums. This seems to be best practice. We could
        # turn this into a configuration item if there is need. There
        # is no way to enable this option on existing clusters.
        if StrictVersion(version) >= StrictVersion('9.3'):
            create_cmd.extend(['--', '--data-checksums'])

        run(create_cmd)
        # Ensure SSL certificates exist, as we enable SSL by default.
        create_ssl_cert(os.path.join(
            postgresql_data_dir, pg_version(), hookenv.config('cluster_name')))


def _get_system_ram():
    """ Return the system ram in Megabytes """
    import psutil
    return psutil.phymem_usage()[0] / (1024 ** 2)


def _get_page_size():
    """ Return the operating system's configured PAGE_SIZE """
    return int(run("getconf PAGE_SIZE"))   # frequently 4096


def _run_sysctl(postgresql_sysctl):
    """sysctl -p postgresql_sysctl, helper for easy test mocking."""
    # Do not error out when this fails. It is not likely to work under LXC.
    return run("sysctl -p {}".format(postgresql_sysctl), exit_on_error=False)


def create_postgresql_config(config_file):
    '''Create the postgresql.conf file'''
    config_data = hookenv.config()
    if not config_data.get('listen_port', None):
        config_data['listen_port'] = get_service_port()
    if config_data["performance_tuning"].lower() != "manual":
        total_ram = _get_system_ram()
        config_data["kernel_shmmax"] = (int(total_ram) * 1024 * 1024) + 1024
        config_data["kernel_shmall"] = config_data["kernel_shmmax"]

    # XXX: This is very messy - should probably be a subordinate charm
    lines = ["kernel.sem = 250 32000 100 1024\n"]
    if config_data["kernel_shmall"] > 0:
        # Convert config kernel_shmall (bytes) to pages
        page_size = _get_page_size()
        num_pages = config_data["kernel_shmall"] / page_size
        if (config_data["kernel_shmall"] % page_size) > 0:
            num_pages += 1
        lines.append("kernel.shmall = %s\n" % num_pages)
    if config_data["kernel_shmmax"] > 0:
        lines.append("kernel.shmmax = %s\n" % config_data["kernel_shmmax"])
    host.write_file(postgresql_sysctl, ''.join(lines), perms=0600)
    _run_sysctl(postgresql_sysctl)

    # If we are replicating, some settings may need to be overridden to
    # certain minimum levels.
    num_slaves = slave_count()
    if num_slaves > 0:
        log('{} hot standbys in peer relation.'.format(num_slaves))
        log('Ensuring minimal replication settings')
        config_data['hot_standby'] = True
        config_data['wal_level'] = 'hot_standby'
        config_data['wal_keep_segments'] = max(
            config_data['wal_keep_segments'],
            config_data['replicated_wal_keep_segments'])
        # We need this set even if config_data['streaming_replication']
        # is False, because the replication connection is still needed
        # by pg_basebackup to build a hot standby.
        config_data['max_wal_senders'] = max(
            num_slaves, config_data['max_wal_senders'])

    # Log shipping to Swift using SwiftWAL. This could be for
    # non-streaming replication, or for PITR.
    if config_data.get('swiftwal_log_shipping', None):
        config_data['archive_mode'] = True
        config_data['wal_level'] = 'hot_standby'
        config_data['archive_command'] = swiftwal_archive_command()

    if config_data.get('wal_e_storage_uri', None):
        config_data['archive_mode'] = True
        config_data['wal_level'] = 'hot_standby'
        config_data['archive_command'] = wal_e_archive_command()

    # Send config data to the template
    # Return it as pg_config
    charm_dir = hookenv.charm_dir()
    template_file = "{}/templates/postgresql.conf.tmpl".format(charm_dir)
    if not config_data.get('version', None):
        config_data['version'] = pg_version()
    pg_config = Template(
        open(template_file).read()).render(config_data)
    host.write_file(
        config_file, pg_config,
        owner="postgres",  group="postgres", perms=0600)

    # Create or update files included from postgresql.conf.
    configure_log_destination(os.path.dirname(config_file))

    tune_postgresql_config(config_file)

    local_state['saved_config'] = dict(config_data)
    local_state.save()


def tune_postgresql_config(config_file):
    tune_workload = hookenv.config('performance_tuning').lower()
    if tune_workload == "manual":
        return  # Requested no autotuning.

    if tune_workload == "auto":
        tune_workload = "mixed"  # Pre-pgtune backwards compatibility.

    with NamedTemporaryFile() as tmp_config:
        run(['pgtune', '-i', config_file, '-o', tmp_config.name,
             '-T', tune_workload,
             '-c', str(hookenv.config('max_connections'))])
        host.write_file(
            config_file, open(tmp_config.name, 'r').read(),
            owner='postgres', group='postgres', perms=0o600)


def create_postgresql_ident(output_file):
    '''Create the pg_ident.conf file.'''
    ident_data = {}
    charm_dir = hookenv.charm_dir()
    template_file = "{}/templates/pg_ident.conf.tmpl".format(charm_dir)
    pg_ident_template = Template(open(template_file).read())
    host.write_file(
        output_file, pg_ident_template.render(ident_data),
        owner="postgres", group="postgres", perms=0600)


def generate_postgresql_hba(
        output_file, user=None, schema_user=None, database=None):
    '''Create the pg_hba.conf file.'''

    # Per Bug #1117542, when generating the postgresql_hba file we
    # need to cope with private-address being either an IP address
    # or a hostname.
    def munge_address(addr):
        # http://stackoverflow.com/q/319279/196832
        try:
            socket.inet_aton(addr)
            return "%s/32" % addr
        except socket.error:
            # It's not an IP address.
            # XXX workaround for MAAS bug
            # https://bugs.launchpad.net/maas/+bug/1250435
            # If it's a CNAME, use the A record it points to.
            # If it fails for some reason, return the original address
            try:
                output = run("dig +short -t CNAME %s" % addr, True).strip()
            except:
                return addr
            if len(output) != 0:
                return output.rstrip(".")  # trailing dot
            return addr

    config_data = hookenv.config()
    allowed_units = set()
    relation_data = []
    relids = hookenv.relation_ids('db') + hookenv.relation_ids('db-admin')
    for relid in relids:
        local_relation = hookenv.relation_get(
            unit=hookenv.local_unit(), rid=relid)

        # We might see relations that have not yet been setup enough.
        # At a minimum, the relation-joined hook needs to have been run
        # on the server so we have information about the usernames and
        # databases to allow in.
        if 'user' not in local_relation:
            continue

        for unit in hookenv.related_units(relid):
            relation = hookenv.relation_get(unit=unit, rid=relid)

            relation['relation-id'] = relid
            relation['unit'] = unit

            if relid.startswith('db-admin:'):
                relation['user'] = 'all'
                relation['database'] = 'all'
            elif relid.startswith('db:'):
                relation['user'] = local_relation.get('user', user)
                relation['schema_user'] = local_relation.get('schema_user',
                                                             schema_user)
                relation['database'] = local_relation.get('database', database)

                if ((relation['user'] is None
                     or relation['schema_user'] is None
                     or relation['database'] is None)):
                    # Missing info in relation for this unit, so skip it.
                    continue
            else:
                raise RuntimeError(
                    'Unknown relation type {}'.format(repr(relid)))

            allowed_units.add(unit)
            relation['private-address'] = munge_address(
                relation['private-address'])
            relation_data.append(relation)

    log(str(relation_data), INFO)

    # Replication connections. Each unit needs to be able to connect to
    # every other unit's postgres database and the magic replication
    # database. It also needs to be able to connect to its own postgres
    # database.
    for relid in hookenv.relation_ids('replication'):
        for unit in hookenv.related_units(relid):
            relation = hookenv.relation_get(unit=unit, rid=relid)
            remote_addr = munge_address(relation['private-address'])
            remote_replication = {'database': 'replication',
                                  'user': 'juju_replication',
                                  'private-address': remote_addr,
                                  'relation-id': relid,
                                  'unit': unit,
                                  }
            relation_data.append(remote_replication)
            remote_pgdb = {'database': 'postgres',
                           'user': 'juju_replication',
                           'private-address': remote_addr,
                           'relation-id': relid,
                           'unit': unit,
                           }
            relation_data.append(remote_pgdb)

    # Hooks need permissions too to setup replication.
    for relid in hookenv.relation_ids('replication'):
        local_replication = {'database': 'postgres',
                             'user': 'juju_replication',
                             'private-address': munge_address(
                                 hookenv.unit_private_ip()),
                             'relation-id': relid,
                             'unit': hookenv.local_unit(),
                             }
        relation_data.append(local_replication)

    # Admin IP addresses for people using tools like pgAdminIII in a local JuJu
    # We accept a single IP or a comma separated list of IPs, these are added
    # to the list of relations that end up in pg_hba.conf thus granting
    # the IP addresses socket access to the postgres server.
    if config_data["admin_addresses"] != '':
        if "," in config_data["admin_addresses"]:
            admin_ip_list = config_data["admin_addresses"].split(",")
        else:
            admin_ip_list = [config_data["admin_addresses"]]

        for admin_ip in admin_ip_list:
            admin_host = {
                'database': 'all',
                'user': 'all',
                'private-address': munge_address(admin_ip)}
            relation_data.append(admin_host)

    extra_pg_auth = [pg_auth.strip() for pg_auth in
                     config_data["extra_pg_auth"].split(',') if pg_auth]

    template_file = "{}/templates/pg_hba.conf.tmpl".format(hookenv.charm_dir())
    pg_hba_template = Template(open(template_file).read())
    pg_hba_rendered = pg_hba_template.render(extra_pg_auth=extra_pg_auth,
                                             access_list=relation_data)
    host.write_file(
        output_file, pg_hba_rendered,
        owner="postgres", group="postgres", perms=0600)
    postgresql_reload()

    # Loop through all db relations, making sure each knows what are the list
    # of allowed hosts that were just added. lp:#1187508
    # We sort the list to ensure stability, probably unnecessarily.
    for relid in hookenv.relation_ids('db') + hookenv.relation_ids('db-admin'):
        hookenv.relation_set(
            relid, {"allowed-units": " ".join(unit_sorted(allowed_units))})


def install_postgresql_crontab(output_file):
    '''Create the postgres user's crontab'''
    config_data = hookenv.config()
    config_data['scripts_dir'] = postgresql_scripts_dir
    config_data['swiftwal_backup_command'] = swiftwal_backup_command()
    config_data['swiftwal_prune_command'] = swiftwal_prune_command()
    config_data['wal_e_backup_command'] = wal_e_backup_command()
    config_data['wal_e_prune_command'] = wal_e_prune_command()

    charm_dir = hookenv.charm_dir()
    template_file = "{}/templates/postgres.cron.tmpl".format(charm_dir)
    crontab_template = Template(
        open(template_file).read()).render(config_data)
    host.write_file(output_file, crontab_template, perms=0600)


def create_recovery_conf(master_host, master_port, restart_on_change=False):
    version = pg_version()
    cluster_name = hookenv.config('cluster_name')
    postgresql_cluster_dir = os.path.join(
        postgresql_data_dir, version, cluster_name)

    recovery_conf_path = os.path.join(postgresql_cluster_dir, 'recovery.conf')
    if os.path.exists(recovery_conf_path):
        old_recovery_conf = open(recovery_conf_path, 'r').read()
    else:
        old_recovery_conf = None

    charm_dir = hookenv.charm_dir()
    streaming_replication = hookenv.config('streaming_replication')
    template_file = "{}/templates/recovery.conf.tmpl".format(charm_dir)
    params = dict(
        host=master_host, port=master_port,
        password=local_state['replication_password'],
        streaming_replication=streaming_replication)
    if hookenv.config('wal_e_storage_uri'):
        params['restore_command'] = wal_e_restore_command()
    elif hookenv.config('swiftwal_log_shipping'):
        params['restore_command'] = swiftwal_restore_command()
    recovery_conf = Template(open(template_file).read()).render(params)
    log(recovery_conf, DEBUG)
    host.write_file(
        os.path.join(postgresql_cluster_dir, 'recovery.conf'),
        recovery_conf, owner="postgres", group="postgres", perms=0o600)

    if restart_on_change and old_recovery_conf != recovery_conf:
        log("recovery.conf updated. Restarting to take effect.")
        postgresql_restart()


<<<<<<< HEAD
def ensure_swift_container(container):
    from swiftclient import client as swiftclient
    config = hookenv.config()
    con = swiftclient.Connection(
        authurl=config.get('os_auth_url', ''),
        user=config.get('os_username', ''),
        key=config.get('os_password', ''),
        tenant_name=config.get('os_tenant_name', ''),
        auth_version='2.0',
        retries=0)
    try:
        con.head_container(container)
    except swiftclient.ClientException:
        con.put_container(container)


def wal_e_envdir():
    '''The envdir(1) environment location used to drive WAL-E.'''
    return os.path.join(_get_postgresql_config_dir(), 'wal-e.env')


def create_wal_e_envdir():
    '''Regenerate the envdir(1) environment used to drive WAL-E.'''
    config = hookenv.config()
    env = dict(
        SWIFT_AUTHURL=config.get('os_auth_url', ''),
        SWIFT_TENANT=config.get('os_tenant_name', ''),
        SWIFT_USER=config.get('os_username', ''),
        SWIFT_PASSWORD=config.get('os_password', ''),
        AWS_ACCESS_KEY_ID=config.get('aws_access_key_id', ''),
        AWS_SECRET_ACCESS_KEY=config.get('aws_secret_access_key', ''),
        WABS_ACCOUNT_NAME=config.get('wabs_account_name', ''),
        WABS_ACCESS_KEY=config.get('wabs_access_key', ''),
        WALE_SWIFT_PREFIX='',
        WALE_S3_PREFIX='',
        WALE_WABS_PREFIX='')

    uri = config.get('wal_e_storage_uri', None)

    if uri:
        # Until juju provides us with proper leader election, we have a
        # state where units do not know if they are alone or part of a
        # cluster. To avoid units stomping on each others WAL and backups,
        # we use a unique container for each unit when they are not
        # part of the peer relation. Once they are part of the peer
        # relation, they share a container.
        if local_state.get('state', 'standalone') == 'standalone':
            if not uri.endswith('/'):
                uri += '/'
            uri += hookenv.local_unit().split('/')[-1]

        parsed_uri = urlparse.urlparse(uri)

        required_env = []
        if parsed_uri.scheme == 'swift':
            env['WALE_SWIFT_PREFIX'] = uri
            required_env = ['SWIFT_AUTHURL', 'SWIFT_TENANT',
                            'SWIFT_USER', 'SWIFT_PASSWORD']
            ensure_swift_container(parsed_uri.netloc)
        elif parsed_uri.scheme == 's3':
            env['WALE_S3_PREFIX'] = uri
            required_env = ['AWS_ACCESS_KEY_ID', 'AWS_SECRET_ACCESS_KEY']
        elif parsed_uri.scheme == 'wabs':
            env['WALE_WABS_PREFIX'] = uri
            required_env = ['WABS_ACCOUNT_NAME', 'WABS_ACCESS_KEY']
        else:
            log('Invalid wal_e_storage_uri {}'.format(uri), ERROR)

        for env_key in required_env:
            if not env[env_key].strip():
                log('Missing {}'.format(env_key), ERROR)

    # Regenerate the envdir(1) environment recommended by WAL-E.
    # All possible keys are rewritten to ensure we remove old secrets.
    host.mkdir(wal_e_envdir(), 'postgres', 'postgres', 0o750)
    for k, v in env.items():
        host.write_file(
            os.path.join(wal_e_envdir(), k), v.strip(),
            'postgres', 'postgres', 0o640)


def wal_e_archive_command():
    '''Return the archive_command needed in postgresql.conf.'''
    return 'envdir {} wal-e wal-push %p'.format(wal_e_envdir())


def wal_e_restore_command():
    return 'envdir {} wal-e wal-fetch "%f" "%p"'.format(wal_e_envdir())


def wal_e_backup_command():
    postgresql_cluster_dir = os.path.join(
        postgresql_data_dir, pg_version(), hookenv.config('cluster_name'))
    return 'envdir {} wal-e backup-push {}'.format(
        wal_e_envdir(), postgresql_cluster_dir)


def wal_e_prune_command():
    return 'envdir {} wal-e delete --confirm retain {}'.format(
        wal_e_envdir(), hookenv.config('wal_e_backup_retention'))


def swiftwal_config():
    postgresql_config_dir = _get_postgresql_config_dir()
    return os.path.join(postgresql_config_dir, "swiftwal.conf")


def create_swiftwal_config():
    if not hookenv.config('swiftwal_container_prefix'):
        return

    # Until juju provides us with proper leader election, we have a
    # state where units do not know if they are alone or part of a
    # cluster. To avoid units stomping on each others WAL and backups,
    # we use a unique Swift container for each unit when they are not
    # part of the peer relation. Once they are part of the peer
    # relation, they share a container.
    if local_state.get('state', 'standalone') == 'standalone':
        container = '{}_{}'.format(hookenv.config('swiftwal_container_prefix'),
                                   hookenv.local_unit().split('/')[-1])
=======
# ------------------------------------------------------------------------------
# load_postgresql_config:  Convenience function that loads (as a string) the
#                          current postgresql configuration file.
#                          Returns a string containing the postgresql config or
#                          None
# ------------------------------------------------------------------------------
def load_postgresql_config(config_file):
    if os.path.isfile(config_file):
        return(open(config_file).read())
>>>>>>> cbf59d56
    else:
        container = hookenv.config('swiftwal_container_prefix')

    template_file = os.path.join(hookenv.charm_dir(),
                                 'templates', 'swiftwal.conf.tmpl')
    params = dict(hookenv.config())
    params['swiftwal_container'] = container
    content = Template(open(template_file).read()).render(params)
    host.write_file(swiftwal_config(), content, "postgres", "postgres", 0o600)


def swiftwal_archive_command():
    '''Return the archive_command needed in postgresql.conf'''
    return 'swiftwal --config={} archive-wal %p'.format(swiftwal_config())


def swiftwal_restore_command():
    '''Return the restore_command needed in recovery.conf'''
    return 'swiftwal --config={} restore-wal %f %p'.format(swiftwal_config())


def swiftwal_backup_command():
    '''Return the backup command needed in postgres' crontab'''
    cmd = 'swiftwal --config={} backup --port={}'.format(swiftwal_config(),
                                                         get_service_port())
    if not hookenv.config('swiftwal_log_shipping'):
        cmd += ' --xlog'
    return cmd


def swiftwal_prune_command():
    '''Return the backup & wal pruning command needed in postgres' crontab'''
    config = hookenv.config()
    args = '--keep-backups={} --keep-wals={}'.format(
        config.get('swiftwal_backup_retention', 0),
        max(config['wal_keep_segments'],
            config['replicated_wal_keep_segments']))
    return 'swiftwal --config={} prune {}'.format(swiftwal_config(), args)


def update_service_port():
    old_port = local_state.get('listen_port', None)
    new_port = get_service_port()
    if old_port != new_port:
        if new_port:
            hookenv.open_port(new_port)
        if old_port:
            hookenv.close_port(old_port)
        local_state['listen_port'] = new_port
        local_state.save()


def create_ssl_cert(cluster_dir):
    # PostgreSQL expects SSL certificates in the datadir.
    server_crt = os.path.join(cluster_dir, 'server.crt')
    server_key = os.path.join(cluster_dir, 'server.key')
    if not os.path.exists(server_crt):
        os.symlink('/etc/ssl/certs/ssl-cert-snakeoil.pem',
                   server_crt)
    if not os.path.exists(server_key):
        os.symlink('/etc/ssl/private/ssl-cert-snakeoil.key',
                   server_key)


def set_password(user, password):
    if not os.path.isdir("passwords"):
        os.makedirs("passwords")
    old_umask = os.umask(0o077)
    try:
        with open("passwords/%s" % user, "w") as pwfile:
            pwfile.write(password)
    finally:
        os.umask(old_umask)


def get_password(user):
    try:
        with open("passwords/%s" % user) as pwfile:
            return pwfile.read()
    except IOError:
        return None


def db_cursor(autocommit=False, db='postgres', user='postgres',
              host=None, port=None, timeout=30):
    if port is None:
        port = get_service_port()
    if host:
        conn_str = "dbname={} host={} port={} user={}".format(
            db, host, port, user)
    else:
        conn_str = "dbname={} port={} user={}".format(db, port, user)
    # There are often race conditions in opening database connections,
    # such as a reload having just happened to change pg_hba.conf
    # settings or a hot standby being restarted and needing to catch up
    # with its master. To protect our automation against these sorts of
    # race conditions, by default we always retry failed connections
    # until a timeout is reached.
    start = time.time()
    while True:
        try:
            with pgpass():
                conn = psycopg2.connect(conn_str)
            break
        except psycopg2.Error, x:
            if time.time() > start + timeout:
                log("Database connection {!r} failed".format(
                    conn_str), CRITICAL)
                raise
            log("Unable to open connection ({}), retrying.".format(x))
            time.sleep(1)
    conn.autocommit = autocommit
    return conn.cursor()


def run_sql_as_postgres(sql, *parameters):
    cur = db_cursor(autocommit=True)
    try:
        cur.execute(sql, parameters)
        return cur.statusmessage
    except psycopg2.ProgrammingError:
        log(sql, CRITICAL)
        raise


def run_select_as_postgres(sql, *parameters):
    cur = db_cursor()
    cur.execute(sql, parameters)
    # NB. Need to suck in the results before the rowcount is valid.
    results = cur.fetchall()
    return (cur.rowcount, results)


def validate_config():
    """
    Sanity check charm configuration, aborting the script if
    we have bogus config values or config changes the charm does not yet
    (or cannot) support.
    """
    valid = True
    config_data = hookenv.config()

    version = config_data.get('version', None)
    if version:
        if version not in ('9.1', '9.2', '9.3', '9.4'):
            valid = False
            log("Invalid or unsupported version {!r} requested".format(
                version), CRITICAL)

    if config_data['cluster_name'] != 'main':
        valid = False
        log("Cluster names other than 'main' do not work per LP:1271835",
            CRITICAL)

    if config_data['listen_ip'] != '*':
        valid = False
        log("listen_ip values other than '*' do not work per LP:1271837",
            CRITICAL)

    valid_workloads = [
        'dw',  'oltp', 'web', 'mixed', 'desktop', 'manual', 'auto']
    requested_workload = config_data['performance_tuning'].lower()
    if requested_workload not in valid_workloads:
        valid = False
        log('Invalid performance_tuning setting {}'.format(requested_workload),
            CRITICAL)
    if requested_workload == 'auto':
        log("'auto' performance_tuning deprecated. Using 'mixed' tuning",
            WARNING)

    unchangeable_config = [
        'locale', 'encoding', 'version', 'cluster_name', 'pgdg']

    for name in unchangeable_config:
        if (name in local_state
                and local_state[name] != config_data.get(name, None)):
            valid = False
            log("Cannot change {!r} setting after install.".format(name))
        local_state[name] = config_data.get(name, None)
    local_state.save()

    package_status = config_data['package_status']
    if package_status not in ['install', 'hold']:
        valid = False
        log("package_status must be 'install' or 'hold' not '{}'"
            "".format(package_status), CRITICAL)

    if not valid:
        sys.exit(99)


def ensure_package_status(package, status):
    selections = ''.join(['{} {}\n'.format(package, status)])
    dpkg = subprocess.Popen(
        ['dpkg', '--set-selections'], stdin=subprocess.PIPE)
    dpkg.communicate(input=selections)


<<<<<<< HEAD
# -----------------------------------------------------------------------------
=======
# ------------------------------------------------------------------------------
>>>>>>> cbf59d56
# Core logic for permanent storage changes:
# NOTE the only 2 "True" return points:
#   1) symlink already pointing to existing storage (no-op)
#   2) new storage properly initialized:
#     - if fresh new storage dir: rsync existing data
#     - manipulate /var/lib/postgresql/VERSION/CLUSTER symlink
<<<<<<< HEAD
# -----------------------------------------------------------------------------
=======
# ------------------------------------------------------------------------------
>>>>>>> cbf59d56
def config_changed_volume_apply(mount_point):
    version = pg_version()
    cluster_name = hookenv.config('cluster_name')
    data_directory_path = os.path.join(
        postgresql_data_dir, version, cluster_name)

    assert(data_directory_path)

    if not os.path.exists(data_directory_path):
        log(
            "postgresql data dir {} not found, "
            "not applying changes.".format(data_directory_path),
            CRITICAL)
        return False

    new_pg_dir = os.path.join(mount_point, "postgresql")
    new_pg_version_cluster_dir = os.path.join(
        new_pg_dir, version, cluster_name)
    if not mount_point:
        log(
            "invalid mount point = {}, "
            "not applying changes.".format(mount_point), ERROR)
        return False

    if ((os.path.islink(data_directory_path) and
         os.readlink(data_directory_path) == new_pg_version_cluster_dir and
         os.path.isdir(new_pg_version_cluster_dir))):
        log(
            "postgresql data dir '{}' already points "
            "to {}, skipping storage changes.".format(
                data_directory_path, new_pg_version_cluster_dir))
        log(
            "existing-symlink: to fix/avoid UID changes from "
            "previous units, doing: "
            "chown -R postgres:postgres {}".format(new_pg_dir))
        run("chown -R postgres:postgres %s" % new_pg_dir)
        return True

    # Create a directory structure below "new" mount_point as
    #   external_volume_mount/postgresql/9.1/main
    for new_dir in [new_pg_dir,
                    os.path.join(new_pg_dir, version),
                    new_pg_version_cluster_dir]:
        if not os.path.isdir(new_dir):
            log("mkdir %s".format(new_dir))
            host.mkdir(new_dir, owner="postgres", perms=0o700)
    # Carefully build this symlink, e.g.:
    # /var/lib/postgresql/9.1/main ->
    # external_volume_mount/postgresql/9.1/main
    # but keep previous "main/"  directory, by renaming it to
    # main-$TIMESTAMP
    if not postgresql_stop() and postgresql_is_running():
        log("postgresql_stop() failed - can't migrate data.", ERROR)
        return False
    if not os.path.exists(os.path.join(
            new_pg_version_cluster_dir, "PG_VERSION")):
        log("migrating PG data {}/ -> {}/".format(
            data_directory_path, new_pg_version_cluster_dir), WARNING)
        # void copying PID file to perm storage (shouldn't be any...)
        command = "rsync -a --exclude postmaster.pid {}/ {}/".format(
            data_directory_path, new_pg_version_cluster_dir)
        log("run: {}".format(command))
        run(command)
    try:
        os.rename(data_directory_path, "{}-{}".format(
            data_directory_path, int(time.time())))
        log("NOTICE: symlinking {} -> {}".format(
            new_pg_version_cluster_dir, data_directory_path))
        os.symlink(new_pg_version_cluster_dir, data_directory_path)
        run("chown -h postgres:postgres {}".format(data_directory_path))
        log(
            "after-symlink: to fix/avoid UID changes from "
            "previous units, doing: "
            "chown -R postgres:postgres {}".format(new_pg_dir))
        run("chown -R postgres:postgres {}".format(new_pg_dir))
        return True
    except OSError:
        log("failed to symlink {} -> {}".format(
            data_directory_path, mount_point), CRITICAL)
        return False


@hooks.hook()
def config_changed(force_restart=False, mount_point=None):
    validate_config()
    config_data = hookenv.config()
    update_repos_and_packages()

    if mount_point is not None:
        # config_changed_volume_apply will stop the service if it finds
        # it necessary, ie: new volume setup
        if config_changed_volume_apply(mount_point=mount_point):
            postgresql_autostart(True)
        else:
            postgresql_autostart(False)
            postgresql_stop()
            mounts = volume_get_all_mounted()
            if mounts:
                log("current mounted volumes: {}".format(mounts))
            log(
                "Disabled and stopped postgresql service "
                "(config_changed_volume_apply failure)", ERROR)
            sys.exit(1)

    postgresql_config_dir = _get_postgresql_config_dir(config_data)
    postgresql_config = os.path.join(postgresql_config_dir, "postgresql.conf")
    postgresql_hba = os.path.join(postgresql_config_dir, "pg_hba.conf")
    postgresql_ident = os.path.join(postgresql_config_dir, "pg_ident.conf")

    create_postgresql_config(postgresql_config)
    create_postgresql_ident(postgresql_ident)  # Do this before pg_hba.conf.
    generate_postgresql_hba(postgresql_hba)
    create_ssl_cert(os.path.join(
        postgresql_data_dir, pg_version(), config_data['cluster_name']))
    create_swiftwal_config()
    create_wal_e_envdir()
    update_service_port()
    update_nrpe_checks()

    # If an external mountpoint has caused an old, existing DB to be
    # mounted, we need to ensure that all the users, databases, roles
    # etc. exist with known passwords.
    if local_state['state'] in ('standalone', 'master'):
        client_relids = (
            hookenv.relation_ids('db') + hookenv.relation_ids('db-admin'))
        for relid in client_relids:
            rel = hookenv.relation_get(rid=relid, unit=hookenv.local_unit())
            client_rel = None
            for unit in hookenv.related_units(relid):
                client_rel = hookenv.relation_get(unit=unit, rid=relid)
            if not client_rel:
                continue  # No client units - in between departed and broken?

            database = rel.get('database')
            if database is None:
                continue  # The relation exists, but we haven't joined it yet.

            roles = filter(None, (client_rel.get('roles') or '').split(","))
            user = rel.get('user')
            if user:
                admin = relid.startswith('db-admin')
                password = create_user(user, admin=admin)
                reset_user_roles(user, roles)
                hookenv.relation_set(relid, password=password)

            schema_user = rel.get('schema_user')
            if schema_user:
                schema_password = create_user(schema_user)
                hookenv.relation_set(relid, schema_password=schema_password)

            if user and schema_user and not (
                    database is None or database == 'all'):
                ensure_database(user, schema_user, database)

    if force_restart:
        postgresql_restart()
    postgresql_reload_or_restart()

    # In case the log_line_prefix has changed, inform syslog consumers.
    for relid in hookenv.relation_ids('syslog'):
        hookenv.relation_set(
            relid, log_line_prefix=hookenv.config('log_line_prefix'))


@hooks.hook()
def install(run_pre=True):
    if run_pre:
        for f in glob.glob('exec.d/*/charm-pre-install'):
            if os.path.isfile(f) and os.access(f, os.X_OK):
                subprocess.check_call(['sh', '-c', f])

    validate_config()

    config_data = hookenv.config()
    update_repos_and_packages()
    if 'state' not in local_state:
<<<<<<< HEAD
        log('state not in {}'.format(local_state.keys()), DEBUG)
=======
>>>>>>> cbf59d56
        # Fresh installation. Because this function is invoked by both
        # the install hook and the upgrade-charm hook, we need to guard
        # any non-idempotent setup. We should probably fix this; it
        # seems rather fragile.
        local_state.setdefault('state', 'standalone')
        log(repr(local_state.keys()), DEBUG)

        # Drop the cluster created when the postgresql package was
        # installed, and rebuild it with the requested locale and encoding.
        version = pg_version()
        for ver, name in lsclusters(slice(2)):
            if version == ver and name == 'main':
                run("pg_dropcluster --stop {} main".format(version))
        listen_port = config_data.get('listen_port', None)
        if listen_port:
            port_opt = "--port={}".format(config_data['listen_port'])
        else:
            port_opt = ''
        createcluster()
        assert (
            not port_opt
            or get_service_port() == config_data['listen_port']), (
            'allocated port {!r} != {!r}'.format(
                get_service_port(), config_data['listen_port']))
        local_state['port'] = get_service_port()
        log('publishing state', DEBUG)
        local_state.publish()

    postgresql_backups_dir = (
        config_data['backup_dir'].strip() or
        os.path.join(postgresql_data_dir, 'backups'))

    host.mkdir(postgresql_backups_dir, owner="postgres", perms=0o755)
    host.mkdir(postgresql_scripts_dir, owner="postgres", perms=0o755)
    host.mkdir(postgresql_logs_dir, owner="postgres", perms=0o755)
    paths = {
        'base_dir': postgresql_data_dir,
        'backup_dir': postgresql_backups_dir,
        'scripts_dir': postgresql_scripts_dir,
        'logs_dir': postgresql_logs_dir,
    }
    charm_dir = hookenv.charm_dir()
    template_file = "{}/templates/pg_backup_job.tmpl".format(charm_dir)
    backup_job = Template(open(template_file).read()).render(paths)
    host.write_file(
        os.path.join(postgresql_scripts_dir, 'dump-pg-db'),
        open('scripts/pgbackup.py', 'r').read(), perms=0o755)
    host.write_file(
        os.path.join(postgresql_scripts_dir, 'pg_backup_job'),
        backup_job, perms=0755)
    install_postgresql_crontab(postgresql_crontab)

    # Create this empty log file on installation to avoid triggering
    # spurious monitoring system alerts, per Bug #1329816.
    if not os.path.exists(backup_log):
        host.write_file(backup_log, '', 'postgres', 'postgres', 0664)

    hookenv.open_port(get_service_port())

    # Ensure at least minimal access granted for hooks to run.
    # Reload because we are using the default cluster setup and started
    # when we installed the PostgreSQL packages.
    config_changed(force_restart=True)

    snapshot_relations()


@hooks.hook()
def upgrade_charm():
    """Handle saving state during an upgrade-charm hook.

    When upgrading from an installation using volume-map, we migrate
    that installation to use the storage subordinate charm by remounting
    a mountpath that the storage subordinate maintains. We exit(1) only to
    raise visibility to manual procedure that we log in juju logs below for the
    juju admin to finish the migration by relating postgresql to the storage
    and block-storage-broker services. These steps are generalised in the
    README as well.
    """
    install(run_pre=False)
    snapshot_relations()
    version = pg_version()
    cluster_name = hookenv.config('cluster_name')
    data_directory_path = os.path.join(
        postgresql_data_dir, version, cluster_name)
    if (os.path.islink(data_directory_path)):
        link_target = os.readlink(data_directory_path)
        if "/srv/juju" in link_target:
            # Then we just upgraded from an installation that was using
            # charm config volume_map definitions. We need to stop postgresql
            # and remount the device where the storage subordinate expects to
            # control the mount in the future if relations/units change
            volume_id = link_target.split("/")[3]
            unit_name = hookenv.local_unit()
            new_mount_root = external_volume_mount
            new_pg_version_cluster_dir = os.path.join(
                new_mount_root, "postgresql", version, cluster_name)
            if not os.exists(new_mount_root):
                os.mkdir(new_mount_root)
            log("\n"
                "WARNING: %s unit has external volume id %s mounted via the\n"
                "deprecated volume-map and volume-ephemeral-storage\n"
                "configuration parameters.\n"
                "These parameters are no longer available in the postgresql\n"
                "charm in favor of using the volume_map parameter in the\n"
                "storage subordinate charm.\n"
                "We are migrating the attached volume to a mount path which\n"
                "can be managed by the storage subordinate charm. To\n"
                "continue using this volume_id with the storage subordinate\n"
                "follow this procedure.\n-----------------------------------\n"
                "1. cat > storage.cfg <<EOF\nstorage:\n"
                "  provider: block-storage-broker\n"
                "  root: %s\n"
                "  volume_map: \"{%s: %s}\"\nEOF\n2. juju deploy "
                "--config storage.cfg storage\n"
                "3. juju deploy block-storage-broker\n4. juju add-relation "
                "block-storage-broker storage\n5. juju resolved --retry "
                "%s\n6. juju add-relation postgresql storage\n"
                "-----------------------------------\n" %
                (unit_name, volume_id, new_mount_root, unit_name, volume_id,
                 unit_name), WARNING)
            postgresql_stop()
            os.unlink(data_directory_path)
            log("Unmounting external storage due to charm upgrade: %s" %
                link_target)
            try:
                subprocess.check_output(
                    "umount /srv/juju/%s" % volume_id, shell=True)
                # Since e2label truncates labels to 16 characters use only the
                # first 16 characters of the volume_id as that's what was
                # set by old versions of postgresql charm
                subprocess.check_call(
                    "mount -t ext4 LABEL=%s %s" %
                    (volume_id[:16], new_mount_root), shell=True)
            except subprocess.CalledProcessError, e:
                log("upgrade-charm mount migration failed. %s" % str(e), ERROR)
                sys.exit(1)

            log("NOTICE: symlinking {} -> {}".format(
                new_pg_version_cluster_dir, data_directory_path))
            os.symlink(new_pg_version_cluster_dir, data_directory_path)
            run("chown -h postgres:postgres {}".format(data_directory_path))
            postgresql_start()  # Will exit(1) if issues
            log("Remount and restart success for this external volume.\n"
                "This current running installation will break upon\n"
                "add/remove postgresql units or relations if you do not\n"
                "follow the above procedure to ensure your external\n"
                "volumes are preserved by the storage subordinate charm.",
                WARNING)
            # So juju admins can see the hook fail and note the steps to fix
            # per our WARNINGs above
            sys.exit(1)


@hooks.hook()
def start():
    postgresql_reload_or_restart()


@hooks.hook()
def stop():
    if postgresql_is_running():
        with restart_lock(hookenv.local_unit(), True):
            postgresql_stop()


def quote_identifier(identifier):
    r'''Quote an identifier, such as a table or role name.

    In SQL, identifiers are quoted using " rather than ' (which is reserved
    for strings).

    >>> print(quote_identifier('hello'))
    "hello"

    Quotes and Unicode are handled if you make use of them in your
    identifiers.

    >>> print(quote_identifier("'"))
    "'"
    >>> print(quote_identifier('"'))
    """"
    >>> print(quote_identifier("\\"))
    "\"
    >>> print(quote_identifier('\\"'))
    "\"""
    >>> print(quote_identifier('\\ aargh \u0441\u043b\u043e\u043d'))
    U&"\\ aargh \0441\043b\043e\043d"
    '''
    try:
        return '"%s"' % identifier.encode('US-ASCII').replace('"', '""')
    except UnicodeEncodeError:
        escaped = []
        for c in identifier:
            if c == '\\':
                escaped.append('\\\\')
            elif c == '"':
                escaped.append('""')
            else:
                c = c.encode('US-ASCII', 'backslashreplace')
                # Note Python only supports 32 bit unicode, so we use
                # the 4 hexdigit PostgreSQL syntax (\1234) rather than
                # the 6 hexdigit format (\+123456).
                if c.startswith('\\u'):
                    c = '\\' + c[2:]
                escaped.append(c)
        return 'U&"%s"' % ''.join(escaped)


def sanitize(s):
    s = s.replace(':', '_')
    s = s.replace('-', '_')
    s = s.replace('/', '_')
    s = s.replace('"', '_')
    s = s.replace("'", '_')
    return s


def user_name(relid, remote_unit, admin=False, schema=False):
    # Per Bug #1160530, don't append the remote unit number to the user name.
    components = [sanitize(relid), sanitize(re.split("/", remote_unit)[0])]
    if admin:
        components.append("admin")
    elif schema:
        components.append("schema")
    return "_".join(components)


def user_exists(user):
    sql = "SELECT rolname FROM pg_roles WHERE rolname = %s"
    if run_select_as_postgres(sql, user)[0] > 0:
        return True
    else:
        return False


def create_user(user, admin=False, replication=False):
    password = get_password(user)
    if password is None:
        password = host.pwgen()
        set_password(user, password)
    if user_exists(user):
        log("Updating {} user".format(user))
        action = ["ALTER ROLE"]
    else:
        log("Creating {} user".format(user))
        action = ["CREATE ROLE"]
    action.append('%s WITH LOGIN')
    if admin:
        action.append('SUPERUSER')
    else:
        action.append('NOSUPERUSER')
    if replication:
        action.append('REPLICATION')
    else:
        action.append('NOREPLICATION')
    action.append('PASSWORD %s')
    sql = ' '.join(action)
    run_sql_as_postgres(sql, AsIs(quote_identifier(user)), password)
    return password


def reset_user_roles(user, roles):
    wanted_roles = set(roles)

    sql = """
        SELECT role.rolname
        FROM
            pg_roles AS role,
            pg_roles AS member,
            pg_auth_members
        WHERE
            member.oid = pg_auth_members.member
            AND role.oid = pg_auth_members.roleid
            AND member.rolname = %s
        """
    existing_roles = set(r[0] for r in run_select_as_postgres(sql, user)[1])

    roles_to_grant = wanted_roles.difference(existing_roles)

    for role in roles_to_grant:
        ensure_role(role)

    if roles_to_grant:
        log("Granting {} to {}".format(",".join(roles_to_grant), user), INFO)

    for role in roles_to_grant:
        run_sql_as_postgres(
            "GRANT %s TO %s",
            AsIs(quote_identifier(role)), AsIs(quote_identifier(user)))

    roles_to_revoke = existing_roles.difference(wanted_roles)

    if roles_to_revoke:
        log("Revoking {} from {}".format(",".join(roles_to_grant), user), INFO)

    for role in roles_to_revoke:
        run_sql_as_postgres(
            "REVOKE %s FROM %s",
            AsIs(quote_identifier(role)), AsIs(quote_identifier(user)))


def ensure_role(role):
    sql = "SELECT oid FROM pg_roles WHERE rolname = %s"
    if run_select_as_postgres(sql, role)[0] == 0:
        sql = "CREATE ROLE %s INHERIT NOLOGIN"
        run_sql_as_postgres(sql, AsIs(quote_identifier(role)))


def ensure_database(user, schema_user, database):
    sql = "SELECT datname FROM pg_database WHERE datname = %s"
    if run_select_as_postgres(sql, database)[0] != 0:
        # DB already exists
        pass
    else:
        sql = "CREATE DATABASE %s"
        run_sql_as_postgres(sql, AsIs(quote_identifier(database)))
    sql = "GRANT ALL PRIVILEGES ON DATABASE %s TO %s"
    run_sql_as_postgres(sql, AsIs(quote_identifier(database)),
                        AsIs(quote_identifier(schema_user)))
    sql = "GRANT CONNECT ON DATABASE %s TO %s"
    run_sql_as_postgres(sql, AsIs(quote_identifier(database)),
                        AsIs(quote_identifier(user)))


def snapshot_relations():
    '''Snapshot our relation information into local state.

    We need this information to be available in -broken
    hooks letting us actually clean up properly. Bug #1190996.
    '''
    log("Snapshotting relations", DEBUG)
    local_state['relations'] = hookenv.relations()
    local_state.save()


# Each database unit needs to publish connection details to the
# client. This is problematic, because 1) the user and database are
# only created on the master unit and this is replicated to the
# slave units outside of juju and 2) we have no control over the
# order that units join the relation.
#
# The simplest approach of generating usernames and passwords in
# the master units db-relation-joined hook fails because slave
# units may well have already run their hooks and found no
# connection details to republish. When the master unit publishes
# the connection details it only triggers relation-changed hooks
# on the client units, not the relation-changed hook on other peer
# units.
#
# A more complex approach is for the first database unit that joins
# the relation to generate the usernames and passwords and publish
# this to the relation. Subsequent units can retrieve this
# information and republish it. Of course, the master unit also
# creates the database and users when it joins the relation.
# This approach should work reliably on the server side. However,
# there is a window from when a slave unit joins a client relation
# until the master unit has joined that relation when the
# credentials published by the slave unit are invalid. These
# credentials will only become valid after the master unit has
# actually created the user and database.
#
# The implemented approach is for the master unit's
# db-relation-joined hook to create the user and database and
# publish the connection details, and in addition update a list
# of active relations to the service's peer 'replication' relation.
# After the master unit has updated the peer relationship, the
# slave unit's peer replication-relation-changed hook will
# be triggered and it will have an opportunity to republish the
# connection details. Of course, it may not be able to do so if the
# slave unit's db-relation-joined hook has yet been run, so we must
# also attempt to to republish the connection settings there.
# This way we are guaranteed at least one chance to republish the
# connection details after the database and user have actually been
# created and both the master and slave units have joined the
# relation.
#
# The order of relevant hooks firing may be:
#
# master db-relation-joined (publish)
# slave db-relation-joined (republish)
# slave replication-relation-changed (noop)
#
# slave db-relation-joined (noop)
# master db-relation-joined (publish)
# slave replication-relation-changed (republish)
#
# master db-relation-joined (publish)
# slave replication-relation-changed (noop; slave not yet joined db rel)
# slave db-relation-joined (republish)


@hooks.hook('db-relation-joined', 'db-relation-changed')
def db_relation_joined_changed():
    if local_state['state'] == 'hot standby':
        publish_hot_standby_credentials()
        return

    # By default, we create a database named after the remote
    # servicename. The remote service can override this by setting
    # the database property on the relation.
    database = hookenv.relation_get('database')
    if not database:
        database = hookenv.remote_unit().split('/')[0]

    # Generate a unique username for this relation to use.
    user = user_name(hookenv.relation_id(), hookenv.remote_unit())

    roles = filter(None, (hookenv.relation_get('roles') or '').split(","))

    log('{} unit publishing credentials'.format(local_state['state']))

    password = create_user(user)
    reset_user_roles(user, roles)
    schema_user = "{}_schema".format(user)
    schema_password = create_user(schema_user)
    ensure_database(user, schema_user, database)
    host = hookenv.unit_private_ip()
    port = get_service_port()
    state = local_state['state']  # master, hot standby, standalone

    # Publish connection details.
    connection_settings = dict(
        user=user, password=password,
        schema_user=schema_user, schema_password=schema_password,
        host=host, database=database, port=port, state=state)
    log("Connection settings {!r}".format(connection_settings), DEBUG)
    hookenv.relation_set(relation_settings=connection_settings)

    # Update the peer relation, notifying any hot standby units
    # to republish connection details to the client relation.
    local_state['client_relations'] = ' '.join(sorted(
        hookenv.relation_ids('db') + hookenv.relation_ids('db-admin')))
    log("Client relations {}".format(local_state['client_relations']))
    local_state.publish()

    postgresql_hba = os.path.join(_get_postgresql_config_dir(), "pg_hba.conf")
    generate_postgresql_hba(postgresql_hba, user=user,
                            schema_user=schema_user,
                            database=database)

    snapshot_relations()


@hooks.hook('db-admin-relation-joined', 'db-admin-relation-changed')
def db_admin_relation_joined_changed():
    if local_state['state'] == 'hot standby':
        publish_hot_standby_credentials()
        return

    user = user_name(
        hookenv.relation_id(), hookenv.remote_unit(), admin=True)

    log('{} unit publishing credentials'.format(local_state['state']))

    password = create_user(user, admin=True)
    host = hookenv.unit_private_ip()
    port = get_service_port()
    state = local_state['state']  # master, hot standby, standalone

    # Publish connection details.
    connection_settings = dict(
        user=user, password=password,
        host=host, database='all', port=port, state=state)
    log("Connection settings {!r}".format(connection_settings), DEBUG)
    hookenv.relation_set(relation_settings=connection_settings)

    # Update the peer relation, notifying any hot standby units
    # to republish connection details to the client relation.
    local_state['client_relations'] = ' '.join(
        hookenv.relation_ids('db') + hookenv.relation_ids('db-admin'))
    log("Client relations {}".format(local_state['client_relations']))
    local_state.publish()

    postgresql_hba = os.path.join(_get_postgresql_config_dir(), "pg_hba.conf")
    generate_postgresql_hba(postgresql_hba)

    snapshot_relations()


@hooks.hook()
def db_relation_broken():
    relid = hookenv.relation_id()
    if relid not in local_state['relations']['db']:
        # This was to be a hot standby, but it had not yet got as far as
        # receiving and handling credentials from the master.
        log("db-relation-broken called before relation finished setup", DEBUG)
        return

    # The relation no longer exists, so we can't pull the database name
    # we used from there. Instead, we have to persist this information
    # ourselves.
    relation = local_state['relations']['db'][relid]
    unit_relation_data = relation[hookenv.local_unit()]

    if local_state['state'] in ('master', 'standalone'):
        user = unit_relation_data.get('user', None)
        database = unit_relation_data['database']

        # We need to check that the database still exists before
        # attempting to revoke privileges because the local PostgreSQL
        # cluster may have been rebuilt by another hook.
        sql = "SELECT datname FROM pg_database WHERE datname = %s"
        if run_select_as_postgres(sql, database)[0] != 0:
            sql = "REVOKE ALL PRIVILEGES ON DATABASE %s FROM %s"
            run_sql_as_postgres(sql, AsIs(quote_identifier(database)),
                                AsIs(quote_identifier(user)))
            run_sql_as_postgres(sql, AsIs(quote_identifier(database)),
                                AsIs(quote_identifier(user + "_schema")))

    postgresql_hba = os.path.join(_get_postgresql_config_dir(), "pg_hba.conf")
    generate_postgresql_hba(postgresql_hba)

    # Cleanup our local state.
    snapshot_relations()


@hooks.hook()
def db_admin_relation_broken():
    if local_state['state'] in ('master', 'standalone'):
        user = hookenv.relation_get('user', unit=hookenv.local_unit())
        if user:
            # We need to check that the user still exists before
            # attempting to revoke privileges because the local PostgreSQL
            # cluster may have been rebuilt by another hook.
            sql = "SELECT usename FROM pg_user WHERE usename = %s"
            if run_select_as_postgres(sql, user)[0] != 0:
                sql = "ALTER USER %s NOSUPERUSER"
                run_sql_as_postgres(sql, AsIs(quote_identifier(user)))

    postgresql_hba = os.path.join(_get_postgresql_config_dir(), "pg_hba.conf")
    generate_postgresql_hba(postgresql_hba)

    # Cleanup our local state.
    snapshot_relations()


def update_repos_and_packages():
    need_upgrade = False

    version = pg_version()

    # Add the PGDG APT repository if it is enabled. Setting this boolean
    # is simpler than requiring the magic URL and key be added to
    # install_sources and install_keys. In addition, per Bug #1271148,
    # install_keys is likely a security hole for this sort of remote
    # archive. Instead, we keep a copy of the signing key in the charm
    # and can add it securely.
    pgdg_list = '/etc/apt/sources.list.d/pgdg_{}.list'.format(
        sanitize(hookenv.local_unit()))
    pgdg_key = 'ACCC4CF8'

    if hookenv.config('pgdg'):
        if not os.path.exists(pgdg_list):
            # We need to upgrade, as if we have Ubuntu main packages
            # installed they may be incompatible with the PGDG ones.
            # This is unlikely to ever happen outside of the test suite,
            # and never if you don't reuse machines.
            need_upgrade = True
            run("apt-key add lib/{}.asc".format(pgdg_key))
            open(pgdg_list, 'w').write('deb {} {}-pgdg main'.format(
                'http://apt.postgresql.org/pub/repos/apt/', distro_codename()))
        if version == '9.4':
            pgdg_94_list = '/etc/apt/sources.list.d/pgdg_94_{}.list'.format(
                sanitize(hookenv.local_unit()))
            if not os.path.exists(pgdg_94_list):
                need_upgrade = True
                open(pgdg_94_list, 'w').write(
                    'deb {} {}-pgdg main 9.4'.format(
                        'http://apt.postgresql.org/pub/repos/apt/',
                        distro_codename()))

    elif os.path.exists(pgdg_list):
        log(
            "PGDG apt source not requested, but already in place in this "
            "container", WARNING)
        # We can't just remove a source, as we may have packages
        # installed that conflict with ones from the other configured
        # sources. In particular, if we have postgresql-common installed
        # from the PGDG Apt source, PostgreSQL packages from Ubuntu main
        # will fail to install.
        # os.unlink(pgdg_list)

    # Try to optimize our calls to fetch.configure_sources(), as it
    # cannot do this itself due to lack of state.
    if (need_upgrade
        or local_state.get('install_sources', None)
            != hookenv.config('install_sources')
        or local_state.get('install_keys', None)
            != hookenv.config('install_keys')):
        # Support the standard mechanism implemented by charm-helpers. Pulls
        # from the default 'install_sources' and 'install_keys' config
        # options. This also does 'apt-get update', pulling in the PGDG data
        # if we just configured it.
        fetch.configure_sources(True)
        local_state['install_sources'] = hookenv.config('install_sources')
        local_state['install_keys'] = hookenv.config('install_keys')
        local_state.save()

    # Ensure that the desired database locale is possible.
    if hookenv.config('locale') != 'C':
        run(["locale-gen", "{}.{}".format(
            hookenv.config('locale'), hookenv.config('encoding'))])

    if need_upgrade:
        run("apt-get -y upgrade")

    # It might have been better for debversion and plpython to only get
    # installed if they were listed in the extra-packages config item,
    # but they predate this feature.
    packages = ["python-psutil",  # to obtain system RAM from python
                "libc-bin",       # for getconf
                "postgresql-{}".format(version),
                "postgresql-contrib-{}".format(version),
                "postgresql-plpython-{}".format(version),
                "python-jinja2", "python-psycopg2"]

    # PGDG currently doesn't have debversion for 9.3 & 9.4. Put this back
    # when it does.
    if not (hookenv.config('pgdg') and version in ('9.3', '9.4')):
        packages.append("postgresql-{}-debversion".format(version))

    if hookenv.config('performance_tuning').lower() != 'manual':
        packages.append('pgtune')

    if hookenv.config('swiftwal_container_prefix'):
        packages.append('swiftwal')

    if hookenv.config('wal_e_storage_uri'):
        packages.extend(['wal-e', 'daemontools'])

    packages.extend((hookenv.config('extra-packages') or '').split())
    packages = fetch.filter_installed_packages(packages)
    # Set package state for main postgresql package if installed
    if 'postgresql-{}'.format(version) not in packages:
        ensure_package_status('postgresql-{}'.format(version),
                              hookenv.config('package_status'))
    fetch.apt_install(packages, fatal=True)


@contextmanager
def pgpass():
    passwords = {}

    # Replication.
    # pg_basebackup only works with the password in .pgpass, or entered
    # at the command prompt.
    if 'replication_password' in local_state:
        passwords['juju_replication'] = local_state['replication_password']

    pgpass_contents = '\n'.join(
        "*:*:*:{}:{}".format(username, password)
        for username, password in passwords.items())
    pgpass_file = NamedTemporaryFile()
    pgpass_file.write(pgpass_contents)
    pgpass_file.flush()
    os.chown(pgpass_file.name, getpwnam('postgres').pw_uid, -1)
    os.chmod(pgpass_file.name, 0o400)
    org_pgpassfile = os.environ.get('PGPASSFILE', None)
    os.environ['PGPASSFILE'] = pgpass_file.name
    try:
        yield pgpass_file.name
    finally:
        if org_pgpassfile is None:
            del os.environ['PGPASSFILE']
        else:
            os.environ['PGPASSFILE'] = org_pgpassfile


def authorized_by(unit):
    '''Return True if the peer has authorized our database connections.'''
    for relid in hookenv.relation_ids('replication'):
        relation = hookenv.relation_get(unit=unit, rid=relid)
        authorized = relation.get('authorized', '').split()
        return hookenv.local_unit() in authorized


def promote_database():
    '''Take the database out of recovery mode.'''
    config_data = hookenv.config()
    version = pg_version()
    cluster_name = config_data['cluster_name']
    postgresql_cluster_dir = os.path.join(
        postgresql_data_dir, version, cluster_name)
    recovery_conf = os.path.join(postgresql_cluster_dir, 'recovery.conf')
    if os.path.exists(recovery_conf):
        # Rather than using 'pg_ctl promote', we do the promotion
        # this way to avoid creating a timeline change. Switch this
        # to using 'pg_ctl promote' once PostgreSQL propagates
        # timeline changes via streaming replication.
        os.unlink(recovery_conf)
        postgresql_restart()


def follow_database(master):
    '''Connect the database as a streaming replica of the master.'''
    master_relation = hookenv.relation_get(unit=master)
    create_recovery_conf(
        master_relation['private-address'],
        master_relation['port'], restart_on_change=True)


def elected_master():
    """Return the unit that should be master, or None if we don't yet know."""
    if local_state['state'] == 'master':
        log("I am already the master", DEBUG)
        return hookenv.local_unit()

    if local_state['state'] == 'hot standby':
        log("I am already following {}".format(
            local_state['following']), DEBUG)
        return local_state['following']

    replication_relid = hookenv.relation_ids('replication')[0]
    replication_units = hookenv.related_units(replication_relid)

    if local_state['state'] == 'standalone':
        log("I'm a standalone unit wanting to participate in replication")
        existing_replication = False
        for unit in replication_units:
            # If another peer thinks it is the master, believe it.
            remote_state = hookenv.relation_get(
                'state', unit, replication_relid)
            if remote_state == 'master':
                log("{} thinks it is the master, believing it".format(
                    unit), DEBUG)
                return unit

            # If we find a peer that isn't standalone, we know
            # replication has already been setup at some point.
            if remote_state != 'standalone':
                existing_replication = True

        # If we are joining a peer relation where replication has
        # already been setup, but there is currently no master, wait
        # until one of the remaining participating units has been
        # promoted to master. Only they have the data we need to
        # preserve.
        if existing_replication:
            log("Peers participating in replication need to elect a master",
                DEBUG)
            return None

        # There are no peers claiming to be master, and there is no
        # election in progress, so lowest numbered unit wins.
        units = replication_units + [hookenv.local_unit()]
        master = unit_sorted(units)[0]
        if master == hookenv.local_unit():
            log("I'm Master - lowest numbered unit in new peer group")
            return master
        else:
            log("Waiting on {} to declare itself Master".format(master), DEBUG)
            return None

    if local_state['state'] == 'failover':
        former_master = local_state['following']
        log("Failover from {}".format(former_master))

        units_not_in_failover = set()
        candidates = set()
        for unit in replication_units:
            if unit == former_master:
                log("Found dying master {}".format(unit), DEBUG)
                continue

            relation = hookenv.relation_get(unit=unit, rid=replication_relid)

            if relation['state'] == 'master':
                log("{} says it already won the election".format(unit),
                    INFO)
                return unit

            if relation['state'] == 'failover':
                candidates.add(unit)

            elif relation['state'] != 'standalone':
                units_not_in_failover.add(unit)

        if units_not_in_failover:
            log("{} unaware of impending election. Deferring result.".format(
                " ".join(unit_sorted(units_not_in_failover))))
            return None

        log("Election in progress")
        winner = None
        winning_offset = -1
        candidates.add(hookenv.local_unit())
        # Sort the unit lists so we get consistent results in a tie
        # and lowest unit number wins.
        for unit in unit_sorted(candidates):
            relation = hookenv.relation_get(unit=unit, rid=replication_relid)
            if int(relation['wal_received_offset']) > winning_offset:
                winner = unit
                winning_offset = int(relation['wal_received_offset'])

        # All remaining hot standbys are in failover mode and have
        # reported their wal_received_offset. We can declare victory.
        if winner == hookenv.local_unit():
            log("I won the election, announcing myself winner")
            return winner
        else:
            log("Waiting for {} to announce its victory".format(winner),
                DEBUG)
            return None


@hooks.hook('replication-relation-joined', 'replication-relation-changed')
def replication_relation_joined_changed():
    config_changed()  # Ensure minimal replication settings.

    # Now that pg_hba.conf has been regenerated and loaded, inform related
    # units that they have been granted replication access.
    authorized_units = set()
    for unit in hookenv.related_units():
        authorized_units.add(unit)
    local_state['authorized'] = authorized_units

    master = elected_master()

    # Handle state changes:
    #  - Fresh install becoming the master
    #  - Fresh install becoming a hot standby
    #  - Hot standby being promoted to master

    if master is None:
        log("Master is not yet elected. Deferring.")

    elif master == hookenv.local_unit():
        if local_state['state'] != 'master':
            log("I have elected myself master")
            promote_database()
            if 'following' in local_state:
                del local_state['following']
            if 'wal_received_offset' in local_state:
                del local_state['wal_received_offset']
            if 'paused_at_failover' in local_state:
                del local_state['paused_at_failover']
            local_state['state'] = 'master'

            # Publish credentials to hot standbys so they can connect.
            replication_password = create_user(
                'juju_replication', replication=True)
            local_state['replication_password'] = replication_password
            local_state['client_relations'] = ' '.join(
                hookenv.relation_ids('db') + hookenv.relation_ids('db-admin'))
            local_state.publish()

        else:
            log("I am master and remain master")

    elif not authorized_by(master):
        log("I need to follow {} but am not yet authorized".format(master))

    else:
        log("Syncing replication_password from {}".format(master), DEBUG)
        local_state['replication_password'] = hookenv.relation_get(
            'replication_password', master)

        if 'following' not in local_state:
            log("Fresh unit. I will clone {} and become a hot standby".format(
                master))

            master_ip = hookenv.relation_get('private-address', master)
            master_port = hookenv.relation_get('port', master)
            assert master_port is not None, 'No master port set'

            clone_database(master, master_ip, master_port)

            local_state['state'] = 'hot standby'
            local_state['following'] = master
            if 'wal_received_offset' in local_state:
                del local_state['wal_received_offset']

        elif local_state['following'] == master:
            log("I am a hot standby already following {}".format(master))

            # Replication connection details may have changed, so
            # ensure we are still following.
            follow_database(master)

        else:
            log("I am a hot standby following new master {}".format(master))
            follow_database(master)
            if not local_state.get("paused_at_failover", None):
                run_sql_as_postgres("SELECT pg_xlog_replay_resume()")
            local_state['state'] = 'hot standby'
            local_state['following'] = master
            del local_state['wal_received_offset']
            del local_state['paused_at_failover']

        publish_hot_standby_credentials()
        postgresql_hba = os.path.join(
            _get_postgresql_config_dir(), "pg_hba.conf")
        generate_postgresql_hba(postgresql_hba)

    # Swift container name make have changed, so regenerate the SwiftWAL
    # config. This can go away when we have real leader election and can
    # safely share a single container.
    create_swiftwal_config()
    create_wal_e_envdir()

    local_state.publish()


def publish_hot_standby_credentials():
    '''
    If a hot standby joins a client relation before the master
    unit, it is unable to publish connection details. However,
    when the master does join it updates the client_relations
    value in the peer relation causing the replication-relation-changed
    hook to be invoked. This gives us a second opertunity to publish
    connection details.

    This function is invoked from both the client and peer
    relation-changed hook. One of these will work depending on the order
    the master and hot standby joined the client relation.
    '''
    master = local_state['following']
    if not master:
        log("I will be a hot standby, but no master yet")
        return

    if not authorized_by(master):
        log("Master {} has not yet authorized us".format(master))
        return

    client_relations = hookenv.relation_get(
        'client_relations', master, hookenv.relation_ids('replication')[0])

    if client_relations is None:
        log("Master {} has not yet joined any client relations".format(
            master), DEBUG)
        return

    # Build the set of client relations that both the master and this
    # unit have joined.
    active_client_relations = set(
        hookenv.relation_ids('db') + hookenv.relation_ids('db-admin')
        ).intersection(set(client_relations.split()))

    for client_relation in active_client_relations:
        # We need to pull the credentials from the master unit's
        # end of the client relation. This is problematic as we
        # have no way of knowing if the master unit has joined
        # the relation yet. We use the exception handler to detect
        # this case per Bug #1192803.
        log('Hot standby republishing credentials from {} to {}'.format(
            master, client_relation))

        connection_settings = hookenv.relation_get(
            unit=master, rid=client_relation)

        # Override unit specific connection details
        connection_settings['host'] = hookenv.unit_private_ip()
        connection_settings['port'] = get_service_port()
        connection_settings['state'] = local_state['state']
        requested_db = hookenv.relation_get('database')
        # A hot standby might have seen a database name change before
        # the master, so override. This is no problem because we block
        # until this database has been created on the master and
        # replicated through to this unit.
        if requested_db:
            connection_settings['database'] = requested_db

        # Block until users and database has replicated, so we know the
        # connection details we publish are actually valid. This will
        # normally be pretty much instantaneous.
        timeout = 60
        start = time.time()
        while time.time() < start + timeout:
            cur = db_cursor(autocommit=True)
            cur.execute('select datname from pg_database')
            if cur.fetchone() is not None:
                break
            del cur
            log('Waiting for database {} to be replicated'.format(
                connection_settings['database']))
            time.sleep(10)

        log("Relation {} connection settings {!r}".format(
            client_relation, connection_settings), DEBUG)
        hookenv.relation_set(
            client_relation, relation_settings=connection_settings)


@hooks.hook()
def replication_relation_departed():
    '''A unit has left the replication peer group.'''
    remote_unit = hookenv.remote_unit()

    assert remote_unit is not None

    log("{} has left the peer group".format(remote_unit))

    # If we are the last unit standing, we become standalone
    remaining_peers = set(hookenv.related_units(hookenv.relation_id()))
    remaining_peers.discard(remote_unit)  # Bug #1192433

    # True if we were following the departed unit.
    following_departed = (local_state.get('following', None) == remote_unit)

    if remaining_peers and not following_departed:
        log("Remaining {}".format(local_state['state']))

    elif remaining_peers and following_departed:
        # If the unit being removed was our master, prepare for failover.
        # We need to suspend replication to ensure that the replay point
        # remains consistent throughout the election, and publish that
        # replay point. Once all units have entered this steady state,
        # we can identify the most up to date hot standby and promote it
        # to be the new master.
        log("Entering failover state")
        cur = db_cursor(autocommit=True)
        cur.execute("SELECT pg_is_xlog_replay_paused()")
        already_paused = cur.fetchone()[0]
        local_state["paused_at_failover"] = already_paused
        if not already_paused:
            cur.execute("SELECT pg_xlog_replay_pause()")
        # Switch to failover state. Don't cleanup the 'following'
        # setting because having access to the former master is still
        # useful.
        local_state['state'] = 'failover'
        local_state['wal_received_offset'] = postgresql_wal_received_offset()

    else:
        log("Last unit standing. Switching from {} to standalone.".format(
            local_state['state']))
        promote_database()
        local_state['state'] = 'standalone'
        if 'following' in local_state:
            del local_state['following']
        if 'wal_received_offset' in local_state:
            del local_state['wal_received_offset']
        if 'paused_at_failover' in local_state:
            del local_state['paused_at_failover']

    config_changed()
    local_state.publish()


@hooks.hook()
def replication_relation_broken():
    # This unit has been removed from the service.
    promote_database()
    config_changed()


@contextmanager
def switch_cwd(new_working_directory):
    org_dir = os.getcwd()
    os.chdir(new_working_directory)
    try:
        yield new_working_directory
    finally:
        os.chdir(org_dir)


@contextmanager
def restart_lock(unit, exclusive):
    '''Aquire the database restart lock on the given unit.

    A database needing a restart should grab an exclusive lock before
    doing so. To block a remote database from doing a restart, grab a shared
    lock.
    '''
    key = long(hookenv.config('advisory_lock_restart_key'))
    if exclusive:
        lock_function = 'pg_advisory_lock'
    else:
        lock_function = 'pg_advisory_lock_shared'
    q = 'SELECT {}({})'.format(lock_function, key)

    # We will get an exception if the database is rebooted while waiting
    # for a shared lock. If the connection is killed, we retry a few
    # times to cope.
    num_retries = 3

    for count in range(0, num_retries):
        try:
            if unit == hookenv.local_unit():
                cur = db_cursor(autocommit=True)
            else:
                host = hookenv.relation_get('private-address', unit)
                port = hookenv.relation_get('port', unit)
                cur = db_cursor(
                    autocommit=True, db='postgres', user='juju_replication',
                    host=host, port=port)
            cur.execute(q)
            break
        except psycopg2.Error:
            if count == num_retries - 1:
                raise

    try:
        yield
    finally:
        # Close our connection, swallowing any exceptions as the database
        # may be being rebooted now we have released our lock.
        try:
            del cur
        except psycopg2.Error:
            pass


def clone_database(master_unit, master_host, master_port):
    with restart_lock(master_unit, False):
        postgresql_stop()
        log("Cloning master {}".format(master_unit))

        config_data = hookenv.config()
        version = pg_version()
        cluster_name = config_data['cluster_name']
        postgresql_cluster_dir = os.path.join(
            postgresql_data_dir, version, cluster_name)
        postgresql_config_dir = _get_postgresql_config_dir(config_data)
        cmd = [
            'sudo', '-E',  # -E needed to locate pgpass file.
            '-u', 'postgres', 'pg_basebackup', '-D', postgresql_cluster_dir,
            '--xlog', '--checkpoint=fast', '--no-password',
            '-h', master_host, '-p', master_port,
            '--username=juju_replication']
        log(' '.join(cmd), DEBUG)

        if os.path.isdir(postgresql_cluster_dir):
            shutil.rmtree(postgresql_cluster_dir)

        try:
            # Change directory the postgres user can read, and need
            # .pgpass too.
            with switch_cwd('/tmp'), pgpass():
                # Clone the master with pg_basebackup.
                output = subprocess.check_output(cmd, stderr=subprocess.STDOUT)
            log(output, DEBUG)
            # SSL certificates need to exist in the datadir.
            create_ssl_cert(postgresql_cluster_dir)
            create_recovery_conf(master_host, master_port)
        except subprocess.CalledProcessError as x:
            # We failed, and this cluster is broken. Rebuild a
            # working cluster so start/stop etc. works and we
            # can retry hooks again. Even assuming the charm is
            # functioning correctly, the clone may still fail
            # due to eg. lack of disk space.
            log(x.output, ERROR)
            log("Clone failed, local db destroyed", ERROR)
            if os.path.exists(postgresql_cluster_dir):
                shutil.rmtree(postgresql_cluster_dir)
            if os.path.exists(postgresql_config_dir):
                shutil.rmtree(postgresql_config_dir)
            createcluster()
            config_changed()
            raise
        finally:
            postgresql_start()
            wait_for_db()


def slave_count():
    num_slaves = 0
    for relid in hookenv.relation_ids('replication'):
        num_slaves += len(hookenv.related_units(relid))
    return num_slaves


def postgresql_is_in_backup_mode():
    version = pg_version()
    cluster_name = hookenv.config('cluster_name')
    postgresql_cluster_dir = os.path.join(
        postgresql_data_dir, version, cluster_name)

    return os.path.exists(
        os.path.join(postgresql_cluster_dir, 'backup_label'))


def pg_basebackup_is_running():
    cur = db_cursor(autocommit=True)
    cur.execute("""
        SELECT count(*) FROM pg_stat_activity
        WHERE usename='juju_replication' AND application_name='pg_basebackup'
        """)
    return cur.fetchone()[0] > 0


def postgresql_wal_received_offset():
    """How much WAL we have.

    WAL is replicated asynchronously from the master to hot standbys.
    The more WAL a hot standby has received, the better a candidate it
    makes for master during failover.

    Note that this is not quite the same as how in sync the hot standby is.
    That depends on how much WAL has been replayed. WAL is replayed after
    it is received.
    """
    cur = db_cursor(autocommit=True)
    cur.execute('SELECT pg_is_in_recovery(), pg_last_xlog_receive_location()')
    is_in_recovery, xlog_received = cur.fetchone()
    if is_in_recovery:
        return wal_location_to_bytes(xlog_received)
    return None


def wal_location_to_bytes(wal_location):
    """Convert WAL + offset to num bytes, so they can be compared."""
    logid, offset = wal_location.split('/')
    return int(logid, 16) * 16 * 1024 * 1024 * 255 + int(offset, 16)


def wait_for_db(
        timeout=120, db='postgres', user='postgres', host=None, port=None):
    '''Wait until the db is fully up.'''
    db_cursor(db=db, user=user, host=host, port=port, timeout=timeout)


def unit_sorted(units):
    """Return a sorted list of unit names."""
    return sorted(
        units, lambda a, b: cmp(int(a.split('/')[-1]), int(b.split('/')[-1])))


@hooks.hook('nrpe-external-master-relation-changed')
def update_nrpe_checks():
    config_data = hookenv.config()
    try:
        nagios_uid = getpwnam('nagios').pw_uid
        nagios_gid = getgrnam('nagios').gr_gid
    except Exception:
        hookenv.log("Nagios user not set up.", hookenv.DEBUG)
        return
    nagios_password = create_user('nagios')
    pg_pass_entry = '*:*:*:nagios:%s' % (nagios_password)
    with open('/var/lib/nagios/.pgpass', 'w') as target:
        os.fchown(target.fileno(), nagios_uid, nagios_gid)
        os.fchmod(target.fileno(), 0400)
        target.write(pg_pass_entry)

    unit_name = hookenv.local_unit().replace('/', '-')
    nagios_hostname = "%s-%s" % (config_data['nagios_context'], unit_name)
    nagios_logdir = '/var/log/nagios'
    nrpe_service_file = \
        '/var/lib/nagios/export/service__{}_check_pgsql.cfg'.format(
            nagios_hostname)
    if not os.path.exists(nagios_logdir):
        os.mkdir(nagios_logdir)
        os.chown(nagios_logdir, nagios_uid, nagios_gid)
    for f in os.listdir('/var/lib/nagios/export/'):
        if re.search('.*check_pgsql.cfg', f):
            os.remove(os.path.join('/var/lib/nagios/export/', f))

    # --- exported service configuration file
    template_env = Environment(
        loader=FileSystemLoader(
            os.path.join(os.environ['CHARM_DIR'], 'templates')))
    templ_vars = {
        'nagios_hostname': nagios_hostname,
        'nagios_servicegroup': config_data['nagios_context'],
    }
    template = \
        template_env.get_template('nrpe_service.tmpl').render(templ_vars)
    with open(nrpe_service_file, 'w') as nrpe_service_config:
        nrpe_service_config.write(str(template))

    # --- nrpe configuration
    # pgsql service
    nrpe_check_file = '/etc/nagios/nrpe.d/check_pgsql.cfg'
    with open(nrpe_check_file, 'w') as nrpe_check_config:
        nrpe_check_config.write("# check pgsql\n")
        nrpe_check_config.write(
            "command[check_pgsql]=/usr/lib/nagios/plugins/check_pgsql -P {}"
            .format(get_service_port()))
    # pgsql backups
    nrpe_check_file = '/etc/nagios/nrpe.d/check_pgsql_backups.cfg'
    # XXX: these values _should_ be calculated from the backup schedule
    #      perhaps warn = backup_frequency * 1.5, crit = backup_frequency * 2
    warn_age = 172800
    crit_age = 194400
    with open(nrpe_check_file, 'w') as nrpe_check_config:
        nrpe_check_config.write("# check pgsql backups\n")
        nrpe_check_config.write(
            "command[check_pgsql_backups]=/usr/lib/nagios/plugins/\
check_file_age -w {} -c {} -f {}".format(warn_age, crit_age, backup_log))

    if os.path.isfile('/etc/init.d/nagios-nrpe-server'):
        host.service_reload('nagios-nrpe-server')


@hooks.hook()
def syslog_relation_changed():
    configure_log_destination(_get_postgresql_config_dir())
    postgresql_reload()

    # We extend the syslog interface by exposing the log_line_prefix.
    # This is required so consumers of the PostgreSQL logs can decode
    # them. Consumers not smart enough to cope with arbitrary prefixes
    # can at a minimum abort if they detect it is set to something they
    # cannot support. Similarly, inform the consumer of the programname
    # we are using so they can tell one units log messages from another.
    hookenv.relation_set(
        log_line_prefix=hookenv.config('log_line_prefix'),
        programname=sanitize(hookenv.local_unit()))

    template_path = "{0}/templates/rsyslog_forward.conf".format(
        hookenv.charm_dir())
    rsyslog_conf = Template(open(template_path).read()).render(
        local_unit=sanitize(hookenv.local_unit()),
        raw_local_unit=hookenv.local_unit(),
        raw_remote_unit=hookenv.remote_unit(),
        remote_addr=hookenv.relation_get('private-address'))
    host.write_file(rsyslog_conf_path(hookenv.remote_unit()), rsyslog_conf)
    run(['service', 'rsyslog', 'restart'])


@hooks.hook()
def syslog_relation_departed():
    configure_log_destination(_get_postgresql_config_dir())
    postgresql_reload()
    os.unlink(rsyslog_conf_path(hookenv.remote_unit()))
    run(['service', 'rsyslog', 'restart'])


def configure_log_destination(config_dir):
    """Set the log_destination PostgreSQL config flag appropriately"""
    # We currently support either 'standard' logs (the files in
    # /var/log/postgresql), or syslog + 'standard' logs. This should
    # grow more complex in the future, as the local logs will be
    # redundant if you are using syslog for log aggregation, and we
    # probably want to add csvlog in the future. Note that csvlog
    # requires switching from 'Debian' log redirection and rotation to
    # the PostgreSQL builtin facilities.
    logdest_conf_path = os.path.join(config_dir, 'juju_logdest.conf')
    logdest_conf = open(logdest_conf_path, 'w')
    if hookenv.relation_ids('syslog'):
        # For syslog, we change the ident from the default of 'postgres'
        # to the unit name to allow remote services to easily identify
        # and filter which unit messages are from. We don't use IP
        # address for this as it is not necessarily unique.
        logdest_conf.write(dedent("""\
                log_destination='stderr,syslog'
                syslog_ident={0}
                """).format(sanitize(hookenv.local_unit())))
    else:
        open(logdest_conf_path, 'w').write("log_destination='stderr'")


def rsyslog_conf_path(remote_unit):
    return '/etc/rsyslog.d/juju-{0}-{1}.conf'.format(
        sanitize(hookenv.local_unit()), sanitize(remote_unit))


@hooks.hook('data-relation-changed')
def data_relation_changed():
    """Listen for configured mountpoint from storage subordinate relation"""
    if not hookenv.relation_get("mountpoint"):
        hookenv.log("Waiting for mountpoint from the relation: %s"
                    % external_volume_mount, hookenv.DEBUG)
    else:
        hookenv.log("Storage ready and mounted", hookenv.DEBUG)
        config_changed(mount_point=external_volume_mount)


@hooks.hook('data-relation-joined')
def data_relation_joined():
    """Request mountpoint from storage subordinate by setting mountpoint"""
    hookenv.log("Setting mount point in the relation: %s"
                % external_volume_mount, hookenv.DEBUG)
    hookenv.relation_set(mountpoint=external_volume_mount)


@hooks.hook('data-relation-departed')
def stop_postgres_on_data_relation_departed():
    hookenv.log("Data relation departing. Stopping PostgreSQL",
                hookenv.DEBUG)
    postgresql_stop()


def _get_postgresql_config_dir(config_data=None):
    """ Return the directory path of the postgresql configuration files. """
    if config_data is None:
        config_data = hookenv.config()
    version = pg_version()
    cluster_name = config_data['cluster_name']
    return os.path.join("/etc/postgresql", version, cluster_name)


###############################################################################
# Global variables
###############################################################################
postgresql_data_dir = "/var/lib/postgresql"
postgresql_scripts_dir = os.path.join(postgresql_data_dir, 'scripts')
postgresql_logs_dir = os.path.join(postgresql_data_dir, 'logs')

postgresql_sysctl = "/etc/sysctl.d/50-postgresql.conf"
postgresql_crontab = "/etc/cron.d/postgresql"
postgresql_service_config_dir = "/var/run/postgresql"
local_state = State('local_state.pickle')
hook_name = os.path.basename(sys.argv[0])
juju_log_dir = "/var/log/juju"
external_volume_mount = "/srv/data"

backup_log = os.path.join(postgresql_logs_dir, "backups.log")


if __name__ == '__main__':
    # Hook and context overview. The various replication and client
    # hooks interact in complex ways.
    log("Running {} hook".format(hook_name))
    if hookenv.relation_id():
        log("Relation {} with {}".format(
            hookenv.relation_id(), hookenv.remote_unit()))
    hooks.execute(sys.argv)
    log("Completed {} hook".format(hook_name))<|MERGE_RESOLUTION|>--- conflicted
+++ resolved
@@ -671,7 +671,6 @@
         postgresql_restart()
 
 
-<<<<<<< HEAD
 def ensure_swift_container(container):
     from swiftclient import client as swiftclient
     config = hookenv.config()
@@ -792,17 +791,6 @@
     if local_state.get('state', 'standalone') == 'standalone':
         container = '{}_{}'.format(hookenv.config('swiftwal_container_prefix'),
                                    hookenv.local_unit().split('/')[-1])
-=======
-# ------------------------------------------------------------------------------
-# load_postgresql_config:  Convenience function that loads (as a string) the
-#                          current postgresql configuration file.
-#                          Returns a string containing the postgresql config or
-#                          None
-# ------------------------------------------------------------------------------
-def load_postgresql_config(config_file):
-    if os.path.isfile(config_file):
-        return(open(config_file).read())
->>>>>>> cbf59d56
     else:
         container = hookenv.config('swiftwal_container_prefix')
 
@@ -1001,22 +989,14 @@
     dpkg.communicate(input=selections)
 
 
-<<<<<<< HEAD
 # -----------------------------------------------------------------------------
-=======
-# ------------------------------------------------------------------------------
->>>>>>> cbf59d56
 # Core logic for permanent storage changes:
 # NOTE the only 2 "True" return points:
 #   1) symlink already pointing to existing storage (no-op)
 #   2) new storage properly initialized:
 #     - if fresh new storage dir: rsync existing data
 #     - manipulate /var/lib/postgresql/VERSION/CLUSTER symlink
-<<<<<<< HEAD
 # -----------------------------------------------------------------------------
-=======
-# ------------------------------------------------------------------------------
->>>>>>> cbf59d56
 def config_changed_volume_apply(mount_point):
     version = pg_version()
     cluster_name = hookenv.config('cluster_name')
@@ -1193,10 +1173,7 @@
     config_data = hookenv.config()
     update_repos_and_packages()
     if 'state' not in local_state:
-<<<<<<< HEAD
         log('state not in {}'.format(local_state.keys()), DEBUG)
-=======
->>>>>>> cbf59d56
         # Fresh installation. Because this function is invoked by both
         # the install hook and the upgrade-charm hook, we need to guard
         # any non-idempotent setup. We should probably fix this; it
