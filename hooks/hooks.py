#!/usr/bin/env python
# vim: et ai ts=4 sw=4:

from contextlib import contextmanager
import commands
import cPickle as pickle
from distutils.version import StrictVersion
import glob
from grp import getgrnam
import os.path
from pwd import getpwnam
import re
import shutil
import socket
import subprocess
import sys
from tempfile import NamedTemporaryFile
from textwrap import dedent
import time
import urlparse

from charmhelpers import fetch
from charmhelpers.core import hookenv, host
from charmhelpers.core.hookenv import (
    CRITICAL, ERROR, WARNING, INFO, DEBUG,
    )

try:
    import psycopg2
    from jinja2 import Template
except ImportError:
    fetch.apt_install(['python-psycopg2', 'python-jinja2'], fatal=True)
    import psycopg2
    from jinja2 import Template

from psycopg2.extensions import AsIs
from jinja2 import Environment, FileSystemLoader


hooks = hookenv.Hooks()


def log(msg, lvl=INFO):
    '''Log a message.

    Per Bug #1208787, log messages sent via juju-log are being lost.
    Spit messages out to a log file to work around the problem.
    It is also rather nice to have the log messages we explicitly emit
    in a separate log file, rather than just mashed up with all the
    juju noise.
    '''
    myname = hookenv.local_unit().replace('/', '-')
    ts = time.strftime('%Y-%m-%d %H:%M:%S', time.gmtime())
    with open('{}/{}-debug.log'.format(juju_log_dir, myname), 'a') as f:
        f.write('{} {}: {}\n'.format(ts, lvl, msg))
    hookenv.log(msg, lvl)


def pg_version():
    '''Return pg_version to use.

    Return "version" config item if set, else use version from "postgresql"
    package candidate, saving it in local_state for later.
    '''
    config_data = hookenv.config()
    if 'pg_version' in local_state:
        version = local_state['pg_version']
    elif 'version' in config_data:
        version = config_data['version']
    else:
        log("map version from distro release ...")
        version_map = {'precise': '9.1',
                       'trusty': '9.3'}
        version = version_map.get(distro_codename())
        if not version:
            log("No PG version map for distro_codename={}, "
                "you'll need to explicitly set it".format(distro_codename()),
                CRITICAL)
            sys.exit(1)
        log("version={} from distro_codename='{}'".format(
            version, distro_codename()))
        # save it for later
        local_state.setdefault('pg_version', version)
        local_state.save()

    assert version, "pg_version couldn't find a version to use"
    return version


def distro_codename():
    """Return the distro release code name, eg. 'precise' or 'trusty'."""
    return host.lsb_release()['DISTRIB_CODENAME']


def render_template(template_name, vars):
    # deferred import so install hook can install jinja2
    templates_dir = os.path.join(os.environ['CHARM_DIR'], 'templates')
    template_env = Environment(loader=FileSystemLoader(templates_dir))
    template = template_env.get_template(template_name)
    return template.render(vars)


class State(dict):
    """Encapsulate state common to the unit for republishing to relations."""
    def __init__(self, state_file):
        super(State, self).__init__()
        self._state_file = state_file
        self.load()

    def load(self):
        '''Load stored state from local disk.'''
        if os.path.exists(self._state_file):
            state = pickle.load(open(self._state_file, 'rb'))
        else:
            state = {}
        self.clear()

        self.update(state)

    def save(self):
        '''Store state to local disk.'''
        state = {}
        state.update(self)
        pickle.dump(state, open(self._state_file, 'wb'))

    def publish(self):
        """Publish relevant unit state to relations"""

        def add(state_dict, key):
            if key in self:
                state_dict[key] = self[key]

        client_state = {}
        add(client_state, 'state')

        for relid in hookenv.relation_ids('db'):
            hookenv.relation_set(relid, client_state)

        for relid in hookenv.relation_ids('db-admin'):
            hookenv.relation_set(relid, client_state)

        replication_state = dict(client_state)

        add(replication_state, 'replication_password')
        add(replication_state, 'port')
        add(replication_state, 'wal_received_offset')
        add(replication_state, 'following')
        add(replication_state, 'client_relations')

        authorized = self.get('authorized', None)
        if authorized:
            replication_state['authorized'] = ' '.join(sorted(authorized))

        for relid in hookenv.relation_ids('replication'):
            hookenv.relation_set(relid, replication_state)

        log('saving local state', DEBUG)
        self.save()


def volume_get_all_mounted():
    command = ("mount |egrep %s" % external_volume_mount)
    status, output = commands.getstatusoutput(command)
    if status != 0:
        return None
    return output


def postgresql_autostart(enabled):
    postgresql_config_dir = _get_postgresql_config_dir()
    startup_file = os.path.join(postgresql_config_dir, 'start.conf')
    if enabled:
        log("Enabling PostgreSQL startup in {}".format(startup_file))
        mode = 'auto'
    else:
        log("Disabling PostgreSQL startup in {}".format(startup_file))
        mode = 'manual'
    template_file = "{}/templates/start_conf.tmpl".format(hookenv.charm_dir())
    contents = Template(open(template_file).read()).render({'mode': mode})
    host.write_file(
        startup_file, contents, 'postgres', 'postgres', perms=0o644)


def run(command, exit_on_error=True, quiet=False):
    '''Run a command and return the output.'''
    if not quiet:
        log("Running {!r}".format(command), DEBUG)
    p = subprocess.Popen(
        command, stdin=subprocess.PIPE, stdout=subprocess.PIPE,
        shell=isinstance(command, basestring))
    p.stdin.close()
    lines = []
    for line in p.stdout:
        if line:
            # LP:1274460 & LP:1259490 mean juju-log is no where near as
            # useful as we would like, so just shove a copy of the
            # output to stdout for logging.
            # log("> {}".format(line), DEBUG)
            if not quiet:
                print line
            lines.append(line)
        elif p.poll() is not None:
            break

    p.wait()

    if p.returncode == 0:
        return '\n'.join(lines)

    if p.returncode != 0 and exit_on_error:
        log("ERROR: {}".format(p.returncode), ERROR)
        sys.exit(p.returncode)

    raise subprocess.CalledProcessError(
        p.returncode, command, '\n'.join(lines))


def postgresql_is_running():
    '''Return true if PostgreSQL is running.'''
    for version, name, _, status in lsclusters(slice(4)):
        if (version, name) == (pg_version(), hookenv.config('cluster_name')):
            if 'online' in status.split(','):
                log('PostgreSQL is running', DEBUG)
                return True
            else:
                log('PostgreSQL is not running', DEBUG)
                return False
    assert False, 'Cluster {} {} not found'.format(
        pg_version(), hookenv.config('cluster_name'))


def postgresql_stop():
    '''Shutdown PostgreSQL.'''
    if postgresql_is_running():
        run([
            'pg_ctlcluster', '--force',
            pg_version(), hookenv.config('cluster_name'), 'stop'])
        log('PostgreSQL shut down')


def postgresql_start():
    '''Start PostgreSQL if it is not already running.'''
    if not postgresql_is_running():
        run([
            'pg_ctlcluster', pg_version(),
            hookenv.config('cluster_name'), 'start'])
        log('PostgreSQL started')


def postgresql_restart():
    '''Restart PostgreSQL, or start it if it is not already running.'''
    if postgresql_is_running():
        with restart_lock(hookenv.local_unit(), True):
            run([
                'pg_ctlcluster', '--force',
                pg_version(), hookenv.config('cluster_name'), 'restart'])
            log('PostgreSQL restarted')
    else:
        postgresql_start()

    assert postgresql_is_running()

    # Store a copy of our known live configuration so
    # postgresql_reload_or_restart() can make good choices.
    if 'saved_config' in local_state:
        local_state['live_config'] = local_state['saved_config']
        local_state.save()


def postgresql_reload():
    '''Make PostgreSQL reload its configuration.'''
    # reload returns a reliable exit status
    if postgresql_is_running():
        # I'm using the PostgreSQL function to avoid as much indirection
        # as possible.
        success = run_select_as_postgres('SELECT pg_reload_conf()')[1][0][0]
        assert success, 'Failed to reload PostgreSQL configuration'
        log('PostgreSQL configuration reloaded')
    return postgresql_start()


def requires_restart():
    '''Check for configuration changes requiring a restart to take effect.'''
    if not postgresql_is_running():
        return True

    saved_config = local_state.get('saved_config', None)
    if not saved_config:
        # No record of postgresql.conf state, perhaps an upgrade.
        # Better restart.
        return True

    live_config = local_state.setdefault('live_config', {})

    # Pull in a list of PostgreSQL settings.
    cur = db_cursor()
    cur.execute("SELECT name, context FROM pg_settings")
    restart = False
    for name, context in cur.fetchall():
        live_value = live_config.get(name, None)
        new_value = saved_config.get(name, None)

        if new_value != live_value:
            if live_config:
                log("Changed {} from {!r} to {!r}".format(
                    name, live_value, new_value), DEBUG)
            if context == 'postmaster':
                # A setting has changed that requires PostgreSQL to be
                # restarted before it will take effect.
                restart = True
                log('{} changed from {} to {}. Restart required.'.format(
                    name, live_value, new_value), DEBUG)
    return restart


def postgresql_reload_or_restart():
    """Reload PostgreSQL configuration, restarting if necessary."""
    if requires_restart():
        log("Configuration change requires PostgreSQL restart", WARNING)
        postgresql_restart()
        assert not requires_restart(), "Configuration changes failed to apply"
    else:
        postgresql_reload()

    local_state['saved_config'] = local_state['live_config']
    local_state.save()


def get_service_port():
    '''Return the port PostgreSQL is listening on.'''
    for version, name, port in lsclusters(slice(3)):
        if (version, name) == (pg_version(), hookenv.config('cluster_name')):
            return int(port)

    assert False, 'No port found for {!r} {!r}'.format(
        pg_version(), hookenv.config['cluster_name'])


def lsclusters(s=slice(0, -1)):
    for line in run('pg_lsclusters', quiet=True).splitlines()[1:]:
        if line:
            yield line.split()[s]


def createcluster():
    with switch_cwd('/tmp'):  # Ensure cwd is readable as the postgres user
        create_cmd = [
            "pg_createcluster",
            "--locale", hookenv.config('locale'),
            "-e", hookenv.config('encoding')]
        if hookenv.config('listen_port'):
            create_cmd.extend(["-p", str(hookenv.config('listen_port'))])
        version = pg_version()
        create_cmd.append(version)
        create_cmd.append(hookenv.config('cluster_name'))

        # With 9.3+, we make an opinionated decision to always enable
        # data checksums. This seems to be best practice. We could
        # turn this into a configuration item if there is need. There
        # is no way to enable this option on existing clusters.
        if StrictVersion(version) >= StrictVersion('9.3'):
            create_cmd.extend(['--', '--data-checksums'])

        run(create_cmd)
        # Ensure SSL certificates exist, as we enable SSL by default.
        create_ssl_cert(os.path.join(
            postgresql_data_dir, pg_version(), hookenv.config('cluster_name')))


def _get_system_ram():
    """ Return the system ram in Megabytes """
    import psutil
    return psutil.phymem_usage()[0] / (1024 ** 2)


def _get_page_size():
    """ Return the operating system's configured PAGE_SIZE """
    return int(run("getconf PAGE_SIZE"))   # frequently 4096


def _run_sysctl(postgresql_sysctl):
    """sysctl -p postgresql_sysctl, helper for easy test mocking."""
    # Do not error out when this fails. It is not likely to work under LXC.
    return run("sysctl -p {}".format(postgresql_sysctl), exit_on_error=False)


def create_postgresql_config(config_file):
    '''Create the postgresql.conf file'''
    config_data = hookenv.config()
    if not config_data.get('listen_port', None):
        config_data['listen_port'] = get_service_port()
    if config_data["performance_tuning"].lower() != "manual":
        total_ram = _get_system_ram()
        config_data["kernel_shmmax"] = (int(total_ram) * 1024 * 1024) + 1024
        config_data["kernel_shmall"] = config_data["kernel_shmmax"]

    # XXX: This is very messy - should probably be a subordinate charm
    lines = ["kernel.sem = 250 32000 100 1024\n"]
    if config_data["kernel_shmall"] > 0:
        # Convert config kernel_shmall (bytes) to pages
        page_size = _get_page_size()
        num_pages = config_data["kernel_shmall"] / page_size
        if (config_data["kernel_shmall"] % page_size) > 0:
            num_pages += 1
        lines.append("kernel.shmall = %s\n" % num_pages)
    if config_data["kernel_shmmax"] > 0:
        lines.append("kernel.shmmax = %s\n" % config_data["kernel_shmmax"])
    host.write_file(postgresql_sysctl, ''.join(lines), perms=0600)
    _run_sysctl(postgresql_sysctl)

    # If we are replicating, some settings may need to be overridden to
    # certain minimum levels.
    num_slaves = slave_count()
    if num_slaves > 0:
        log('{} hot standbys in peer relation.'.format(num_slaves))
        log('Ensuring minimal replication settings')
        config_data['hot_standby'] = True
        config_data['wal_level'] = 'hot_standby'
        config_data['wal_keep_segments'] = max(
            config_data['wal_keep_segments'],
            config_data['replicated_wal_keep_segments'])
        # We need this set even if config_data['streaming_replication']
        # is False, because the replication connection is still needed
        # by pg_basebackup to build a hot standby.
        config_data['max_wal_senders'] = max(
            num_slaves, config_data['max_wal_senders'])

    # Log shipping to Swift using SwiftWAL. This could be for
    # non-streaming replication, or for PITR.
    if config_data.get('swiftwal_log_shipping', None):
        config_data['archive_mode'] = True
        config_data['wal_level'] = 'hot_standby'
        config_data['archive_command'] = swiftwal_archive_command()

    if config_data.get('wal_e_storage_uri', None):
        config_data['archive_mode'] = True
        config_data['wal_level'] = 'hot_standby'
        config_data['archive_command'] = wal_e_archive_command()

    # Send config data to the template
    # Return it as pg_config
    charm_dir = hookenv.charm_dir()
    template_file = "{}/templates/postgresql.conf.tmpl".format(charm_dir)
    if not config_data.get('version', None):
        config_data['version'] = pg_version()
    pg_config = Template(
        open(template_file).read()).render(config_data)
    host.write_file(
        config_file, pg_config,
        owner="postgres",  group="postgres", perms=0600)

    # Create or update files included from postgresql.conf.
    configure_log_destination(os.path.dirname(config_file))

    tune_postgresql_config(config_file)

    local_state['saved_config'] = dict(config_data)
    local_state.save()


def tune_postgresql_config(config_file):
    tune_workload = hookenv.config('performance_tuning').lower()
    if tune_workload == "manual":
        return  # Requested no autotuning.

    if tune_workload == "auto":
        tune_workload = "mixed"  # Pre-pgtune backwards compatibility.

    with NamedTemporaryFile() as tmp_config:
        run(['pgtune', '-i', config_file, '-o', tmp_config.name,
             '-T', tune_workload,
             '-c', str(hookenv.config('max_connections'))])
        host.write_file(
            config_file, open(tmp_config.name, 'r').read(),
            owner='postgres', group='postgres', perms=0o600)


def create_postgresql_ident(output_file):
    '''Create the pg_ident.conf file.'''
    ident_data = {}
    charm_dir = hookenv.charm_dir()
    template_file = "{}/templates/pg_ident.conf.tmpl".format(charm_dir)
    pg_ident_template = Template(open(template_file).read())
    host.write_file(
        output_file, pg_ident_template.render(ident_data),
        owner="postgres", group="postgres", perms=0600)


def generate_postgresql_hba(
        output_file, user=None, schema_user=None, database=None):
    '''Create the pg_hba.conf file.'''

    # Per Bug #1117542, when generating the postgresql_hba file we
    # need to cope with private-address being either an IP address
    # or a hostname.
    def munge_address(addr):
        # http://stackoverflow.com/q/319279/196832
        try:
            socket.inet_aton(addr)
            return "%s/32" % addr
        except socket.error:
            # It's not an IP address.
            # XXX workaround for MAAS bug
            # https://bugs.launchpad.net/maas/+bug/1250435
            # If it's a CNAME, use the A record it points to.
            # If it fails for some reason, return the original address
            try:
                output = run("dig +short -t CNAME %s" % addr, True).strip()
            except:
                return addr
            if len(output) != 0:
                return output.rstrip(".")  # trailing dot
            return addr

    config_data = hookenv.config()
    allowed_units = set()
    relation_data = []
    relids = hookenv.relation_ids('db') + hookenv.relation_ids('db-admin')
    for relid in relids:
        local_relation = hookenv.relation_get(
            unit=hookenv.local_unit(), rid=relid)

        # We might see relations that have not yet been setup enough.
        # At a minimum, the relation-joined hook needs to have been run
        # on the server so we have information about the usernames and
        # databases to allow in.
        if 'user' not in local_relation:
            continue

        for unit in hookenv.related_units(relid):
            relation = hookenv.relation_get(unit=unit, rid=relid)

            relation['relation-id'] = relid
            relation['unit'] = unit

            if relid.startswith('db-admin:'):
                relation['user'] = 'all'
                relation['database'] = 'all'
            elif relid.startswith('db:'):
                relation['user'] = local_relation.get('user', user)
                relation['schema_user'] = local_relation.get('schema_user',
                                                             schema_user)
                relation['database'] = local_relation.get('database', database)

                if ((relation['user'] is None
                     or relation['schema_user'] is None
                     or relation['database'] is None)):
                    # Missing info in relation for this unit, so skip it.
                    continue
            else:
                raise RuntimeError(
                    'Unknown relation type {}'.format(repr(relid)))

            allowed_units.add(unit)
            relation['private-address'] = munge_address(
                relation['private-address'])
            relation_data.append(relation)

    log(str(relation_data), INFO)

    # Replication connections. Each unit needs to be able to connect to
    # every other unit's postgres database and the magic replication
    # database. It also needs to be able to connect to its own postgres
    # database.
    for relid in hookenv.relation_ids('replication'):
        for unit in hookenv.related_units(relid):
            relation = hookenv.relation_get(unit=unit, rid=relid)
            remote_addr = munge_address(relation['private-address'])
            remote_replication = {'database': 'replication',
                                  'user': 'juju_replication',
                                  'private-address': remote_addr,
                                  'relation-id': relid,
                                  'unit': unit,
                                  }
            relation_data.append(remote_replication)
            remote_pgdb = {'database': 'postgres',
                           'user': 'juju_replication',
                           'private-address': remote_addr,
                           'relation-id': relid,
                           'unit': unit,
                           }
            relation_data.append(remote_pgdb)

    # Hooks need permissions too to setup replication.
    for relid in hookenv.relation_ids('replication'):
        local_replication = {'database': 'postgres',
                             'user': 'juju_replication',
                             'private-address': munge_address(
                                 hookenv.unit_private_ip()),
                             'relation-id': relid,
                             'unit': hookenv.local_unit(),
                             }
        relation_data.append(local_replication)

    # Admin IP addresses for people using tools like pgAdminIII in a local JuJu
    # We accept a single IP or a comma separated list of IPs, these are added
    # to the list of relations that end up in pg_hba.conf thus granting
    # the IP addresses socket access to the postgres server.
    if config_data["admin_addresses"] != '':
        if "," in config_data["admin_addresses"]:
            admin_ip_list = config_data["admin_addresses"].split(",")
        else:
            admin_ip_list = [config_data["admin_addresses"]]

        for admin_ip in admin_ip_list:
            admin_host = {
                'database': 'all',
                'user': 'all',
                'private-address': munge_address(admin_ip)}
            relation_data.append(admin_host)

    extra_pg_auth = [pg_auth.strip() for pg_auth in
                     config_data["extra_pg_auth"].split(',') if pg_auth]

    template_file = "{}/templates/pg_hba.conf.tmpl".format(hookenv.charm_dir())
    pg_hba_template = Template(open(template_file).read())
    pg_hba_rendered = pg_hba_template.render(extra_pg_auth=extra_pg_auth,
                                             access_list=relation_data)
    host.write_file(
        output_file, pg_hba_rendered,
        owner="postgres", group="postgres", perms=0600)
    postgresql_reload()

    # Loop through all db relations, making sure each knows what are the list
    # of allowed hosts that were just added. lp:#1187508
    # We sort the list to ensure stability, probably unnecessarily.
    for relid in hookenv.relation_ids('db') + hookenv.relation_ids('db-admin'):
        hookenv.relation_set(
            relid, {"allowed-units": " ".join(unit_sorted(allowed_units))})


def install_postgresql_crontab(output_file):
    '''Create the postgres user's crontab'''
    config_data = hookenv.config()
    config_data['scripts_dir'] = postgresql_scripts_dir
    config_data['swiftwal_backup_command'] = swiftwal_backup_command()
    config_data['swiftwal_prune_command'] = swiftwal_prune_command()
    config_data['wal_e_backup_command'] = wal_e_backup_command()
    config_data['wal_e_prune_command'] = wal_e_prune_command()

    charm_dir = hookenv.charm_dir()
    template_file = "{}/templates/postgres.cron.tmpl".format(charm_dir)
    crontab_template = Template(
        open(template_file).read()).render(config_data)
    host.write_file(output_file, crontab_template, perms=0600)


def create_recovery_conf(master_host, master_port, restart_on_change=False):
    version = pg_version()
    cluster_name = hookenv.config('cluster_name')
    postgresql_cluster_dir = os.path.join(
        postgresql_data_dir, version, cluster_name)

    recovery_conf_path = os.path.join(postgresql_cluster_dir, 'recovery.conf')
    if os.path.exists(recovery_conf_path):
        old_recovery_conf = open(recovery_conf_path, 'r').read()
    else:
        old_recovery_conf = None

    charm_dir = hookenv.charm_dir()
    streaming_replication = hookenv.config('streaming_replication')
    template_file = "{}/templates/recovery.conf.tmpl".format(charm_dir)
    params = dict(
        host=master_host, port=master_port,
        password=local_state['replication_password'],
        streaming_replication=streaming_replication)
    if hookenv.config('wal_e_storage_uri'):
        params['restore_command'] = wal_e_restore_command()
    elif hookenv.config('swiftwal_log_shipping'):
        params['restore_command'] = swiftwal_restore_command()
    recovery_conf = Template(open(template_file).read()).render(params)
    log(recovery_conf, DEBUG)
    host.write_file(
        os.path.join(postgresql_cluster_dir, 'recovery.conf'),
        recovery_conf, owner="postgres", group="postgres", perms=0o600)

    if restart_on_change and old_recovery_conf != recovery_conf:
        log("recovery.conf updated. Restarting to take effect.")
        postgresql_restart()


def ensure_swift_container(container):
    from swiftclient import client as swiftclient
    config = hookenv.config()
    con = swiftclient.Connection(
        authurl=config.get('os_auth_url', ''),
        user=config.get('os_username', ''),
        key=config.get('os_password', ''),
        tenant_name=config.get('os_tenant_name', ''),
        auth_version='2.0',
        retries=0)
    try:
        con.head_container(container)
    except swiftclient.ClientException:
        con.put_container(container)


def wal_e_envdir():
    '''The envdir(1) environment location used to drive WAL-E.'''
    return os.path.join(_get_postgresql_config_dir(), 'wal-e.env')


def create_wal_e_envdir():
    '''Regenerate the envdir(1) environment used to drive WAL-E.'''
    config = hookenv.config()
    env = dict(
        SWIFT_AUTHURL=config.get('os_auth_url', ''),
        SWIFT_TENANT=config.get('os_tenant_name', ''),
        SWIFT_USER=config.get('os_username', ''),
        SWIFT_PASSWORD=config.get('os_password', ''),
        AWS_ACCESS_KEY_ID=config.get('aws_access_key_id', ''),
        AWS_SECRET_ACCESS_KEY=config.get('aws_secret_access_key', ''),
        WABS_ACCOUNT_NAME=config.get('wabs_account_name', ''),
        WABS_ACCESS_KEY=config.get('wabs_access_key', ''),
        WALE_SWIFT_PREFIX='',
        WALE_S3_PREFIX='',
        WALE_WABS_PREFIX='')

    uri = config.get('wal_e_storage_uri', None)

    if uri:
        # Until juju provides us with proper leader election, we have a
        # state where units do not know if they are alone or part of a
        # cluster. To avoid units stomping on each others WAL and backups,
        # we use a unique container for each unit when they are not
        # part of the peer relation. Once they are part of the peer
        # relation, they share a container.
        if local_state.get('state', 'standalone') == 'standalone':
            if not uri.endswith('/'):
                uri += '/'
            uri += hookenv.local_unit().split('/')[-1]

        parsed_uri = urlparse.urlparse(uri)

        required_env = []
        if parsed_uri.scheme == 'swift':
            env['WALE_SWIFT_PREFIX'] = uri
            required_env = ['SWIFT_AUTHURL', 'SWIFT_TENANT',
                            'SWIFT_USER', 'SWIFT_PASSWORD']
            ensure_swift_container(parsed_uri.netloc)
        elif parsed_uri.scheme == 's3':
            env['WALE_S3_PREFIX'] = uri
            required_env = ['AWS_ACCESS_KEY_ID', 'AWS_SECRET_ACCESS_KEY']
        elif parsed_uri.scheme == 'wabs':
            env['WALE_WABS_PREFIX'] = uri
            required_env = ['WABS_ACCOUNT_NAME', 'WABS_ACCESS_KEY']
        else:
            log('Invalid wal_e_storage_uri {}'.format(uri), ERROR)

        for env_key in required_env:
            if not env[env_key].strip():
                log('Missing {}'.format(env_key), ERROR)

    # Regenerate the envdir(1) environment recommended by WAL-E.
    # All possible keys are rewritten to ensure we remove old secrets.
    host.mkdir(wal_e_envdir(), 'postgres', 'postgres', 0o750)
    for k, v in env.items():
        host.write_file(
            os.path.join(wal_e_envdir(), k), v.strip(),
            'postgres', 'postgres', 0o640)


def wal_e_archive_command():
    '''Return the archive_command needed in postgresql.conf.'''
    return 'envdir {} wal-e wal-push %p'.format(wal_e_envdir())


def wal_e_restore_command():
    return 'envdir {} wal-e wal-fetch "%f" "%p"'.format(wal_e_envdir())


def wal_e_backup_command():
    postgresql_cluster_dir = os.path.join(
        postgresql_data_dir, pg_version(), hookenv.config('cluster_name'))
    return 'envdir {} wal-e backup-push {}'.format(
        wal_e_envdir(), postgresql_cluster_dir)


def wal_e_prune_command():
    return 'envdir {} wal-e delete --confirm retain {}'.format(
        wal_e_envdir(), hookenv.config('wal_e_backup_retention'))


def swiftwal_config():
    postgresql_config_dir = _get_postgresql_config_dir()
    return os.path.join(postgresql_config_dir, "swiftwal.conf")


def create_swiftwal_config():
    if not hookenv.config('swiftwal_container_prefix'):
        return

    # Until juju provides us with proper leader election, we have a
    # state where units do not know if they are alone or part of a
    # cluster. To avoid units stomping on each others WAL and backups,
    # we use a unique Swift container for each unit when they are not
    # part of the peer relation. Once they are part of the peer
    # relation, they share a container.
    if local_state.get('state', 'standalone') == 'standalone':
        container = '{}_{}'.format(hookenv.config('swiftwal_container_prefix'),
                                   hookenv.local_unit().split('/')[-1])
    else:
        container = hookenv.config('swiftwal_container_prefix')

    template_file = os.path.join(hookenv.charm_dir(),
                                 'templates', 'swiftwal.conf.tmpl')
    params = dict(hookenv.config())
    params['swiftwal_container'] = container
    content = Template(open(template_file).read()).render(params)
    host.write_file(swiftwal_config(), content, "postgres", "postgres", 0o600)


def swiftwal_archive_command():
    '''Return the archive_command needed in postgresql.conf'''
    return 'swiftwal --config={} archive-wal %p'.format(swiftwal_config())


def swiftwal_restore_command():
    '''Return the restore_command needed in recovery.conf'''
    return 'swiftwal --config={} restore-wal %f %p'.format(swiftwal_config())


def swiftwal_backup_command():
    '''Return the backup command needed in postgres' crontab'''
    cmd = 'swiftwal --config={} backup --port={}'.format(swiftwal_config(),
                                                         get_service_port())
    if not hookenv.config('swiftwal_log_shipping'):
        cmd += ' --xlog'
    return cmd


def swiftwal_prune_command():
    '''Return the backup & wal pruning command needed in postgres' crontab'''
    config = hookenv.config()
    args = '--keep-backups={} --keep-wals={}'.format(
        config.get('swiftwal_backup_retention', 0),
        max(config['wal_keep_segments'],
            config['replicated_wal_keep_segments']))
    return 'swiftwal --config={} prune {}'.format(swiftwal_config(), args)


def update_service_port():
    old_port = local_state.get('listen_port', None)
    new_port = get_service_port()
    if old_port != new_port:
        if new_port:
            hookenv.open_port(new_port)
        if old_port:
            hookenv.close_port(old_port)
        local_state['listen_port'] = new_port
        local_state.save()


def create_ssl_cert(cluster_dir):
    # PostgreSQL expects SSL certificates in the datadir.
    server_crt = os.path.join(cluster_dir, 'server.crt')
    server_key = os.path.join(cluster_dir, 'server.key')
    if not os.path.exists(server_crt):
        os.symlink('/etc/ssl/certs/ssl-cert-snakeoil.pem',
                   server_crt)
    if not os.path.exists(server_key):
        os.symlink('/etc/ssl/private/ssl-cert-snakeoil.key',
                   server_key)


def set_password(user, password):
    if not os.path.isdir("passwords"):
        os.makedirs("passwords")
    old_umask = os.umask(0o077)
    try:
        with open("passwords/%s" % user, "w") as pwfile:
            pwfile.write(password)
    finally:
        os.umask(old_umask)


def get_password(user):
    try:
        with open("passwords/%s" % user) as pwfile:
            return pwfile.read()
    except IOError:
        return None


def db_cursor(autocommit=False, db='postgres', user='postgres',
              host=None, port=None, timeout=30):
    if port is None:
        port = get_service_port()
    if host:
        conn_str = "dbname={} host={} port={} user={}".format(
            db, host, port, user)
    else:
        conn_str = "dbname={} port={} user={}".format(db, port, user)
    # There are often race conditions in opening database connections,
    # such as a reload having just happened to change pg_hba.conf
    # settings or a hot standby being restarted and needing to catch up
    # with its master. To protect our automation against these sorts of
    # race conditions, by default we always retry failed connections
    # until a timeout is reached.
    start = time.time()
    while True:
        try:
            with pgpass():
                conn = psycopg2.connect(conn_str)
            break
        except psycopg2.Error, x:
            if time.time() > start + timeout:
                log("Database connection {!r} failed".format(
                    conn_str), CRITICAL)
                raise
            log("Unable to open connection ({}), retrying.".format(x))
            time.sleep(1)
    conn.autocommit = autocommit
    return conn.cursor()


def run_sql_as_postgres(sql, *parameters):
    cur = db_cursor(autocommit=True)
    try:
        cur.execute(sql, parameters)
        return cur.statusmessage
    except psycopg2.ProgrammingError:
        log(sql, CRITICAL)
        raise


def run_select_as_postgres(sql, *parameters):
    cur = db_cursor()
    cur.execute(sql, parameters)
    # NB. Need to suck in the results before the rowcount is valid.
    results = cur.fetchall()
    return (cur.rowcount, results)


def validate_config():
    """
    Sanity check charm configuration, aborting the script if
    we have bogus config values or config changes the charm does not yet
    (or cannot) support.
    """
    valid = True
    config_data = hookenv.config()

    version = config_data.get('version', None)
    if version:
        if version not in ('9.1', '9.2', '9.3', '9.4'):
            valid = False
            log("Invalid or unsupported version {!r} requested".format(
                version), CRITICAL)

    if config_data['cluster_name'] != 'main':
        valid = False
        log("Cluster names other than 'main' do not work per LP:1271835",
            CRITICAL)

    if config_data['listen_ip'] != '*':
        valid = False
        log("listen_ip values other than '*' do not work per LP:1271837",
            CRITICAL)

    valid_workloads = [
        'dw',  'oltp', 'web', 'mixed', 'desktop', 'manual', 'auto']
    requested_workload = config_data['performance_tuning'].lower()
    if requested_workload not in valid_workloads:
        valid = False
        log('Invalid performance_tuning setting {}'.format(requested_workload),
            CRITICAL)
    if requested_workload == 'auto':
        log("'auto' performance_tuning deprecated. Using 'mixed' tuning",
            WARNING)

    unchangeable_config = [
        'locale', 'encoding', 'version', 'cluster_name', 'pgdg']

    for name in unchangeable_config:
        if (name in local_state
                and local_state[name] != config_data.get(name, None)):
            valid = False
            log("Cannot change {!r} setting after install.".format(name))
        local_state[name] = config_data.get(name, None)
    local_state.save()

    package_status = config_data['package_status']
    if package_status not in ['install', 'hold']:
        valid = False
        log("package_status must be 'install' or 'hold' not '{}'"
            "".format(package_status), CRITICAL)

    if not valid:
        sys.exit(99)


def ensure_package_status(package, status):
    selections = ''.join(['{} {}\n'.format(package, status)])
    dpkg = subprocess.Popen(
        ['dpkg', '--set-selections'], stdin=subprocess.PIPE)
    dpkg.communicate(input=selections)


# -----------------------------------------------------------------------------
# Core logic for permanent storage changes:
# NOTE the only 2 "True" return points:
#   1) symlink already pointing to existing storage (no-op)
#   2) new storage properly initialized:
#     - if fresh new storage dir: rsync existing data
#     - manipulate /var/lib/postgresql/VERSION/CLUSTER symlink
# -----------------------------------------------------------------------------
def config_changed_volume_apply(mount_point):
    version = pg_version()
    cluster_name = hookenv.config('cluster_name')
    data_directory_path = os.path.join(
        postgresql_data_dir, version, cluster_name)

    assert(data_directory_path)

    if not os.path.exists(data_directory_path):
        log(
            "postgresql data dir {} not found, "
            "not applying changes.".format(data_directory_path),
            CRITICAL)
        return False

    new_pg_dir = os.path.join(mount_point, "postgresql")
    new_pg_version_cluster_dir = os.path.join(
        new_pg_dir, version, cluster_name)
    if not mount_point:
        log(
            "invalid mount point = {}, "
            "not applying changes.".format(mount_point), ERROR)
        return False

    if ((os.path.islink(data_directory_path) and
         os.readlink(data_directory_path) == new_pg_version_cluster_dir and
         os.path.isdir(new_pg_version_cluster_dir))):
        log(
            "postgresql data dir '{}' already points "
            "to {}, skipping storage changes.".format(
                data_directory_path, new_pg_version_cluster_dir))
        log(
            "existing-symlink: to fix/avoid UID changes from "
            "previous units, doing: "
            "chown -R postgres:postgres {}".format(new_pg_dir))
        run("chown -R postgres:postgres %s" % new_pg_dir)
        return True

    # Create a directory structure below "new" mount_point as
    #   external_volume_mount/postgresql/9.1/main
    for new_dir in [new_pg_dir,
                    os.path.join(new_pg_dir, version),
                    new_pg_version_cluster_dir]:
        if not os.path.isdir(new_dir):
            log("mkdir %s".format(new_dir))
            host.mkdir(new_dir, owner="postgres", perms=0o700)
    # Carefully build this symlink, e.g.:
    # /var/lib/postgresql/9.1/main ->
    # external_volume_mount/postgresql/9.1/main
    # but keep previous "main/"  directory, by renaming it to
    # main-$TIMESTAMP
    if not postgresql_stop() and postgresql_is_running():
        log("postgresql_stop() failed - can't migrate data.", ERROR)
        return False
    if not os.path.exists(os.path.join(
            new_pg_version_cluster_dir, "PG_VERSION")):
        log("migrating PG data {}/ -> {}/".format(
            data_directory_path, new_pg_version_cluster_dir), WARNING)
        # void copying PID file to perm storage (shouldn't be any...)
        command = "rsync -a --exclude postmaster.pid {}/ {}/".format(
            data_directory_path, new_pg_version_cluster_dir)
        log("run: {}".format(command))
        run(command)
    try:
        os.rename(data_directory_path, "{}-{}".format(
            data_directory_path, int(time.time())))
        log("NOTICE: symlinking {} -> {}".format(
            new_pg_version_cluster_dir, data_directory_path))
        os.symlink(new_pg_version_cluster_dir, data_directory_path)
        run("chown -h postgres:postgres {}".format(data_directory_path))
        log(
            "after-symlink: to fix/avoid UID changes from "
            "previous units, doing: "
            "chown -R postgres:postgres {}".format(new_pg_dir))
        run("chown -R postgres:postgres {}".format(new_pg_dir))
        return True
    except OSError:
        log("failed to symlink {} -> {}".format(
            data_directory_path, mount_point), CRITICAL)
        return False


@hooks.hook()
def config_changed(force_restart=False, mount_point=None):
    validate_config()
    config_data = hookenv.config()
    update_repos_and_packages()

    if mount_point is not None:
        # config_changed_volume_apply will stop the service if it finds
        # it necessary, ie: new volume setup
        if config_changed_volume_apply(mount_point=mount_point):
            postgresql_autostart(True)
        else:
            postgresql_autostart(False)
            postgresql_stop()
            mounts = volume_get_all_mounted()
            if mounts:
                log("current mounted volumes: {}".format(mounts))
            log(
                "Disabled and stopped postgresql service "
                "(config_changed_volume_apply failure)", ERROR)
            sys.exit(1)

    postgresql_config_dir = _get_postgresql_config_dir(config_data)
    postgresql_config = os.path.join(postgresql_config_dir, "postgresql.conf")
    postgresql_hba = os.path.join(postgresql_config_dir, "pg_hba.conf")
    postgresql_ident = os.path.join(postgresql_config_dir, "pg_ident.conf")

    create_postgresql_config(postgresql_config)
    create_postgresql_ident(postgresql_ident)  # Do this before pg_hba.conf.
    generate_postgresql_hba(postgresql_hba)
    create_ssl_cert(os.path.join(
        postgresql_data_dir, pg_version(), config_data['cluster_name']))
    create_swiftwal_config()
    create_wal_e_envdir()
    update_service_port()
    update_nrpe_checks()
<<<<<<< HEAD
    write_metrics_cronjob('/usr/local/bin/postgres_to_statsd.py',
        '/etc/cron.d/postgres_metrics')
=======

    # If an external mountpoint has caused an old, existing DB to be
    # mounted, we need to ensure that all the users, databases, roles
    # etc. exist with known passwords.
    if local_state['state'] in ('standalone', 'master'):
        client_relids = (
            hookenv.relation_ids('db') + hookenv.relation_ids('db-admin'))
        for relid in client_relids:
            rel = hookenv.relation_get(rid=relid, unit=hookenv.local_unit())
            client_rel = None
            for unit in hookenv.related_units(relid):
                client_rel = hookenv.relation_get(unit=unit, rid=relid)
            if not client_rel:
                continue  # No client units - in between departed and broken?

            database = rel.get('database')
            if database is None:
                continue  # The relation exists, but we haven't joined it yet.

            roles = filter(None, (client_rel.get('roles') or '').split(","))
            user = rel.get('user')
            if user:
                admin = relid.startswith('db-admin')
                password = create_user(user, admin=admin)
                reset_user_roles(user, roles)
                hookenv.relation_set(relid, password=password)

            schema_user = rel.get('schema_user')
            if schema_user:
                schema_password = create_user(schema_user)
                hookenv.relation_set(relid, schema_password=schema_password)

            if user and schema_user and not (
                    database is None or database == 'all'):
                ensure_database(user, schema_user, database)

>>>>>>> 1c4aa5bb
    if force_restart:
        postgresql_restart()
    postgresql_reload_or_restart()

    # In case the log_line_prefix has changed, inform syslog consumers.
    for relid in hookenv.relation_ids('syslog'):
        hookenv.relation_set(
            relid, log_line_prefix=hookenv.config('log_line_prefix'))


@hooks.hook()
def install(run_pre=True):
    if run_pre:
        for f in glob.glob('exec.d/*/charm-pre-install'):
            if os.path.isfile(f) and os.access(f, os.X_OK):
                subprocess.check_call(['sh', '-c', f])

    validate_config()

    config_data = hookenv.config()
    update_repos_and_packages()
    if 'state' not in local_state:
        log('state not in {}'.format(local_state.keys()), DEBUG)
        # Fresh installation. Because this function is invoked by both
        # the install hook and the upgrade-charm hook, we need to guard
        # any non-idempotent setup. We should probably fix this; it
        # seems rather fragile.
        local_state.setdefault('state', 'standalone')
        log(repr(local_state.keys()), DEBUG)

        # Drop the cluster created when the postgresql package was
        # installed, and rebuild it with the requested locale and encoding.
        version = pg_version()
        for ver, name in lsclusters(slice(2)):
            if version == ver and name == 'main':
                run("pg_dropcluster --stop {} main".format(version))
        listen_port = config_data.get('listen_port', None)
        if listen_port:
            port_opt = "--port={}".format(config_data['listen_port'])
        else:
            port_opt = ''
        createcluster()
        assert (
            not port_opt
            or get_service_port() == config_data['listen_port']), (
            'allocated port {!r} != {!r}'.format(
                get_service_port(), config_data['listen_port']))
        local_state['port'] = get_service_port()
        log('publishing state', DEBUG)
        local_state.publish()

    postgresql_backups_dir = (
        config_data['backup_dir'].strip() or
        os.path.join(postgresql_data_dir, 'backups'))

    host.mkdir(postgresql_backups_dir, owner="postgres", perms=0o755)
    host.mkdir(postgresql_scripts_dir, owner="postgres", perms=0o755)
    host.mkdir(postgresql_logs_dir, owner="postgres", perms=0o755)
    paths = {
        'base_dir': postgresql_data_dir,
        'backup_dir': postgresql_backups_dir,
        'scripts_dir': postgresql_scripts_dir,
        'logs_dir': postgresql_logs_dir,
    }
    charm_dir = hookenv.charm_dir()
    template_file = "{}/templates/pg_backup_job.tmpl".format(charm_dir)
    backup_job = Template(open(template_file).read()).render(paths)
    host.write_file(
        os.path.join(postgresql_scripts_dir, 'dump-pg-db'),
        open('scripts/pgbackup.py', 'r').read(), perms=0o755)
    host.write_file(
        os.path.join(postgresql_scripts_dir, 'pg_backup_job'),
        backup_job, perms=0755)
    install_postgresql_crontab(postgresql_crontab)

    # Create this empty log file on installation to avoid triggering
    # spurious monitoring system alerts, per Bug #1329816.
    if not os.path.exists(backup_log):
        host.write_file(backup_log, '', 'postgres', 'postgres', 0664)

    hookenv.open_port(get_service_port())

    # Ensure at least minimal access granted for hooks to run.
    # Reload because we are using the default cluster setup and started
    # when we installed the PostgreSQL packages.
    config_changed(force_restart=True)

    snapshot_relations()


@hooks.hook()
def upgrade_charm():
    """Handle saving state during an upgrade-charm hook.

    When upgrading from an installation using volume-map, we migrate
    that installation to use the storage subordinate charm by remounting
    a mountpath that the storage subordinate maintains. We exit(1) only to
    raise visibility to manual procedure that we log in juju logs below for the
    juju admin to finish the migration by relating postgresql to the storage
    and block-storage-broker services. These steps are generalised in the
    README as well.
    """
    install(run_pre=False)
    snapshot_relations()
    version = pg_version()
    cluster_name = hookenv.config('cluster_name')
    data_directory_path = os.path.join(
        postgresql_data_dir, version, cluster_name)
    if (os.path.islink(data_directory_path)):
        link_target = os.readlink(data_directory_path)
        if "/srv/juju" in link_target:
            # Then we just upgraded from an installation that was using
            # charm config volume_map definitions. We need to stop postgresql
            # and remount the device where the storage subordinate expects to
            # control the mount in the future if relations/units change
            volume_id = link_target.split("/")[3]
            unit_name = hookenv.local_unit()
            new_mount_root = external_volume_mount
            new_pg_version_cluster_dir = os.path.join(
                new_mount_root, "postgresql", version, cluster_name)
            if not os.exists(new_mount_root):
                os.mkdir(new_mount_root)
            log("\n"
                "WARNING: %s unit has external volume id %s mounted via the\n"
                "deprecated volume-map and volume-ephemeral-storage\n"
                "configuration parameters.\n"
                "These parameters are no longer available in the postgresql\n"
                "charm in favor of using the volume_map parameter in the\n"
                "storage subordinate charm.\n"
                "We are migrating the attached volume to a mount path which\n"
                "can be managed by the storage subordinate charm. To\n"
                "continue using this volume_id with the storage subordinate\n"
                "follow this procedure.\n-----------------------------------\n"
                "1. cat > storage.cfg <<EOF\nstorage:\n"
                "  provider: block-storage-broker\n"
                "  root: %s\n"
                "  volume_map: \"{%s: %s}\"\nEOF\n2. juju deploy "
                "--config storage.cfg storage\n"
                "3. juju deploy block-storage-broker\n4. juju add-relation "
                "block-storage-broker storage\n5. juju resolved --retry "
                "%s\n6. juju add-relation postgresql storage\n"
                "-----------------------------------\n" %
                (unit_name, volume_id, new_mount_root, unit_name, volume_id,
                 unit_name), WARNING)
            postgresql_stop()
            os.unlink(data_directory_path)
            log("Unmounting external storage due to charm upgrade: %s" %
                link_target)
            try:
                subprocess.check_output(
                    "umount /srv/juju/%s" % volume_id, shell=True)
                # Since e2label truncates labels to 16 characters use only the
                # first 16 characters of the volume_id as that's what was
                # set by old versions of postgresql charm
                subprocess.check_call(
                    "mount -t ext4 LABEL=%s %s" %
                    (volume_id[:16], new_mount_root), shell=True)
            except subprocess.CalledProcessError, e:
                log("upgrade-charm mount migration failed. %s" % str(e), ERROR)
                sys.exit(1)

            log("NOTICE: symlinking {} -> {}".format(
                new_pg_version_cluster_dir, data_directory_path))
            os.symlink(new_pg_version_cluster_dir, data_directory_path)
            run("chown -h postgres:postgres {}".format(data_directory_path))
            postgresql_start()  # Will exit(1) if issues
            log("Remount and restart success for this external volume.\n"
                "This current running installation will break upon\n"
                "add/remove postgresql units or relations if you do not\n"
                "follow the above procedure to ensure your external\n"
                "volumes are preserved by the storage subordinate charm.",
                WARNING)
            # So juju admins can see the hook fail and note the steps to fix
            # per our WARNINGs above
            sys.exit(1)


@hooks.hook()
def start():
    postgresql_reload_or_restart()


@hooks.hook()
def stop():
    if postgresql_is_running():
        with restart_lock(hookenv.local_unit(), True):
            postgresql_stop()


def quote_identifier(identifier):
    r'''Quote an identifier, such as a table or role name.

    In SQL, identifiers are quoted using " rather than ' (which is reserved
    for strings).

    >>> print(quote_identifier('hello'))
    "hello"

    Quotes and Unicode are handled if you make use of them in your
    identifiers.

    >>> print(quote_identifier("'"))
    "'"
    >>> print(quote_identifier('"'))
    """"
    >>> print(quote_identifier("\\"))
    "\"
    >>> print(quote_identifier('\\"'))
    "\"""
    >>> print(quote_identifier('\\ aargh \u0441\u043b\u043e\u043d'))
    U&"\\ aargh \0441\043b\043e\043d"
    '''
    try:
        return '"%s"' % identifier.encode('US-ASCII').replace('"', '""')
    except UnicodeEncodeError:
        escaped = []
        for c in identifier:
            if c == '\\':
                escaped.append('\\\\')
            elif c == '"':
                escaped.append('""')
            else:
                c = c.encode('US-ASCII', 'backslashreplace')
                # Note Python only supports 32 bit unicode, so we use
                # the 4 hexdigit PostgreSQL syntax (\1234) rather than
                # the 6 hexdigit format (\+123456).
                if c.startswith('\\u'):
                    c = '\\' + c[2:]
                escaped.append(c)
        return 'U&"%s"' % ''.join(escaped)


def sanitize(s):
    s = s.replace(':', '_')
    s = s.replace('-', '_')
    s = s.replace('/', '_')
    s = s.replace('"', '_')
    s = s.replace("'", '_')
    return s


def user_name(relid, remote_unit, admin=False, schema=False):
    # Per Bug #1160530, don't append the remote unit number to the user name.
    components = [sanitize(relid), sanitize(re.split("/", remote_unit)[0])]
    if admin:
        components.append("admin")
    elif schema:
        components.append("schema")
    return "_".join(components)


def user_exists(user):
    sql = "SELECT rolname FROM pg_roles WHERE rolname = %s"
    if run_select_as_postgres(sql, user)[0] > 0:
        return True
    else:
        return False


def create_user(user, admin=False, replication=False):
    password = get_password(user)
    if password is None:
        password = host.pwgen()
        set_password(user, password)
    if user_exists(user):
        log("Updating {} user".format(user))
        action = ["ALTER ROLE"]
    else:
        log("Creating {} user".format(user))
        action = ["CREATE ROLE"]
    action.append('%s WITH LOGIN')
    if admin:
        action.append('SUPERUSER')
    else:
        action.append('NOSUPERUSER')
    if replication:
        action.append('REPLICATION')
    else:
        action.append('NOREPLICATION')
    action.append('PASSWORD %s')
    sql = ' '.join(action)
    run_sql_as_postgres(sql, AsIs(quote_identifier(user)), password)
    return password


def reset_user_roles(user, roles):
    wanted_roles = set(roles)

    sql = """
        SELECT role.rolname
        FROM
            pg_roles AS role,
            pg_roles AS member,
            pg_auth_members
        WHERE
            member.oid = pg_auth_members.member
            AND role.oid = pg_auth_members.roleid
            AND member.rolname = %s
        """
    existing_roles = set(r[0] for r in run_select_as_postgres(sql, user)[1])

    roles_to_grant = wanted_roles.difference(existing_roles)

    for role in roles_to_grant:
        ensure_role(role)

    if roles_to_grant:
        log("Granting {} to {}".format(",".join(roles_to_grant), user), INFO)

    for role in roles_to_grant:
        run_sql_as_postgres(
            "GRANT %s TO %s",
            AsIs(quote_identifier(role)), AsIs(quote_identifier(user)))

    roles_to_revoke = existing_roles.difference(wanted_roles)

    if roles_to_revoke:
        log("Revoking {} from {}".format(",".join(roles_to_grant), user), INFO)

    for role in roles_to_revoke:
        run_sql_as_postgres(
            "REVOKE %s FROM %s",
            AsIs(quote_identifier(role)), AsIs(quote_identifier(user)))


def ensure_role(role):
    sql = "SELECT oid FROM pg_roles WHERE rolname = %s"
    if run_select_as_postgres(sql, role)[0] == 0:
        sql = "CREATE ROLE %s INHERIT NOLOGIN"
        run_sql_as_postgres(sql, AsIs(quote_identifier(role)))


def ensure_database(user, schema_user, database):
    sql = "SELECT datname FROM pg_database WHERE datname = %s"
    if run_select_as_postgres(sql, database)[0] != 0:
        # DB already exists
        pass
    else:
        sql = "CREATE DATABASE %s"
        run_sql_as_postgres(sql, AsIs(quote_identifier(database)))
    sql = "GRANT ALL PRIVILEGES ON DATABASE %s TO %s"
    run_sql_as_postgres(sql, AsIs(quote_identifier(database)),
                        AsIs(quote_identifier(schema_user)))
    sql = "GRANT CONNECT ON DATABASE %s TO %s"
    run_sql_as_postgres(sql, AsIs(quote_identifier(database)),
                        AsIs(quote_identifier(user)))


def snapshot_relations():
    '''Snapshot our relation information into local state.

    We need this information to be available in -broken
    hooks letting us actually clean up properly. Bug #1190996.
    '''
    log("Snapshotting relations", DEBUG)
    local_state['relations'] = hookenv.relations()
    local_state.save()


# Each database unit needs to publish connection details to the
# client. This is problematic, because 1) the user and database are
# only created on the master unit and this is replicated to the
# slave units outside of juju and 2) we have no control over the
# order that units join the relation.
#
# The simplest approach of generating usernames and passwords in
# the master units db-relation-joined hook fails because slave
# units may well have already run their hooks and found no
# connection details to republish. When the master unit publishes
# the connection details it only triggers relation-changed hooks
# on the client units, not the relation-changed hook on other peer
# units.
#
# A more complex approach is for the first database unit that joins
# the relation to generate the usernames and passwords and publish
# this to the relation. Subsequent units can retrieve this
# information and republish it. Of course, the master unit also
# creates the database and users when it joins the relation.
# This approach should work reliably on the server side. However,
# there is a window from when a slave unit joins a client relation
# until the master unit has joined that relation when the
# credentials published by the slave unit are invalid. These
# credentials will only become valid after the master unit has
# actually created the user and database.
#
# The implemented approach is for the master unit's
# db-relation-joined hook to create the user and database and
# publish the connection details, and in addition update a list
# of active relations to the service's peer 'replication' relation.
# After the master unit has updated the peer relationship, the
# slave unit's peer replication-relation-changed hook will
# be triggered and it will have an opportunity to republish the
# connection details. Of course, it may not be able to do so if the
# slave unit's db-relation-joined hook has yet been run, so we must
# also attempt to to republish the connection settings there.
# This way we are guaranteed at least one chance to republish the
# connection details after the database and user have actually been
# created and both the master and slave units have joined the
# relation.
#
# The order of relevant hooks firing may be:
#
# master db-relation-joined (publish)
# slave db-relation-joined (republish)
# slave replication-relation-changed (noop)
#
# slave db-relation-joined (noop)
# master db-relation-joined (publish)
# slave replication-relation-changed (republish)
#
# master db-relation-joined (publish)
# slave replication-relation-changed (noop; slave not yet joined db rel)
# slave db-relation-joined (republish)


@hooks.hook('db-relation-joined', 'db-relation-changed')
def db_relation_joined_changed():
    if local_state['state'] == 'hot standby':
        publish_hot_standby_credentials()
        return

    # By default, we create a database named after the remote
    # servicename. The remote service can override this by setting
    # the database property on the relation.
    database = hookenv.relation_get('database')
    if not database:
        database = hookenv.remote_unit().split('/')[0]

    # Generate a unique username for this relation to use.
    user = user_name(hookenv.relation_id(), hookenv.remote_unit())

    roles = filter(None, (hookenv.relation_get('roles') or '').split(","))

    log('{} unit publishing credentials'.format(local_state['state']))

    password = create_user(user)
    reset_user_roles(user, roles)
    schema_user = "{}_schema".format(user)
    schema_password = create_user(schema_user)
    ensure_database(user, schema_user, database)
    host = hookenv.unit_private_ip()
    port = get_service_port()
    state = local_state['state']  # master, hot standby, standalone

    # Publish connection details.
    connection_settings = dict(
        user=user, password=password,
        schema_user=schema_user, schema_password=schema_password,
        host=host, database=database, port=port, state=state)
    log("Connection settings {!r}".format(connection_settings), DEBUG)
    hookenv.relation_set(relation_settings=connection_settings)

    # Update the peer relation, notifying any hot standby units
    # to republish connection details to the client relation.
    local_state['client_relations'] = ' '.join(sorted(
        hookenv.relation_ids('db') + hookenv.relation_ids('db-admin')))
    log("Client relations {}".format(local_state['client_relations']))
    local_state.publish()

    postgresql_hba = os.path.join(_get_postgresql_config_dir(), "pg_hba.conf")
    generate_postgresql_hba(postgresql_hba, user=user,
                            schema_user=schema_user,
                            database=database)

    snapshot_relations()


@hooks.hook('db-admin-relation-joined', 'db-admin-relation-changed')
def db_admin_relation_joined_changed():
    if local_state['state'] == 'hot standby':
        publish_hot_standby_credentials()
        return

    user = user_name(
        hookenv.relation_id(), hookenv.remote_unit(), admin=True)

    log('{} unit publishing credentials'.format(local_state['state']))

    password = create_user(user, admin=True)
    host = hookenv.unit_private_ip()
    port = get_service_port()
    state = local_state['state']  # master, hot standby, standalone

    # Publish connection details.
    connection_settings = dict(
        user=user, password=password,
        host=host, database='all', port=port, state=state)
    log("Connection settings {!r}".format(connection_settings), DEBUG)
    hookenv.relation_set(relation_settings=connection_settings)

    # Update the peer relation, notifying any hot standby units
    # to republish connection details to the client relation.
    local_state['client_relations'] = ' '.join(
        hookenv.relation_ids('db') + hookenv.relation_ids('db-admin'))
    log("Client relations {}".format(local_state['client_relations']))
    local_state.publish()

    postgresql_hba = os.path.join(_get_postgresql_config_dir(), "pg_hba.conf")
    generate_postgresql_hba(postgresql_hba)

    snapshot_relations()


@hooks.hook()
def db_relation_broken():
    relid = hookenv.relation_id()
    if relid not in local_state['relations']['db']:
        # This was to be a hot standby, but it had not yet got as far as
        # receiving and handling credentials from the master.
        log("db-relation-broken called before relation finished setup", DEBUG)
        return

    # The relation no longer exists, so we can't pull the database name
    # we used from there. Instead, we have to persist this information
    # ourselves.
    relation = local_state['relations']['db'][relid]
    unit_relation_data = relation[hookenv.local_unit()]

    if local_state['state'] in ('master', 'standalone'):
        user = unit_relation_data.get('user', None)
        database = unit_relation_data['database']

        # We need to check that the database still exists before
        # attempting to revoke privileges because the local PostgreSQL
        # cluster may have been rebuilt by another hook.
        sql = "SELECT datname FROM pg_database WHERE datname = %s"
        if run_select_as_postgres(sql, database)[0] != 0:
            sql = "REVOKE ALL PRIVILEGES ON DATABASE %s FROM %s"
            run_sql_as_postgres(sql, AsIs(quote_identifier(database)),
                                AsIs(quote_identifier(user)))
            run_sql_as_postgres(sql, AsIs(quote_identifier(database)),
                                AsIs(quote_identifier(user + "_schema")))

    postgresql_hba = os.path.join(_get_postgresql_config_dir(), "pg_hba.conf")
    generate_postgresql_hba(postgresql_hba)

    # Cleanup our local state.
    snapshot_relations()


@hooks.hook()
def db_admin_relation_broken():
    if local_state['state'] in ('master', 'standalone'):
        user = hookenv.relation_get('user', unit=hookenv.local_unit())
        if user:
            # We need to check that the user still exists before
            # attempting to revoke privileges because the local PostgreSQL
            # cluster may have been rebuilt by another hook.
            sql = "SELECT usename FROM pg_user WHERE usename = %s"
            if run_select_as_postgres(sql, user)[0] != 0:
                sql = "ALTER USER %s NOSUPERUSER"
                run_sql_as_postgres(sql, AsIs(quote_identifier(user)))

    postgresql_hba = os.path.join(_get_postgresql_config_dir(), "pg_hba.conf")
    generate_postgresql_hba(postgresql_hba)

    # Cleanup our local state.
    snapshot_relations()


def update_repos_and_packages():
    need_upgrade = False

    version = pg_version()

    # Add the PGDG APT repository if it is enabled. Setting this boolean
    # is simpler than requiring the magic URL and key be added to
    # install_sources and install_keys. In addition, per Bug #1271148,
    # install_keys is likely a security hole for this sort of remote
    # archive. Instead, we keep a copy of the signing key in the charm
    # and can add it securely.
    pgdg_list = '/etc/apt/sources.list.d/pgdg_{}.list'.format(
        sanitize(hookenv.local_unit()))
    pgdg_key = 'ACCC4CF8'

    if hookenv.config('pgdg'):
        if not os.path.exists(pgdg_list):
            # We need to upgrade, as if we have Ubuntu main packages
            # installed they may be incompatible with the PGDG ones.
            # This is unlikely to ever happen outside of the test suite,
            # and never if you don't reuse machines.
            need_upgrade = True
            run("apt-key add lib/{}.asc".format(pgdg_key))
            open(pgdg_list, 'w').write('deb {} {}-pgdg main'.format(
                'http://apt.postgresql.org/pub/repos/apt/', distro_codename()))
        if version == '9.4':
            pgdg_94_list = '/etc/apt/sources.list.d/pgdg_94_{}.list'.format(
                sanitize(hookenv.local_unit()))
            if not os.path.exists(pgdg_94_list):
                need_upgrade = True
                open(pgdg_94_list, 'w').write(
                    'deb {} {}-pgdg main 9.4'.format(
                        'http://apt.postgresql.org/pub/repos/apt/',
                        distro_codename()))

    elif os.path.exists(pgdg_list):
        log(
            "PGDG apt source not requested, but already in place in this "
            "container", WARNING)
        # We can't just remove a source, as we may have packages
        # installed that conflict with ones from the other configured
        # sources. In particular, if we have postgresql-common installed
        # from the PGDG Apt source, PostgreSQL packages from Ubuntu main
        # will fail to install.
        # os.unlink(pgdg_list)

    # Try to optimize our calls to fetch.configure_sources(), as it
    # cannot do this itself due to lack of state.
    if (need_upgrade
        or local_state.get('install_sources', None)
            != hookenv.config('install_sources')
        or local_state.get('install_keys', None)
            != hookenv.config('install_keys')):
        # Support the standard mechanism implemented by charm-helpers. Pulls
        # from the default 'install_sources' and 'install_keys' config
        # options. This also does 'apt-get update', pulling in the PGDG data
        # if we just configured it.
        fetch.configure_sources(True)
        local_state['install_sources'] = hookenv.config('install_sources')
        local_state['install_keys'] = hookenv.config('install_keys')
        local_state.save()

    # Ensure that the desired database locale is possible.
    if hookenv.config('locale') != 'C':
        run(["locale-gen", "{}.{}".format(
            hookenv.config('locale'), hookenv.config('encoding'))])

    if need_upgrade:
        run("apt-get -y upgrade")

    # It might have been better for debversion and plpython to only get
    # installed if they were listed in the extra-packages config item,
    # but they predate this feature.
    packages = ["python-psutil",  # to obtain system RAM from python
                "libc-bin",       # for getconf
                "postgresql-{}".format(version),
                "postgresql-contrib-{}".format(version),
                "postgresql-plpython-{}".format(version),
                "python-jinja2", "python-psycopg2"]

    # PGDG currently doesn't have debversion for 9.3 & 9.4. Put this back
    # when it does.
    if not (hookenv.config('pgdg') and version in ('9.3', '9.4')):
        packages.append("postgresql-{}-debversion".format(version))

    if hookenv.config('performance_tuning').lower() != 'manual':
        packages.append('pgtune')

    if hookenv.config('swiftwal_container_prefix'):
        packages.append('swiftwal')

    if hookenv.config('wal_e_storage_uri'):
        packages.extend(['wal-e', 'daemontools'])

    packages.extend((hookenv.config('extra-packages') or '').split())
    packages = fetch.filter_installed_packages(packages)
    # Set package state for main postgresql package if installed
    if 'postgresql-{}'.format(version) not in packages:
        ensure_package_status('postgresql-{}'.format(version),
                              hookenv.config('package_status'))
    fetch.apt_install(packages, fatal=True)


@contextmanager
def pgpass():
    passwords = {}

    # Replication.
    # pg_basebackup only works with the password in .pgpass, or entered
    # at the command prompt.
    if 'replication_password' in local_state:
        passwords['juju_replication'] = local_state['replication_password']

    pgpass_contents = '\n'.join(
        "*:*:*:{}:{}".format(username, password)
        for username, password in passwords.items())
    pgpass_file = NamedTemporaryFile()
    pgpass_file.write(pgpass_contents)
    pgpass_file.flush()
    os.chown(pgpass_file.name, getpwnam('postgres').pw_uid, -1)
    os.chmod(pgpass_file.name, 0o400)
    org_pgpassfile = os.environ.get('PGPASSFILE', None)
    os.environ['PGPASSFILE'] = pgpass_file.name
    try:
        yield pgpass_file.name
    finally:
        if org_pgpassfile is None:
            del os.environ['PGPASSFILE']
        else:
            os.environ['PGPASSFILE'] = org_pgpassfile


def authorized_by(unit):
    '''Return True if the peer has authorized our database connections.'''
    for relid in hookenv.relation_ids('replication'):
        relation = hookenv.relation_get(unit=unit, rid=relid)
        authorized = relation.get('authorized', '').split()
        return hookenv.local_unit() in authorized


def promote_database():
    '''Take the database out of recovery mode.'''
    config_data = hookenv.config()
    version = pg_version()
    cluster_name = config_data['cluster_name']
    postgresql_cluster_dir = os.path.join(
        postgresql_data_dir, version, cluster_name)
    recovery_conf = os.path.join(postgresql_cluster_dir, 'recovery.conf')
    if os.path.exists(recovery_conf):
        # Rather than using 'pg_ctl promote', we do the promotion
        # this way to avoid creating a timeline change. Switch this
        # to using 'pg_ctl promote' once PostgreSQL propagates
        # timeline changes via streaming replication.
        os.unlink(recovery_conf)
        postgresql_restart()


def follow_database(master):
    '''Connect the database as a streaming replica of the master.'''
    master_relation = hookenv.relation_get(unit=master)
    create_recovery_conf(
        master_relation['private-address'],
        master_relation['port'], restart_on_change=True)


def elected_master():
    """Return the unit that should be master, or None if we don't yet know."""
    if local_state['state'] == 'master':
        log("I am already the master", DEBUG)
        return hookenv.local_unit()

    if local_state['state'] == 'hot standby':
        log("I am already following {}".format(
            local_state['following']), DEBUG)
        return local_state['following']

    replication_relid = hookenv.relation_ids('replication')[0]
    replication_units = hookenv.related_units(replication_relid)

    if local_state['state'] == 'standalone':
        log("I'm a standalone unit wanting to participate in replication")
        existing_replication = False
        for unit in replication_units:
            # If another peer thinks it is the master, believe it.
            remote_state = hookenv.relation_get(
                'state', unit, replication_relid)
            if remote_state == 'master':
                log("{} thinks it is the master, believing it".format(
                    unit), DEBUG)
                return unit

            # If we find a peer that isn't standalone, we know
            # replication has already been setup at some point.
            if remote_state != 'standalone':
                existing_replication = True

        # If we are joining a peer relation where replication has
        # already been setup, but there is currently no master, wait
        # until one of the remaining participating units has been
        # promoted to master. Only they have the data we need to
        # preserve.
        if existing_replication:
            log("Peers participating in replication need to elect a master",
                DEBUG)
            return None

        # There are no peers claiming to be master, and there is no
        # election in progress, so lowest numbered unit wins.
        units = replication_units + [hookenv.local_unit()]
        master = unit_sorted(units)[0]
        if master == hookenv.local_unit():
            log("I'm Master - lowest numbered unit in new peer group")
            return master
        else:
            log("Waiting on {} to declare itself Master".format(master), DEBUG)
            return None

    if local_state['state'] == 'failover':
        former_master = local_state['following']
        log("Failover from {}".format(former_master))

        units_not_in_failover = set()
        candidates = set()
        for unit in replication_units:
            if unit == former_master:
                log("Found dying master {}".format(unit), DEBUG)
                continue

            relation = hookenv.relation_get(unit=unit, rid=replication_relid)

            if relation['state'] == 'master':
                log("{} says it already won the election".format(unit),
                    INFO)
                return unit

            if relation['state'] == 'failover':
                candidates.add(unit)

            elif relation['state'] != 'standalone':
                units_not_in_failover.add(unit)

        if units_not_in_failover:
            log("{} unaware of impending election. Deferring result.".format(
                " ".join(unit_sorted(units_not_in_failover))))
            return None

        log("Election in progress")
        winner = None
        winning_offset = -1
        candidates.add(hookenv.local_unit())
        # Sort the unit lists so we get consistent results in a tie
        # and lowest unit number wins.
        for unit in unit_sorted(candidates):
            relation = hookenv.relation_get(unit=unit, rid=replication_relid)
            if int(relation['wal_received_offset']) > winning_offset:
                winner = unit
                winning_offset = int(relation['wal_received_offset'])

        # All remaining hot standbys are in failover mode and have
        # reported their wal_received_offset. We can declare victory.
        if winner == hookenv.local_unit():
            log("I won the election, announcing myself winner")
            return winner
        else:
            log("Waiting for {} to announce its victory".format(winner),
                DEBUG)
            return None


@hooks.hook('replication-relation-joined', 'replication-relation-changed')
def replication_relation_joined_changed():
    config_changed()  # Ensure minimal replication settings.

    # Now that pg_hba.conf has been regenerated and loaded, inform related
    # units that they have been granted replication access.
    authorized_units = set()
    for unit in hookenv.related_units():
        authorized_units.add(unit)
    local_state['authorized'] = authorized_units

    master = elected_master()

    # Handle state changes:
    #  - Fresh install becoming the master
    #  - Fresh install becoming a hot standby
    #  - Hot standby being promoted to master

    if master is None:
        log("Master is not yet elected. Deferring.")

    elif master == hookenv.local_unit():
        if local_state['state'] != 'master':
            log("I have elected myself master")
            promote_database()
            if 'following' in local_state:
                del local_state['following']
            if 'wal_received_offset' in local_state:
                del local_state['wal_received_offset']
            if 'paused_at_failover' in local_state:
                del local_state['paused_at_failover']
            local_state['state'] = 'master'

            # Publish credentials to hot standbys so they can connect.
            replication_password = create_user(
                'juju_replication', replication=True)
            local_state['replication_password'] = replication_password
            local_state['client_relations'] = ' '.join(
                hookenv.relation_ids('db') + hookenv.relation_ids('db-admin'))
            local_state.publish()

        else:
            log("I am master and remain master")

    elif not authorized_by(master):
        log("I need to follow {} but am not yet authorized".format(master))

    else:
        log("Syncing replication_password from {}".format(master), DEBUG)
        local_state['replication_password'] = hookenv.relation_get(
            'replication_password', master)

        if 'following' not in local_state:
            log("Fresh unit. I will clone {} and become a hot standby".format(
                master))

            master_ip = hookenv.relation_get('private-address', master)
            master_port = hookenv.relation_get('port', master)
            assert master_port is not None, 'No master port set'

            clone_database(master, master_ip, master_port)

            local_state['state'] = 'hot standby'
            local_state['following'] = master
            if 'wal_received_offset' in local_state:
                del local_state['wal_received_offset']

        elif local_state['following'] == master:
            log("I am a hot standby already following {}".format(master))

            # Replication connection details may have changed, so
            # ensure we are still following.
            follow_database(master)

        else:
            log("I am a hot standby following new master {}".format(master))
            follow_database(master)
            if not local_state.get("paused_at_failover", None):
                run_sql_as_postgres("SELECT pg_xlog_replay_resume()")
            local_state['state'] = 'hot standby'
            local_state['following'] = master
            del local_state['wal_received_offset']
            del local_state['paused_at_failover']

        publish_hot_standby_credentials()
        postgresql_hba = os.path.join(
            _get_postgresql_config_dir(), "pg_hba.conf")
        generate_postgresql_hba(postgresql_hba)

    # Swift container name make have changed, so regenerate the SwiftWAL
    # config. This can go away when we have real leader election and can
    # safely share a single container.
    create_swiftwal_config()
    create_wal_e_envdir()

    local_state.publish()


def publish_hot_standby_credentials():
    '''
    If a hot standby joins a client relation before the master
    unit, it is unable to publish connection details. However,
    when the master does join it updates the client_relations
    value in the peer relation causing the replication-relation-changed
    hook to be invoked. This gives us a second opertunity to publish
    connection details.

    This function is invoked from both the client and peer
    relation-changed hook. One of these will work depending on the order
    the master and hot standby joined the client relation.
    '''
    master = local_state['following']
    if not master:
        log("I will be a hot standby, but no master yet")
        return

    if not authorized_by(master):
        log("Master {} has not yet authorized us".format(master))
        return

    client_relations = hookenv.relation_get(
        'client_relations', master, hookenv.relation_ids('replication')[0])

    if client_relations is None:
        log("Master {} has not yet joined any client relations".format(
            master), DEBUG)
        return

    # Build the set of client relations that both the master and this
    # unit have joined.
    active_client_relations = set(
        hookenv.relation_ids('db') + hookenv.relation_ids('db-admin')
        ).intersection(set(client_relations.split()))

    for client_relation in active_client_relations:
        # We need to pull the credentials from the master unit's
        # end of the client relation. This is problematic as we
        # have no way of knowing if the master unit has joined
        # the relation yet. We use the exception handler to detect
        # this case per Bug #1192803.
        log('Hot standby republishing credentials from {} to {}'.format(
            master, client_relation))

        connection_settings = hookenv.relation_get(
            unit=master, rid=client_relation)

        # Override unit specific connection details
        connection_settings['host'] = hookenv.unit_private_ip()
        connection_settings['port'] = get_service_port()
        connection_settings['state'] = local_state['state']
        requested_db = hookenv.relation_get('database')
        # A hot standby might have seen a database name change before
        # the master, so override. This is no problem because we block
        # until this database has been created on the master and
        # replicated through to this unit.
        if requested_db:
            connection_settings['database'] = requested_db

        # Block until users and database has replicated, so we know the
        # connection details we publish are actually valid. This will
        # normally be pretty much instantaneous.
        timeout = 60
        start = time.time()
        while time.time() < start + timeout:
            cur = db_cursor(autocommit=True)
            cur.execute('select datname from pg_database')
            if cur.fetchone() is not None:
                break
            del cur
            log('Waiting for database {} to be replicated'.format(
                connection_settings['database']))
            time.sleep(10)

        log("Relation {} connection settings {!r}".format(
            client_relation, connection_settings), DEBUG)
        hookenv.relation_set(
            client_relation, relation_settings=connection_settings)


@hooks.hook()
def replication_relation_departed():
    '''A unit has left the replication peer group.'''
    remote_unit = hookenv.remote_unit()

    assert remote_unit is not None

    log("{} has left the peer group".format(remote_unit))

    # If we are the last unit standing, we become standalone
    remaining_peers = set(hookenv.related_units(hookenv.relation_id()))
    remaining_peers.discard(remote_unit)  # Bug #1192433

    # True if we were following the departed unit.
    following_departed = (local_state.get('following', None) == remote_unit)

    if remaining_peers and not following_departed:
        log("Remaining {}".format(local_state['state']))

    elif remaining_peers and following_departed:
        # If the unit being removed was our master, prepare for failover.
        # We need to suspend replication to ensure that the replay point
        # remains consistent throughout the election, and publish that
        # replay point. Once all units have entered this steady state,
        # we can identify the most up to date hot standby and promote it
        # to be the new master.
        log("Entering failover state")
        cur = db_cursor(autocommit=True)
        cur.execute("SELECT pg_is_xlog_replay_paused()")
        already_paused = cur.fetchone()[0]
        local_state["paused_at_failover"] = already_paused
        if not already_paused:
            cur.execute("SELECT pg_xlog_replay_pause()")
        # Switch to failover state. Don't cleanup the 'following'
        # setting because having access to the former master is still
        # useful.
        local_state['state'] = 'failover'
        local_state['wal_received_offset'] = postgresql_wal_received_offset()

    else:
        log("Last unit standing. Switching from {} to standalone.".format(
            local_state['state']))
        promote_database()
        local_state['state'] = 'standalone'
        if 'following' in local_state:
            del local_state['following']
        if 'wal_received_offset' in local_state:
            del local_state['wal_received_offset']
        if 'paused_at_failover' in local_state:
            del local_state['paused_at_failover']

    config_changed()
    local_state.publish()


@hooks.hook()
def replication_relation_broken():
    # This unit has been removed from the service.
    promote_database()
    config_changed()


@contextmanager
def switch_cwd(new_working_directory):
    org_dir = os.getcwd()
    os.chdir(new_working_directory)
    try:
        yield new_working_directory
    finally:
        os.chdir(org_dir)


@contextmanager
def restart_lock(unit, exclusive):
    '''Aquire the database restart lock on the given unit.

    A database needing a restart should grab an exclusive lock before
    doing so. To block a remote database from doing a restart, grab a shared
    lock.
    '''
    key = long(hookenv.config('advisory_lock_restart_key'))
    if exclusive:
        lock_function = 'pg_advisory_lock'
    else:
        lock_function = 'pg_advisory_lock_shared'
    q = 'SELECT {}({})'.format(lock_function, key)

    # We will get an exception if the database is rebooted while waiting
    # for a shared lock. If the connection is killed, we retry a few
    # times to cope.
    num_retries = 3

    for count in range(0, num_retries):
        try:
            if unit == hookenv.local_unit():
                cur = db_cursor(autocommit=True)
            else:
                host = hookenv.relation_get('private-address', unit)
                port = hookenv.relation_get('port', unit)
                cur = db_cursor(
                    autocommit=True, db='postgres', user='juju_replication',
                    host=host, port=port)
            cur.execute(q)
            break
        except psycopg2.Error:
            if count == num_retries - 1:
                raise

    try:
        yield
    finally:
        # Close our connection, swallowing any exceptions as the database
        # may be being rebooted now we have released our lock.
        try:
            del cur
        except psycopg2.Error:
            pass


def clone_database(master_unit, master_host, master_port):
    with restart_lock(master_unit, False):
        postgresql_stop()
        log("Cloning master {}".format(master_unit))

        config_data = hookenv.config()
        version = pg_version()
        cluster_name = config_data['cluster_name']
        postgresql_cluster_dir = os.path.join(
            postgresql_data_dir, version, cluster_name)
        postgresql_config_dir = _get_postgresql_config_dir(config_data)
        cmd = [
            'sudo', '-E',  # -E needed to locate pgpass file.
            '-u', 'postgres', 'pg_basebackup', '-D', postgresql_cluster_dir,
            '--xlog', '--checkpoint=fast', '--no-password',
            '-h', master_host, '-p', master_port,
            '--username=juju_replication']
        log(' '.join(cmd), DEBUG)

        if os.path.isdir(postgresql_cluster_dir):
            shutil.rmtree(postgresql_cluster_dir)

        try:
            # Change directory the postgres user can read, and need
            # .pgpass too.
            with switch_cwd('/tmp'), pgpass():
                # Clone the master with pg_basebackup.
                output = subprocess.check_output(cmd, stderr=subprocess.STDOUT)
            log(output, DEBUG)
            # SSL certificates need to exist in the datadir.
            create_ssl_cert(postgresql_cluster_dir)
            create_recovery_conf(master_host, master_port)
        except subprocess.CalledProcessError as x:
            # We failed, and this cluster is broken. Rebuild a
            # working cluster so start/stop etc. works and we
            # can retry hooks again. Even assuming the charm is
            # functioning correctly, the clone may still fail
            # due to eg. lack of disk space.
            log(x.output, ERROR)
            log("Clone failed, local db destroyed", ERROR)
            if os.path.exists(postgresql_cluster_dir):
                shutil.rmtree(postgresql_cluster_dir)
            if os.path.exists(postgresql_config_dir):
                shutil.rmtree(postgresql_config_dir)
            createcluster()
            config_changed()
            raise
        finally:
            postgresql_start()
            wait_for_db()


def slave_count():
    num_slaves = 0
    for relid in hookenv.relation_ids('replication'):
        num_slaves += len(hookenv.related_units(relid))
    return num_slaves


def postgresql_is_in_backup_mode():
    version = pg_version()
    cluster_name = hookenv.config('cluster_name')
    postgresql_cluster_dir = os.path.join(
        postgresql_data_dir, version, cluster_name)

    return os.path.exists(
        os.path.join(postgresql_cluster_dir, 'backup_label'))


def pg_basebackup_is_running():
    cur = db_cursor(autocommit=True)
    cur.execute("""
        SELECT count(*) FROM pg_stat_activity
        WHERE usename='juju_replication' AND application_name='pg_basebackup'
        """)
    return cur.fetchone()[0] > 0


def postgresql_wal_received_offset():
    """How much WAL we have.

    WAL is replicated asynchronously from the master to hot standbys.
    The more WAL a hot standby has received, the better a candidate it
    makes for master during failover.

    Note that this is not quite the same as how in sync the hot standby is.
    That depends on how much WAL has been replayed. WAL is replayed after
    it is received.
    """
    cur = db_cursor(autocommit=True)
    cur.execute('SELECT pg_is_in_recovery(), pg_last_xlog_receive_location()')
    is_in_recovery, xlog_received = cur.fetchone()
    if is_in_recovery:
        return wal_location_to_bytes(xlog_received)
    return None


def wal_location_to_bytes(wal_location):
    """Convert WAL + offset to num bytes, so they can be compared."""
    logid, offset = wal_location.split('/')
    return int(logid, 16) * 16 * 1024 * 1024 * 255 + int(offset, 16)


def wait_for_db(
        timeout=120, db='postgres', user='postgres', host=None, port=None):
    '''Wait until the db is fully up.'''
    db_cursor(db=db, user=user, host=host, port=port, timeout=timeout)


def unit_sorted(units):
    """Return a sorted list of unit names."""
    return sorted(
        units, lambda a, b: cmp(int(a.split('/')[-1]), int(b.split('/')[-1])))


def delete_metrics_cronjob(cron_path):
    try:
        os.unlink(cron_path)
    except OSError:
        pass


def write_metrics_cronjob(script_path, cron_path):
    config_data = hookenv.config()

    # need the following two configs to be valid
    metrics_target = config_data['metrics_target'].strip()
    metrics_sample_interval = config_data['metrics_sample_interval']
    if (not metrics_target
            or ':' not in metrics_target
            or not metrics_sample_interval):
        log("Required config not found or invalid "
            "(metrics_target, metrics_sample_interval), "
            "disabling metrics", WARNING)
        delete_metrics_cronjob(cron_path)
        return

    charm_dir = os.environ['CHARM_DIR']
    statsd_host, statsd_port = metrics_target.split(':', 1)
    metrics_prefix = config_data['metrics_prefix'].strip()
    metrics_prefix = metrics_prefix.replace(
        "$UNIT", hookenv.local_unit().replace('.', '-').replace('/', '-'))

    # ensure script installed
    host.write_file(
        os.path.join(charm_dir, 'files', 'metrics', 'postgres_to_statsd.py'),
        open(script_path, 'rb').read())

    # write the crontab
    with open(cron_path, 'w') as cronjob:
        cronjob.write(render_template("metrics_cronjob.template", {
            'interval': config_data['metrics_sample_interval'],
            'script': script_path,
            'metrics_prefix': metrics_prefix,
            'metrics_sample_interval': metrics_sample_interval,
            'statsd_host': statsd_host,
            'statsd_port': statsd_port,
        }))


@hooks.hook('nrpe-external-master-relation-changed')
def update_nrpe_checks():
    config_data = hookenv.config()
    try:
        nagios_uid = getpwnam('nagios').pw_uid
        nagios_gid = getgrnam('nagios').gr_gid
    except Exception:
        hookenv.log("Nagios user not set up.", hookenv.DEBUG)
        return
    nagios_password = create_user('nagios')
    pg_pass_entry = '*:*:*:nagios:%s' % (nagios_password)
    with open('/var/lib/nagios/.pgpass', 'w') as target:
        os.fchown(target.fileno(), nagios_uid, nagios_gid)
        os.fchmod(target.fileno(), 0400)
        target.write(pg_pass_entry)

    unit_name = hookenv.local_unit().replace('/', '-')
    nagios_hostname = "%s-%s" % (config_data['nagios_context'], unit_name)
    nagios_logdir = '/var/log/nagios'
    nrpe_service_file = \
        '/var/lib/nagios/export/service__{}_check_pgsql.cfg'.format(
            nagios_hostname)
    if not os.path.exists(nagios_logdir):
        os.mkdir(nagios_logdir)
        os.chown(nagios_logdir, nagios_uid, nagios_gid)
    for f in os.listdir('/var/lib/nagios/export/'):
        if re.search('.*check_pgsql.cfg', f):
            os.remove(os.path.join('/var/lib/nagios/export/', f))

    # --- exported service configuration file
    templ_vars = {
        'nagios_hostname': nagios_hostname,
        'nagios_servicegroup': config_data['nagios_context'],
    }
    template = render_template('nrpe_service.tmpl', templ_vars)
    with open(nrpe_service_file, 'w') as nrpe_service_config:
        nrpe_service_config.write(str(template))

    # --- nrpe configuration
    # pgsql service
    nrpe_check_file = '/etc/nagios/nrpe.d/check_pgsql.cfg'
    with open(nrpe_check_file, 'w') as nrpe_check_config:
        nrpe_check_config.write("# check pgsql\n")
        nrpe_check_config.write(
            "command[check_pgsql]=/usr/lib/nagios/plugins/check_pgsql -P {}"
            .format(get_service_port()))
    # pgsql backups
    nrpe_check_file = '/etc/nagios/nrpe.d/check_pgsql_backups.cfg'
    # XXX: these values _should_ be calculated from the backup schedule
    #      perhaps warn = backup_frequency * 1.5, crit = backup_frequency * 2
    warn_age = 172800
    crit_age = 194400
    with open(nrpe_check_file, 'w') as nrpe_check_config:
        nrpe_check_config.write("# check pgsql backups\n")
        nrpe_check_config.write(
            "command[check_pgsql_backups]=/usr/lib/nagios/plugins/\
check_file_age -w {} -c {} -f {}".format(warn_age, crit_age, backup_log))

    if os.path.isfile('/etc/init.d/nagios-nrpe-server'):
        host.service_reload('nagios-nrpe-server')


@hooks.hook()
def syslog_relation_changed():
    configure_log_destination(_get_postgresql_config_dir())
    postgresql_reload()

    # We extend the syslog interface by exposing the log_line_prefix.
    # This is required so consumers of the PostgreSQL logs can decode
    # them. Consumers not smart enough to cope with arbitrary prefixes
    # can at a minimum abort if they detect it is set to something they
    # cannot support. Similarly, inform the consumer of the programname
    # we are using so they can tell one units log messages from another.
    hookenv.relation_set(
        log_line_prefix=hookenv.config('log_line_prefix'),
        programname=sanitize(hookenv.local_unit()))

    template_path = "{0}/templates/rsyslog_forward.conf".format(
        hookenv.charm_dir())
    rsyslog_conf = Template(open(template_path).read()).render(
        local_unit=sanitize(hookenv.local_unit()),
        raw_local_unit=hookenv.local_unit(),
        raw_remote_unit=hookenv.remote_unit(),
        remote_addr=hookenv.relation_get('private-address'))
    host.write_file(rsyslog_conf_path(hookenv.remote_unit()), rsyslog_conf)
    run(['service', 'rsyslog', 'restart'])


@hooks.hook()
def syslog_relation_departed():
    configure_log_destination(_get_postgresql_config_dir())
    postgresql_reload()
    os.unlink(rsyslog_conf_path(hookenv.remote_unit()))
    run(['service', 'rsyslog', 'restart'])


def configure_log_destination(config_dir):
    """Set the log_destination PostgreSQL config flag appropriately"""
    # We currently support either 'standard' logs (the files in
    # /var/log/postgresql), or syslog + 'standard' logs. This should
    # grow more complex in the future, as the local logs will be
    # redundant if you are using syslog for log aggregation, and we
    # probably want to add csvlog in the future. Note that csvlog
    # requires switching from 'Debian' log redirection and rotation to
    # the PostgreSQL builtin facilities.
    logdest_conf_path = os.path.join(config_dir, 'juju_logdest.conf')
    logdest_conf = open(logdest_conf_path, 'w')
    if hookenv.relation_ids('syslog'):
        # For syslog, we change the ident from the default of 'postgres'
        # to the unit name to allow remote services to easily identify
        # and filter which unit messages are from. We don't use IP
        # address for this as it is not necessarily unique.
        logdest_conf.write(dedent("""\
                log_destination='stderr,syslog'
                syslog_ident={0}
                """).format(sanitize(hookenv.local_unit())))
    else:
        open(logdest_conf_path, 'w').write("log_destination='stderr'")


def rsyslog_conf_path(remote_unit):
    return '/etc/rsyslog.d/juju-{0}-{1}.conf'.format(
        sanitize(hookenv.local_unit()), sanitize(remote_unit))


@hooks.hook('data-relation-changed')
def data_relation_changed():
    """Listen for configured mountpoint from storage subordinate relation"""
    if not hookenv.relation_get("mountpoint"):
        hookenv.log("Waiting for mountpoint from the relation: %s"
                    % external_volume_mount, hookenv.DEBUG)
    else:
        hookenv.log("Storage ready and mounted", hookenv.DEBUG)
        config_changed(mount_point=external_volume_mount)


@hooks.hook('data-relation-joined')
def data_relation_joined():
    """Request mountpoint from storage subordinate by setting mountpoint"""
    hookenv.log("Setting mount point in the relation: %s"
                % external_volume_mount, hookenv.DEBUG)
    hookenv.relation_set(mountpoint=external_volume_mount)


@hooks.hook('data-relation-departed')
def stop_postgres_on_data_relation_departed():
    hookenv.log("Data relation departing. Stopping PostgreSQL",
                hookenv.DEBUG)
    postgresql_stop()


def _get_postgresql_config_dir(config_data=None):
    """ Return the directory path of the postgresql configuration files. """
    if config_data is None:
        config_data = hookenv.config()
    version = pg_version()
    cluster_name = config_data['cluster_name']
    return os.path.join("/etc/postgresql", version, cluster_name)


###############################################################################
# Global variables
###############################################################################
postgresql_data_dir = "/var/lib/postgresql"
postgresql_scripts_dir = os.path.join(postgresql_data_dir, 'scripts')
postgresql_logs_dir = os.path.join(postgresql_data_dir, 'logs')

postgresql_sysctl = "/etc/sysctl.d/50-postgresql.conf"
postgresql_crontab = "/etc/cron.d/postgresql"
postgresql_service_config_dir = "/var/run/postgresql"
local_state = State('local_state.pickle')
hook_name = os.path.basename(sys.argv[0])
juju_log_dir = "/var/log/juju"
external_volume_mount = "/srv/data"

backup_log = os.path.join(postgresql_logs_dir, "backups.log")


if __name__ == '__main__':
    # Hook and context overview. The various replication and client
    # hooks interact in complex ways.
    log("Running {} hook".format(hook_name))
    if hookenv.relation_id():
        log("Relation {} with {}".format(
            hookenv.relation_id(), hookenv.remote_unit()))
    hooks.execute(sys.argv)
    log("Completed {} hook".format(hook_name))<|MERGE_RESOLUTION|>--- conflicted
+++ resolved
@@ -1123,10 +1123,8 @@
     create_wal_e_envdir()
     update_service_port()
     update_nrpe_checks()
-<<<<<<< HEAD
     write_metrics_cronjob('/usr/local/bin/postgres_to_statsd.py',
         '/etc/cron.d/postgres_metrics')
-=======
 
     # If an external mountpoint has caused an old, existing DB to be
     # mounted, we need to ensure that all the users, databases, roles
@@ -1163,7 +1161,6 @@
                     database is None or database == 'all'):
                 ensure_database(user, schema_user, database)
 
->>>>>>> 1c4aa5bb
     if force_restart:
         postgresql_restart()
     postgresql_reload_or_restart()
