--- conflicted
+++ resolved
@@ -1200,16 +1200,12 @@
         if repos_added:
             run('apt-get update')
             local_state.save()
-<<<<<<< HEAD
 
 
 def install_repmgr():
     '''Install the repmgr package if it isn't already.'''
-    apt_get_install(['repmgr', 'postgresql-9.1-repmgr'])
-=======
     packages = ["repmgr", "postgresql-%s-repmgr" % config_data["version"]]
     apt_get_install(packages)
->>>>>>> 046fba7e
 
 
 def ensure_local_ssh():
