<<<<<<< HEAD
"name": "postgresql"
"summary": "PostgreSQL object-relational SQL database (supported version)"
"maintainer": "Stuart Bishop <stuart.bishop@canonical.com>"
"description": |
=======
name: postgresql
display-name: PostgreSQL
summary: "PostgreSQL object-relational SQL database (supported version)"
description: |
>>>>>>> f370ca84
  PostgreSQL is a powerful, open source object-relational database system.
  It has more than 15 years of active development and a proven
  architecture that has earned it a strong reputation for reliability,
  data integrity, and correctness. It is fully ACID compliant, has full
  support for foreign keys, joins, views, triggers, and stored procedures
  (in multiple languages). It includes most SQL:2008 data types, including
  INTEGER, NUMERIC, BOOLEAN, CHAR, VARCHAR, DATE, INTERVAL, and TIMESTAMP.
  It also supports storage of binary large objects, including pictures,
  sounds, or video. It has native programming interfaces for C/C++, Java,
  .Net, Perl, Python, Ruby, Tcl, ODBC, among others, and exceptional
  documentation (http://www.postgresql.org/docs/manuals/).
<<<<<<< HEAD
"tags":
- "databases"
"series":
- "xenial"
- "trusty"
- "bionic"
"provides":
  "nrpe-external-master":
    "interface": "nrpe-external-master"
    "scope": "container"
  "db":
    "interface": "pgsql"
    "optional": !!bool "true"
  "db-admin":
    "interface": "pgsql"
    "optional": !!bool "true"
  "syslog":
    "interface": "syslog"
    "optional": !!bool "true"
  "master":
    "interface": "pgreplication"
    "optional": !!bool "true"
  "local-monitors":
    "interface": "local-monitors"
    "scope": "container"
  "data":
    "interface": "block-storage"
    "scope": "container"
    "optional": !!bool "true"
"peers":
  "coordinator":
    "interface": "coordinator"
  "replication":
    "interface": "pgpeer"
"resources":
  "wal-e":
    "type": "file"
    "filename": "wal-e.snap"
    "description": "WAL-E Snap Package"
"storage":
  "pgdata":
    "type": "filesystem"
    "description": "Database data files (ie. $PGDATA). Stores all of your data and\
      \ indexes. Mainly random access reads and writes.\n"
    "minimum-size": "5M"
    "location": "/srv/pgdata"
    "multiple":
      "range": "0-1"
=======
maintainer: Stuart Bishop <stuart.bishop@canonical.com>
tags:
    - databases
series:
    - focal
    - bionic
    - xenial
provides:
  db:
    interface: pgsql
    optional: true
  db-admin:
    interface: pgsql
    optional: true
  syslog:
    interface: syslog
    optional: true
  master:
    interface: pgreplication
    optional: true
  # Can local-monitors be dropped? Did it ever get used?
  local-monitors:
    interface: local-monitors
    scope: container
  data:
    interface: block-storage
    scope: container
    optional: true
  # We do not yet support slaving a PostgreSQL service to another
  # PostgreSQL service.
  # replica:
  #   interface: pgreplication
  #   optional: true
peers:
  replication:
    interface: pgpeer
storage:
  pgdata:
    type: filesystem
    description: >
      Database data files (ie. $PGDATA). Stores all of your data and
      indexes. Mainly random access reads and writes.
    # We need a small minimum-size for testing.
    minimum-size: 5M
    location: /srv/pgdata
    # Bug #1504658 means only optional storage.
    multiple:
      range: 0-1
#   wal:
#     type: filesystem
#     description: >
#         WAL (Write Ahead Log) files. Database updates are first stored
#         in WAL before being applied to the actual data files, providing
#         PostgreSQL with ACID writes. Mainly sequential writes, with the
#         bulk of files exactly 16MB in size.
#     shared: false
#     read-only: false
#     location: /srv/wal
#   backups:
#     type: filesystem
#     description: >
#         Storage for logical dumps, as scheduled by the 'backup_schedule'
#         configuration item.
#     shared: false
#     read-only: false
#     location: /srv/backups
resources:
  wal-e:
    type: file
    filename: wal-e.snap
    description: WAL-E Snap Package
>>>>>>> f370ca84
<|MERGE_RESOLUTION|>--- conflicted
+++ resolved
@@ -1,14 +1,7 @@
-<<<<<<< HEAD
 "name": "postgresql"
 "summary": "PostgreSQL object-relational SQL database (supported version)"
 "maintainer": "Stuart Bishop <stuart.bishop@canonical.com>"
 "description": |
-=======
-name: postgresql
-display-name: PostgreSQL
-summary: "PostgreSQL object-relational SQL database (supported version)"
-description: |
->>>>>>> f370ca84
   PostgreSQL is a powerful, open source object-relational database system.
   It has more than 15 years of active development and a proven
   architecture that has earned it a strong reputation for reliability,
@@ -20,13 +13,12 @@
   sounds, or video. It has native programming interfaces for C/C++, Java,
   .Net, Perl, Python, Ruby, Tcl, ODBC, among others, and exceptional
   documentation (http://www.postgresql.org/docs/manuals/).
-<<<<<<< HEAD
 "tags":
 - "databases"
 "series":
+- "focal"
+- "bionic"
 - "xenial"
-- "trusty"
-- "bionic"
 "provides":
   "nrpe-external-master":
     "interface": "nrpe-external-master"
@@ -43,6 +35,7 @@
   "master":
     "interface": "pgreplication"
     "optional": !!bool "true"
+  # Can local-monitors be dropped? Did it ever get used?
   "local-monitors":
     "interface": "local-monitors"
     "scope": "container"
@@ -50,11 +43,17 @@
     "interface": "block-storage"
     "scope": "container"
     "optional": !!bool "true"
+  # We do not yet support slaving a PostgreSQL service to another
+  # PostgreSQL service.
+  # replica:
+  #   interface: pgreplication
+  #   optional: true
 "peers":
   "coordinator":
     "interface": "coordinator"
   "replication":
     "interface": "pgpeer"
+"display-name": "PostgreSQL"
 "resources":
   "wal-e":
     "type": "file"
@@ -63,61 +62,15 @@
 "storage":
   "pgdata":
     "type": "filesystem"
-    "description": "Database data files (ie. $PGDATA). Stores all of your data and\
-      \ indexes. Mainly random access reads and writes.\n"
-    "minimum-size": "5M"
-    "location": "/srv/pgdata"
-    "multiple":
-      "range": "0-1"
-=======
-maintainer: Stuart Bishop <stuart.bishop@canonical.com>
-tags:
-    - databases
-series:
-    - focal
-    - bionic
-    - xenial
-provides:
-  db:
-    interface: pgsql
-    optional: true
-  db-admin:
-    interface: pgsql
-    optional: true
-  syslog:
-    interface: syslog
-    optional: true
-  master:
-    interface: pgreplication
-    optional: true
-  # Can local-monitors be dropped? Did it ever get used?
-  local-monitors:
-    interface: local-monitors
-    scope: container
-  data:
-    interface: block-storage
-    scope: container
-    optional: true
-  # We do not yet support slaving a PostgreSQL service to another
-  # PostgreSQL service.
-  # replica:
-  #   interface: pgreplication
-  #   optional: true
-peers:
-  replication:
-    interface: pgpeer
-storage:
-  pgdata:
-    type: filesystem
-    description: >
+    "description": >
       Database data files (ie. $PGDATA). Stores all of your data and
       indexes. Mainly random access reads and writes.
     # We need a small minimum-size for testing.
-    minimum-size: 5M
-    location: /srv/pgdata
+    "minimum-size": "5M"
+    "location": "/srv/pgdata"
     # Bug #1504658 means only optional storage.
-    multiple:
-      range: 0-1
+    "multiple":
+      "range": "0-1"
 #   wal:
 #     type: filesystem
 #     description: >
@@ -135,10 +88,4 @@
 #         configuration item.
 #     shared: false
 #     read-only: false
-#     location: /srv/backups
-resources:
-  wal-e:
-    type: file
-    filename: wal-e.snap
-    description: WAL-E Snap Package
->>>>>>> f370ca84
+#     location: /srv/backups