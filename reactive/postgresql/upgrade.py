--- conflicted
+++ resolved
@@ -128,20 +128,12 @@
     reactive.remove_state('postgresql.cluster.support-scripts')
 
     # Ensure that systemd is managing the PostgreSQL process
-<<<<<<< HEAD
-    if (host.init_is_systemd() and
-            reactive.is_flag_set('postgresql.cluster.is_running') and
-            not reactive.is_flag_set('postgresql.cluster.systemd')):
-        reactive.clear_flag('postgresql.cluster.is_running')
-        postgresql.stop_pgctlcluster()
-=======
     if host.init_is_systemd() and not reactive.is_flag_set('postgresql.upgrade.systemd'):
         reactive.set_flag('postgresql.upgrade.systemd')
         if reactive.is_flag_set('postgresql.cluster.is_running'):
             hookenv.log('Restarting PostgreSQL under systemd', hookenv.WARNING)
             reactive.clear_flag('postgresql.cluster.is_running')
             postgresql.stop_pgctlcluster()
->>>>>>> 9530da58
 
 
 def migrate_user(old_username, new_username, password, superuser=False):
