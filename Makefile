CHARM_DIR := $(shell pwd)
TEST_TIMEOUT := 900
SERIES := $(juju get-environment default-series)

default:
	@echo "One of:"
	@echo "    make testdep"
	@echo "    make lint"
	@echo "    make unit_test"
	@echo "    make integration_test"
	@echo "    make integration_test_91"
	@echo "    make integration_test_92"
	@echo "    make integration_test_93"
	@echo "    make integration_test_94"
	@echo
	@echo "There is no 'make test'"

<<<<<<< HEAD
test_bot_tests:
	@echo "Installing dependencies and running automatic-testrunner tests"
	tests/00-setup.sh
	tests/01-lint.sh
	tests/02-unit-tests.sh
	tests/03-basic-amulet.py
=======
test: testdep lint unit_test integration_test
>>>>>>> e13e7bfb

testdep:
	tests/00-setup.sh

unit_test:
	@echo "Unit tests of hooks"
	cd hooks && trial test_hooks.py

integration_test:
	@echo "PostgreSQL integration tests, all non-beta versions, ${SERIES}"
	trial test.PG91Tests
	trial test.PG92Tests
	trial test.PG93Tests

integration_test_91:
	@echo "PostgreSQL 9.1 integration tests, ${SERIES}"
	trial test.PG91Tests

integration_test_92:
	@echo "PostgreSQL 9.2 integration tests, ${SERIES}"
	trial test.PG92Tests

integration_test_93:
	@echo "PostgreSQL 9.3 integration tests, ${SERIES}"
	trial test.PG93Tests

integration_test_94:
	@echo "PostgreSQL 9.4 (beta) integration tests, ${SERIES}"
	trial test.PG94Tests

lint:
	@echo "Lint check (flake8)"
	@flake8 -v \
	    --exclude hooks/charmhelpers,hooks/_trial_temp \
	    hooks testing tests test.py

sync:
	@bzr cat \
	    lp:charm-helpers/tools/charm_helpers_sync/charm_helpers_sync.py \
		> .charm_helpers_sync.py
	@python .charm_helpers_sync.py -c charm-helpers.yaml
	@rm .charm_helpers_sync.py<|MERGE_RESOLUTION|>--- conflicted
+++ resolved
@@ -15,16 +15,12 @@
 	@echo
 	@echo "There is no 'make test'"
 
-<<<<<<< HEAD
 test_bot_tests:
 	@echo "Installing dependencies and running automatic-testrunner tests"
 	tests/00-setup.sh
 	tests/01-lint.sh
 	tests/02-unit-tests.sh
 	tests/03-basic-amulet.py
-=======
-test: testdep lint unit_test integration_test
->>>>>>> e13e7bfb
 
 testdep:
 	tests/00-setup.sh
