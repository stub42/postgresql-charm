#------------------------------------------------------------------------------
# This file is managed by Juju
#------------------------------------------------------------------------------

# Database administrative login by UNIX sockets
local   all        postgres                          ident map=superusers

<<<<<<< HEAD
#if $varExists('hba_data')
#for $unit in $hba_data
host    $hba_data[$unit].database        $hba_data[$unit].user        ${hba_data[$unit]['private-address']}/32         md5
#end for
#end if
=======
{% if access_list is defined -%}
{% for database, user, remote_ip in access_list -%}
host {{database}} {{user}} {{remote_ip}}/32 md5
{% endfor %}
{% endif %}
>>>>>>> 726eab44
<|MERGE_RESOLUTION|>--- conflicted
+++ resolved
@@ -5,16 +5,8 @@
 # Database administrative login by UNIX sockets
 local   all        postgres                          ident map=superusers
 
-<<<<<<< HEAD
-#if $varExists('hba_data')
-#for $unit in $hba_data
-host    $hba_data[$unit].database        $hba_data[$unit].user        ${hba_data[$unit]['private-address']}/32         md5
-#end for
-#end if
-=======
 {% if access_list is defined -%}
-{% for database, user, remote_ip in access_list -%}
-host {{database}} {{user}} {{remote_ip}}/32 md5
-{% endfor %}
-{% endif %}
->>>>>>> 726eab44
+{% for unit in access_list -%}
+host {{unit['database']}} {{unit['user']}} {{unit['private-address']}}/32 md5
+{% endfor -%}
+{% endif -%}