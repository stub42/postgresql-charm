--- conflicted
+++ resolved
@@ -1,13 +1,12 @@
-<<<<<<< HEAD
 "options":
   "coordinator":
     "class": "charms.coordinator.SimpleCoordinator"
     "log_level": "debug"
   "basic":
+    "use_venv": !!bool "true"
+    "include_system_packages": !!bool "true"
     "packages":
     - "python3-psycopg2"
-    "use_venv": !!bool "false"
-    "include_system_packages": !!bool "false"
   "postgresql": {}
   "apt":
     "version_package": ""
@@ -23,22 +22,4 @@
 - "layer:coordinator"
 - "interface:pgsql"
 "repo": "git+ssh://git.launchpad.net/postgresql-charm"
-"is": "postgresql"
-=======
-includes:
-  - layer:basic
-  - layer:apt
-  - layer:snap
-  - layer:leadership
-  - layer:coordinator
-  - interface:pgsql
-options:
-  basic:
-    use_venv: true
-    include_system_packages: true
-    packages:
-      - python3-psycopg2
-  coordinator:
-    log_level: debug
-repo: git+ssh://git.launchpad.net/postgresql-charm
->>>>>>> 56e01c01
+"is": "postgresql"