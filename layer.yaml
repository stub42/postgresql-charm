<<<<<<< HEAD
"includes":
- "layer:options"
- "layer:basic"
- "layer:status"
- "interface:nrpe-external-master"
- "layer:apt"
- "layer:snap"
- "layer:leadership"
- "layer:coordinator"
- "layer:nagios"
- "interface:pgsql"
"options":
  "coordinator":
    "class": "charms.coordinator.SimpleCoordinator"
    "log_level": "debug"
  "basic":
    "use_venv": !!bool "true"
    "include_system_packages": !!bool "true"
    "packages":
    - "python3-psycopg2"
    - "run-one"
    "python_packages": []
  "nagios": {}
  "postgresql": {}
  "apt":
    "keys": []
    "full_version": !!bool "false"
    "version_package": ""
    "packages": []
  "status":
    "patch-hookenv": !!bool "true"
  "leadership": {}
  "snap": {}
"repo": "git+ssh://git.launchpad.net/postgresql-charm"
"is": "postgresql"
=======
includes:
  - layer:basic
  - layer:apt
  - layer:snap
  - layer:status
  - layer:leadership
  - layer:coordinator
  - layer:nagios
  - interface:pgsql
options:
  basic:
    use_venv: true
    include_system_packages: true
    packages:
      - python3-psycopg2
      - run-one
  coordinator:
    log_level: debug
repo: git+ssh://git.launchpad.net/postgresql-charm
>>>>>>> 8be5b9ae
<|MERGE_RESOLUTION|>--- conflicted
+++ resolved
@@ -1,4 +1,3 @@
-<<<<<<< HEAD
 "includes":
 - "layer:options"
 - "layer:basic"
@@ -21,37 +20,16 @@
     - "python3-psycopg2"
     - "run-one"
     "python_packages": []
+  "leadership": {}
   "nagios": {}
   "postgresql": {}
+  "snap": {}
   "apt":
+    "packages": []
+    "version_package": ""
+    "full_version": !!bool "false"
     "keys": []
-    "full_version": !!bool "false"
-    "version_package": ""
-    "packages": []
   "status":
     "patch-hookenv": !!bool "true"
-  "leadership": {}
-  "snap": {}
 "repo": "git+ssh://git.launchpad.net/postgresql-charm"
-"is": "postgresql"
-=======
-includes:
-  - layer:basic
-  - layer:apt
-  - layer:snap
-  - layer:status
-  - layer:leadership
-  - layer:coordinator
-  - layer:nagios
-  - interface:pgsql
-options:
-  basic:
-    use_venv: true
-    include_system_packages: true
-    packages:
-      - python3-psycopg2
-      - run-one
-  coordinator:
-    log_level: debug
-repo: git+ssh://git.launchpad.net/postgresql-charm
->>>>>>> 8be5b9ae
+"is": "postgresql"