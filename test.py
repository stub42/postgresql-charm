--- conflicted
+++ resolved
@@ -335,12 +335,6 @@
         # failures like bad host keys.
         tunnel_proc = subprocess.Popen(
             tunnel_cmd, stdin=subprocess.PIPE, preexec_fn=os.setpgrp)
-<<<<<<< HEAD
-=======
-        # Don't disable stdout, so we can see when there are SSH
-        # failures like bad host keys.
-        # stdout=open('/dev/null', 'ab'), stderr=subprocess.STDOUT)
->>>>>>> cbf59d56
         tunnel_proc.stdin.close()
 
         try:
